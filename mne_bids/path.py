--- conflicted
+++ resolved
@@ -310,12 +310,7 @@
                 val = str(val)
             setattr(self, key, val)
 
-<<<<<<< HEAD
-        # check validity of the BIDS entities
-        self._check(with_emptyroom=False)
-=======
         self._check(deep=False)
->>>>>>> 45919a15
         return self
 
     def _check(self, deep=True):
