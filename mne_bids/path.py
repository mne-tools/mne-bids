"""BIDS compatible path functionality."""
# Authors: Adam Li <adam2392@gmail.com>
#
# License: BSD (3-clause)
import glob
import os
import re
import shutil as sh
from collections import OrderedDict
from copy import deepcopy
from os import path as op
from pathlib import Path

from mne.utils import warn, logger

<<<<<<< HEAD
from mne_bids.config import (BIDS_PATH_ENTITIES, reader,
                             ALLOWED_FILENAME_EXTENSIONS,
                             ALLOWED_FILENAME_KINDS, ALLOWED_MODALITY_KINDS)
=======
from mne_bids.config import (ALLOWED_PATH_ENTITIES, reader,
                             ALLOWED_FILENAME_EXTENSIONS,
                             ALLOWED_FILENAME_KINDS,
                             ALLOWED_PATH_ENTITIES_SHORT)
>>>>>>> ab7f8dbc
from mne_bids.utils import (_check_key_val, _check_empty_room_basename,
                            _check_types, param_regex,
                            _ensure_tuple)


class BIDSPath(object):
    """Create a partial/full BIDS filepath from its component parts.

    BIDS filename prefixes have one or more pieces of metadata in them. They
    must follow a particular order, which is followed by this function. This
    will generate the *prefix* for a BIDS filename that can be used with many
    subsequent files, or you may also give a suffix that will then complete
    the file name.

    BIDSPath allows dynamic updating of its entities in place, and operates
    similar to `pathlib.Path`.

    Note that not all parameters are applicable to each kind of data. For
    example, electrode location TSV files do not need a "task" field.

    Parameters
    ----------
    subject : str | None
        The subject ID. Corresponds to "sub".
    session : str | None
        The session for a item. Corresponds to "ses".
    task : str | None
        The task for a item. Corresponds to "task".
    acquisition: str | None
        The acquisition parameters for the item. Corresponds to "acq".
    run : int | None
        The run number for this item. Corresponds to "run".
    processing : str | None
        The processing label for this item. Corresponds to "proc".
    recording : str | None
        The recording name for this item. Corresponds to "rec".
    space : str | None
        The coordinate space for an anatomical file. Corresponds to "space".
<<<<<<< HEAD
    kind : str | None
        The kind of the path. Will be appended to the filename
        before the extension. The following filename kinds are
        accepted:
        'meg', 'markers', 'eeg', 'ieeg', 'T1w',
        'participants', 'scans',
        'electrodes', 'channels', 'coordsystem', 'events',
        'headshape', 'digitizer',
        'behav', 'phsyio', 'stim'
    extension : str | None
        The extension for the filename. E.g., '.edf'
    bids_root : str | None
        The bids_root directory of the BIDS dataset.

    Attributes
    ----------
    entities : dict
        The dictionary of the BIDS entities and their values:
        ``subject``, ``session``, ``task``, ``acquisition``,
        ``run``, ``processing``, ``space``, ``recording`` and ``kind``.
    basename : str
        The basename of the file path. Similar to `os.path.basename(fpath)`.
    fpath : str
        The full file path.

    Examples
    --------
    >>> bids_basename = make_bids_basename(subject='test', session='two',
                                           task='mytask', suffix='ieeg.edf')
=======
    split : int | None
        The split of the continuous recording file for ``.fif`` data. Corresponds to "split".
    prefix : str | None
        The prefix for the filename to be created. E.g., a path to the folder
        in which you wish to create a file with this name.
    kind : str | None
        The filename kind. This is the entity after the last ``_`` before the extension. 
        E.g., ``'ieeg'``.
    extension : str | None
        The extension of the filename. E.g., ``'.json'``.

    Examples
    --------
    >>> bids_basename = make_bids_basename(subject='test', session='two', 
                                           task='mytask', kind='ieeg', extension='.edf')
>>>>>>> ab7f8dbc
    >>> print(bids_basename)
    sub-test_ses-two_task-mytask_ieeg.edf
    >>> bids_basename
    BIDSPath(sub-test_ses-two_task-mytask_ieeg.edf)
    >>> # copy and update multiple entities at once
    >>> new_basename = bids_basename.copy().update(subject='test2',
                                                   session='one')
    >>> print(new_basename)
    sub-test2_ses-one_task-mytask_ieeg.edf
<<<<<<< HEAD
    >>> # set a bids_root
    >>> new_basename.update(bids_root='/bids_dataset')
    >>> print(new_basename.bids_root)
    /bids_dataset
    >>> print(new_basename.basename)
    sub-test2_ses-one_task-mytask_ieeg.edf
    """

    def __init__(self, subject=None, session=None, task=None,
                 acquisition=None, run=None, processing=None,
                 recording=None, space=None,
                 kind=None, extension=None, bids_root=None):
        if all(ii is None for ii in [subject, session, task,
                                     acquisition, run, processing,
                                     recording, space, bids_root, kind]):
=======
    """  # noqa

    def __init__(self, subject=None, session=None,
                 task=None, acquisition=None, run=None, processing=None,
                 recording=None, space=None, split=None, prefix=None,
                 kind=None, extension=None):
        if all(ii is None for ii in [subject, session, task,
                                     acquisition, run, processing,
                                     recording, space, prefix, kind,
                                     extension]):
>>>>>>> ab7f8dbc
            raise ValueError("At least one parameter must be given.")

        self.update(subject=subject, session=session, task=task,
                    acquisition=acquisition, run=run, processing=processing,
<<<<<<< HEAD
                    recording=recording, space=space, bids_root=bids_root,
                    kind=kind, extension=extension)
=======
                    recording=recording, space=space, split=split,
                    prefix=prefix, kind=kind, extension=extension)
>>>>>>> ab7f8dbc

    @property
    def entities(self):
        """Return dictionary of the BIDS entities."""
        return OrderedDict([
            ('subject', self.subject),
            ('session', self.session),
            ('task', self.task),
            ('acquisition', self.acquisition),
            ('run', self.run),
            ('processing', self.processing),
            ('space', self.space),
            ('recording', self.recording),
            ('kind', self.kind),
        ])

    @property
    def basename(self):
        """Path basename."""
        basename = []
        for key, val in self.entities.items():
<<<<<<< HEAD
            if key not in ('bids_root', 'kind', 'extension') and \
                    val is not None:
                # convert certain keys to shorthand
                if key == 'subject':
                    key = 'sub'
                if key == 'session':
                    key = 'ses'
                if key == 'acquisition':
                    key = 'acq'
                if key == 'processing':
                    key = 'proc'
                if key == 'recording':
                    key = 'rec'
                basename.append('%s-%s' % (key, val))
=======
            if key not in ('prefix', 'kind', 'extension') and \
                    val is not None:
                # convert certain keys to shorthand
                long_to_short_entity = {
                    val: key for key, val
                    in ALLOWED_PATH_ENTITIES_SHORT.items()
                }
                key = long_to_short_entity[key]
                basename.append(f'{key}-{val}')
>>>>>>> ab7f8dbc

        if self.kind is not None:
            if self.extension is not None:
                basename.append(f'{self.kind}{self.extension}')
            else:
                basename.append(self.kind)

        basename = '_'.join(basename)
        return basename

<<<<<<< HEAD
    @property
    def fpath(self):
        """Full filepath for this BIDS file.

        Getting the file path consists of the following behavior:

        1. ``bids_root`` is None: A warning is shown
        to the user and it returns the ``basename``.

        2. ``bids_root`` is not None: The full file path
        is inferred, or an error is raised if not possible.

        Returns
        -------
        bids_fpath : str
            Either the ``basename``, or full filepath to the dataset.
            If ``kind`` and ``extension`` are not explicitly given,
            the full file path will be inferred.

            If it cannot find a matching dataset, it
            will result in an error.
        """
        if self.bids_root is None:
            msg = ('Bids root is None and '
                   'full BIDS filepath cannot be '
                   'automatically inferred. '
                   'Returning the bids basename.')
            warn(msg)
            return self.basename

        # allows functionality as a file path that doesn't
        # exist yet (e.g. in write_raw_bids)
        # TODO: HACK to allow file paths that don't exist yet.
        if self.kind is not None and self.extension is not None:
            return op.join(self.bids_root, self.basename)

        if self.kind is None:
            msg = ('No kind was provided, and it cannot be '
                   'automatically inferred. Please set kind to one of '
                   f'{ALLOWED_FILENAME_KINDS}.')
            raise RuntimeError(msg)

        bids_fpath = _get_bids_fpath_from_filesystem(
            bids_basename=self.basename, bids_root=self.bids_root,
            sub=self.subject, ses=self.session, kind=self.kind,
            extension=self.extension)

        return bids_fpath

    def __str__(self):
        """Return the string representation of the path."""
        return self.fpath
=======
    def __str__(self):
        """Return the string representation of the path."""
        if self.prefix is not None:
            return op.join(self.prefix, self.basename)
        return self.basename
>>>>>>> ab7f8dbc

    def __repr__(self):
        """Representation in the style of `pathlib.Path`."""
        return f'{self.__class__.__name__}(\n' \
               f'bids_root: {self.bids_root}\n' \
               f'basename: {self.basename})'

    def __fspath__(self):
        """Return the string representation for any fs functions."""
        return self.fpath

    def __eq__(self, other):
        """Compare str representations."""
        return str(self) == str(other)

    def __ne__(self, other):
        """Compare str representations."""
        return str(self) != str(other)

    def copy(self):
        """Copy the instance.

        Returns
        -------
        bidspath : instance of BIDSPath
            The copied bidspath.
        """
        return deepcopy(self)

<<<<<<< HEAD
=======
    def get_bids_fname(self, kind=None, bids_root=None, extension=None):
        """Get the BIDS filename, by inferring kind and extension.

        Parameters
        ----------
        kind : str, optional
            The kind of recording to read. If ``None`` and only one
            kind (e.g., only EEG or only MEG data) is present in the
            dataset, it will be selected automatically.
        bids_root : str | os.PathLike, optional
            Path to root of the BIDS folder
        extension : str, optional
            If ``None``, try to infer the filename extension by searching
            for the file on disk. If the file cannot be found, an error
            will be raised. To disable this automatic inference attempt,
            pass a string (like ``'.fif'`` or ``'.vhdr'``).
            If an empty string is passed, no extension
            will be added to the filename.

        Returns
        -------
        bids_fname : BIDSPath
            A BIDSPath with a full filename.
        """
        # Get the BIDS parameters (=entities)
        sub = self.subject
        ses = self.session

        if extension is None and bids_root is None:
            msg = ('No filename extension was provided, and it cannot be '
                   'automatically inferred because no bids_root was passed.')
            raise ValueError(msg)

        if extension is None:
            # since kind is passed in, use that
            bids_basename = self.copy().update(kind=None)
            bids_fname = _get_bids_fname_from_filesystem(
                bids_basename=bids_basename, bids_root=bids_root,
                sub=sub, ses=ses, kind=kind)
            new_suffix = bids_fname.split("_")[-1]
            kind, extension = _get_kind_ext_from_suffix(new_suffix)
            bids_fname = self.copy().update(kind=kind, extension=extension)
        else:
            bids_fname = self.copy().update(kind=kind, extension=extension)

        return bids_fname

>>>>>>> ab7f8dbc
    def update(self, **entities):
        """Update inplace BIDS entity key/value pairs in object.

        Parameters
        ----------
        entities : dict | kwarg
            Allowed BIDS path entities:
            'subject', 'session', 'task', 'acquisition',
            'processing', 'run', 'recording', 'space',
            'kind', 'extension', 'bids_root'

        Returns
        -------
        bidspath : instance of BIDSPath
            The current instance of BIDSPath.

        Examples
        --------
        If one creates a bids basename using
        :func:`mne_bids.make_bids_basename`:

<<<<<<< HEAD
        >>> bids_basename = make_bids_basename(subject='test', session='two',
                                               task='mytask', kind='data',
                                               extension='.csv')
=======
        >>> bids_basename = make_bids_basename(subject='test', session='two', 
                                               task='mytask', kind='channels', 
                                               extension='.tsv')
>>>>>>> ab7f8dbc
        >>> print(bids_basename)
        sub-test_ses-two_task-mytask_channels.tsv
        >>> # Then, one can update this `BIDSPath` object in place
<<<<<<< HEAD
        >>> bids_basename.update(acquisition='test', kind='ieeg',
                                 extension='.vhdr', task=None)
        BIDSPath(root: None
        basename: sub-test_ses-two_acq-test_ieeg.vhdr)
=======
        >>> bids_basename.update(acquisition='test', kind='ieeg', 
                                 extension='.vhdr', task=None)
        BIDSPath(sub-test_ses-two_acq-test_ieeg.vhdr)
>>>>>>> ab7f8dbc
        >>> print(bids_basename)
        sub-test_ses-two_acq-test_ieeg.vhdr
        """
        run = entities.get('run')
        if run is not None and not isinstance(run, str):
            # Ensure that run is a string
            entities['run'] = '{:02}'.format(run)

<<<<<<< HEAD
=======
        split = entities.get('split')
        if split is not None and not isinstance(split, str):
            # Ensure that run is a string
            entities['split'] = '{:02}'.format(split)

>>>>>>> ab7f8dbc
        # ensure extension starts with a '.'
        extension = entities.get('extension')
        if extension is not None:
            if not extension.startswith('.'):
                extension = f'.{extension}'
                entities['extension'] = extension
            # check validity of the extension
            if extension not in ALLOWED_FILENAME_EXTENSIONS:
                raise ValueError(f'Extension {extension} is not '
                                 f'allowed. Use one of these extensions '
                                 f'{ALLOWED_FILENAME_EXTENSIONS}.')

        # error check kind
        kind = entities.get('kind')
        if kind is not None:
            if kind not in ALLOWED_FILENAME_KINDS:
                raise ValueError(f'Kind {kind} is not allowed. '
                                 f'Use one of these kinds '
                                 f'{ALLOWED_FILENAME_KINDS}.')

        # error check entities
        for key, val in entities.items():
            # check if there are any characters not allowed
<<<<<<< HEAD
            if val is not None and key != 'bids_root':
=======
            if val is not None and key != 'prefix':
>>>>>>> ab7f8dbc
                _check_key_val(key, val)

            # error check allowed BIDS entity keywords
            if key not in ALLOWED_PATH_ENTITIES and key not in [
                'on_invalid_er_session', 'on_invalid_er_task',
            ]:
<<<<<<< HEAD
                raise ValueError(f'Key must be one of {BIDS_PATH_ENTITIES}, '
                                 f'got {key}')

            # set entity value and ensure it as a string
            if key == 'bids_root' and val is not None:
=======
                raise ValueError(f'Key must be one of '
                                 f'{ALLOWED_PATH_ENTITIES}, got {key}')

            # set entity value
            if key == 'prefix' and val is not None:
                # ensure prefix is a string
>>>>>>> ab7f8dbc
                val = str(val)
            setattr(self, key, val)

        # check validity of the BIDS entities
        self._check(with_emptyroom=False)
        return self

    def _check(self, with_emptyroom=True):
        # check the task/session of er basename
        self.basename  # run basename to check validity of arguments
        if with_emptyroom and self.subject == 'emptyroom':
            _check_empty_room_basename(self)


def print_dir_tree(folder, max_depth=None):
    """Recursively print dir tree starting from `folder` up to `max_depth`."""
    if not op.exists(folder):
        raise ValueError('Directory does not exist: {}'.format(folder))
    msg = '`max_depth` must be a positive integer or None'
    if not isinstance(max_depth, (int, type(None))):
        raise ValueError(msg)
    if max_depth is None:
        max_depth = float('inf')
    if max_depth < 0:
        raise ValueError(msg)

    # Use max_depth same as the -L param in the unix `tree` command
    max_depth += 1

    # Base length of a tree branch, to normalize each tree's start to 0
    baselen = len(folder.split(os.sep)) - 1

    # Recursively walk through all directories
    for root, dirs, files in os.walk(folder):

        # Check how far we have walked
        branchlen = len(root.split(os.sep)) - baselen

        # Only print, if this is up to the depth we asked
        if branchlen <= max_depth:
            if branchlen <= 1:
                print('|{}'.format(op.basename(root) + os.sep))
            else:
                print('|{} {}'.format((branchlen - 1) * '---',
                                      op.basename(root) + os.sep))

            # Only print files if we are NOT yet up to max_depth or beyond
            if branchlen < max_depth:
                for file in files:
                    print('|{} {}'.format(branchlen * '---', file))


def make_bids_folders(subject, session=None, kind=None, bids_root=None,
                      make_dir=True, overwrite=False, verbose=False):
    """Create a BIDS folder hierarchy.

    This creates a hierarchy of folders *within* a BIDS dataset. You should
    plan to create these folders *inside* the bids_root folder of the dataset.

    Parameters
    ----------
    subject : str
        The subject ID. Corresponds to "sub".
    kind : str
        The kind of folder being created at the end of the hierarchy. E.g.,
        "anat", "func", etc.
    session : str | None
        The session for a item. Corresponds to "ses".
    bids_root : str | pathlib.Path | None
        The bids_root for the folders to be created. If None, folders will be
        created in the current working directory.
    make_dir : bool
        Whether to actually create the folders specified. If False, only a
        path will be generated but no folders will be created.
    overwrite : bool
        How to handle overwriting previously generated data.
        If overwrite == False then no existing folders will be removed, however
        if overwrite == True then any existing folders at the session level
        or lower will be removed, including any contained data.
    verbose : bool
        If verbose is True, print status updates
        as folders are created.

    Returns
    -------
    path : str
        The (relative) path to the folder that was created.

    Examples
    --------
    >>> make_bids_folders('sub_01', session='mysession', kind='meg', bids_root='/path/to/project', make_dir=False)  # noqa
    '/path/to/project/sub-sub_01/ses-mysession/meg'

    """  # noqa
    _check_types((subject, kind, session))
    if bids_root is not None:
        bids_root = _path_to_str(bids_root)

    if session is not None:
        _check_key_val('ses', session)

    path = [f'sub-{subject}']
    if isinstance(session, str):
        path.append(f'ses-{session}')
    if isinstance(kind, str):
        path.append(kind)
    path = op.join(*path)
    if isinstance(bids_root, str):
        path = op.join(bids_root, path)

    if make_dir is True:
        _mkdir_p(path, overwrite=overwrite, verbose=verbose)
    return path


def _parse_ext(raw_fname, verbose=False):
    """Split a filename into its name and extension."""
    fname, ext = os.path.splitext(raw_fname)
    # BTi data is the only file format that does not have a file extension
    if ext == '' or 'c,rf' in fname:
        if verbose is True:
            print('Found no extension for raw file, assuming "BTi" format and '
                  'appending extension .pdf')
        ext = '.pdf'
    # If ending on .gz, check whether it is an .nii.gz file
    elif ext == '.gz' and raw_fname.endswith('.nii.gz'):
        ext = '.nii.gz'
        fname = fname[:-4]  # cut off the .nii
    return fname, ext


def get_entities_from_fname(fname):
    """Retrieve a dictionary of BIDS entities from a filename.

    Entities not present in ``fname`` will be assigned the value of ``None``.

    Parameters
    ----------
    fname : BIDSPath | str
        The path to parse.

    Returns
    -------
    params : dict
        A dictionary with the keys corresponding to the BIDS entity names, and
        the values to the entity values encoded in the filename.

    Examples
    --------
    >>> fname = 'sub-01_ses-exp_run-02_meg.fif'
    >>> get_entities_from_fname(fname)
    {'subject': '01',
    'session': 'exp',
    'task': None,
    'acquisition': None,
    'run': '02',
    'processing': None,
    'space': None,
    'recording': None,
    'split': None,
    'kind': 'meg'}
    """
    # filename keywords to the BIDS entity mapping
    entity_vals = list(ALLOWED_PATH_ENTITIES_SHORT.values())
    fname_vals = list(ALLOWED_PATH_ENTITIES_SHORT.keys())

    params = {key: None for key in entity_vals}
    idx_key = 0
    for match in re.finditer(param_regex, op.basename(fname)):
        key, value = match.groups()
        if key not in fname_vals:
            raise KeyError(f'Unexpected entity "{key}" found in '
                           f'filename "{fname}"')
        if fname_vals.index(key) < idx_key:
            raise ValueError(f'Entities in filename not ordered correctly.'
                             f' "{key}" should have occurred earlier in the '
                             f'filename "{fname}"')
        idx_key = fname_vals.index(key)
        params[ALLOWED_PATH_ENTITIES_SHORT[key]] = value

    # parse kind last
    last_entity = fname.split('-')[-1]
    if '_' in last_entity:
        suffix = last_entity.split('_')[-1]
        kind, _ = _get_kind_ext_from_suffix(suffix)
        params['kind'] = kind

    return params


<<<<<<< HEAD
def _find_matching_sidecar(bids_fname, suffix, allow_fail=False):
=======
def _find_matching_sidecar(bids_fname, bids_root, kind=None,
                           extension=None, allow_fail=False):
>>>>>>> ab7f8dbc
    """Try to find a sidecar file with a given suffix for a data file.

    Parameters
    ----------
    bids_fname : BIDSPath
        Full name of the data file
<<<<<<< HEAD
    suffix : str
        The suffix of the sidecar file to be found. E.g., "_coordsystem.json"
=======
    bids_root : str | pathlib.Path
        Path to root of the BIDS folder
    kind : str | None
        The filename kind. This is the entity after the last ``_``
        before the extension. E.g., ``'ieeg'``.
    extension : str | None
        The extension of the filename. E.g., ``'.json'``.
>>>>>>> ab7f8dbc
    allow_fail : bool
        If False, will raise RuntimeError if not exactly one matching sidecar
        was found. If True, will return None in that case. Defaults to False

    Returns
    -------
    sidecar_fname : str | None
        Path to the identified sidecar file, or None, if `allow_fail` is True
        and no sidecar_fname was found

    """
<<<<<<< HEAD
    bids_root = bids_fname.bids_root
=======
    # suffix is kind and extension
    suffix = ''
    if kind is not None:
        suffix = suffix + kind

        # do not search for kind if kind is explicitly passed
        bids_fname = bids_fname.copy().update(kind=None)
    if extension is not None:
        suffix = suffix + extension
>>>>>>> ab7f8dbc

    # We only use subject and session as identifier, because all other
    # parameters are potentially not binding for metadata sidecar files
    search_str = f'sub-{bids_fname.subject}'
    if bids_fname.session is not None:
        search_str += f'_ses-{bids_fname.session}'

    # Find all potential sidecar files, doing a recursive glob
    # from bids_root/sub_id/
    search_str = op.join(bids_root, f'sub-{bids_fname.subject}',
                         '**', search_str + '*' + suffix)
    candidate_list = glob.glob(search_str, recursive=True)
    best_candidates = _find_best_candidates(bids_fname.entities,
                                            candidate_list)
    if len(best_candidates) == 1:
        # Success
        return best_candidates[0]

    # We failed. Construct a helpful error message.
    # If this was expected, simply return None, otherwise, raise an exception.
    msg = None
    if len(best_candidates) == 0:
        msg = ('Did not find any {} associated with {}.'
               .format(suffix, bids_fname.basename))
    elif len(best_candidates) > 1:
        # More than one candidates were tied for best match
<<<<<<< HEAD
        msg = (f'Expected to find a single {suffix} file associated with '
               f'{bids_fname.basename}, but found '
               f'{len(candidate_list)}: "{candidate_list}".')
=======
        msg = ('Expected to find a single {} file associated with '
               '{}, but found {}: "{}".'
               .format(suffix, bids_fname.basename, len(candidate_list),
                       candidate_list))
>>>>>>> ab7f8dbc
    msg += '\n\nThe search_str was "{}"'.format(search_str)
    if allow_fail:
        warn(msg)
        return None
    else:
        raise RuntimeError(msg)


def make_bids_basename(subject=None, session=None, task=None,
                       acquisition=None, run=None, processing=None,
<<<<<<< HEAD
                       recording=None, space=None,
                       bids_root=None, suffix=None):
=======
                       recording=None, space=None, split=None, prefix=None,
                       kind=None, extension=None):
>>>>>>> ab7f8dbc
    """Create a partial/full BIDS basename from its component parts.

    BIDS filename prefixes have one or more pieces of metadata in them. They
    must follow a particular order, which is followed by this function. This
    will generate the *prefix* for a BIDS filename that can be used with many
    subsequent files, or you may also give a kind and extension that will then
    complete the file name.

    Note that all parameters are not applicable to each kind of data. For
    example, electrode location TSV files do not need a task field.

    Parameters
    ----------
    subject : str | None
        The subject ID. Corresponds to "sub".
    session : str | None
        The session identifier. Corresponds to "ses". Must be a date in
        format "YYYYMMDD" if subject is "emptyroom".
    task : str | None
        The task identifier. Corresponds to "task". Must be "noise" if
        subject is "emptyroom".
    acquisition: str | None
        The acquisition parameters. Corresponds to "acq".
    run : int | None
        The run number. Corresponds to "run".
    processing : str | None
        The processing label. Corresponds to "proc".
    recording : str | None
        The recording name. Corresponds to "rec".
    space : str | None
        The coordinate space for an anatomical file. Corresponds to "space".
<<<<<<< HEAD
    bids_root : str | None
        The root for the filename to be created. E.g., a path to the folder
        in which you wish to create a file with this name. This is commonly
        the bids root.
    suffix : str | None
        The suffix for the filename to be created. E.g., 'audio.wav'.
=======
    split : int | None
        The split of the continuous recording file for ``.fif`` data.
        Corresponds to "split".
    prefix : str | None
        The prefix for the filename to be created. E.g., a path to the folder
        in which you wish to create a file with this name.
    kind : str | None
        The filename kind. This is the entity after the last ``_``
        before the extension. E.g., ``'ieeg'``.
    extension : str | None
        The extension of the filename. E.g., ``'.json'``.
>>>>>>> ab7f8dbc

    Returns
    -------
    basename : BIDSPath
        The BIDS basename you wish to create.

    Examples
    --------
<<<<<<< HEAD
    >>> print(make_bids_basename(subject='test', session='two',
    >>>       task='mytask', suffix='data.csv'))
    sub-test_ses-two_task-mytask_data.csv
=======
    >>> print(make_bids_basename(subject='test', session='two', task='mytask',
                                 kind='ieeg', extension='.edf'))
    sub-test_ses-two_task-mytask_ieeg.edf
>>>>>>> ab7f8dbc
    """
    kind, extension = _get_kind_ext_from_suffix(suffix)
    bids_path = BIDSPath(subject=subject, session=session, task=task,
                         acquisition=acquisition, run=run,
                         processing=processing, recording=recording,
<<<<<<< HEAD
                         space=space, bids_root=bids_root, kind=kind,
                         extension=extension)
=======
                         space=space, split=split, prefix=prefix,
                         kind=kind, extension=extension)
>>>>>>> ab7f8dbc
    bids_path._check()
    return bids_path


def _get_kind_ext_from_suffix(suffix):
    """Parse suffix for valid kind and ext."""
    # no matter what the suffix is, kind and extension are last
    kind = suffix
    ext = None
<<<<<<< HEAD
    if suffix is not None:
        if '.' in suffix:
            # handle case of multiple '.' in extension
            split_str = suffix.split('.')
            kind = split_str[0]
            ext = '.'.join(split_str[1:])
=======
    if '.' in suffix:
        # handle case of multiple '.' in extension
        split_str = suffix.split('.')
        kind = split_str[0]
        ext = '.'.join(split_str[1:])
>>>>>>> ab7f8dbc
    return kind, ext


def get_kinds(bids_root):
    """Get list of data types ("kinds") present in a BIDS dataset.

    Parameters
    ----------
    bids_root : str | pathlib.Path
        Path to the root of the BIDS directory.

    Returns
    -------
    kinds : list of str
        List of the data types present in the BIDS dataset pointed to by
        `bids_root`.

    """
    # Take all possible kinds from "entity" table (Appendix in BIDS spec)
    kind_list = ('anat', 'func', 'dwi', 'fmap', 'beh', 'meg', 'eeg', 'ieeg')
    kinds = list()
    for root, dirs, files in os.walk(bids_root):
        for dir in dirs:
            if dir in kind_list and dir not in kinds:
                kinds.append(dir)

    return kinds


def get_entity_vals(bids_root, entity_key, *, ignore_subjects='emptyroom',
                    ignore_sessions=None, ignore_tasks=None, ignore_runs=None,
                    ignore_processings=None, ignore_spaces=None,
                    ignore_acquisitions=None, ignore_splits=None,
                    ignore_kinds=None):
    """Get list of values associated with an `entity_key` in a BIDS dataset.

    BIDS file names are organized by key-value pairs called "entities" [1]_.
    With this function, you can get all values for an entity indexed by its
    key.

    Parameters
    ----------
    bids_root : str | pathlib.Path
        Path to the root of the BIDS directory.
    entity_key : str
        The name of the entity key to search for.
    ignore_subjects : str | iterable | None
        Subject(s) to ignore. By default, entities from the ``emptyroom``
        mock-subject are not returned. If ``None``, include all subjects.
    ignore_sessions : str | iterable | None
        Session(s) to ignore. If ``None``, include all sessions.
    ignore_tasks : str | iterable | None
        Task(s) to ignore. If ``None``, include all tasks.
    ignore_runs : str | iterable | None
        Run(s) to ignore. If ``None``, include all runs.
    ignore_processings : str | iterable | None
        Processing(s) to ignore. If ``None``, include all processings.
    ignore_spaces : str | iterable | None
        Space(s) to ignore. If ``None``, include all spaces.
    ignore_acquisitions : str | iterable | None
        Acquisition(s) to ignore. If ``None``, include all acquisitions.
    ignore_splits : str | iterable | None
        Split(s) to ignore. If ``None``, include all splits.
    ignore_kinds : str | iterable | None
        Kind(s) to ignore. If ``None``, include all kinds.

    Returns
    -------
    entity_vals : list of str
        List of the values associated with an `entity_key` in the BIDS dataset
        pointed to by `bids_root`.

    Examples
    --------
    >>> bids_root = os.path.expanduser('~/mne_data/eeg_matchingpennies')
    >>> entity_key = 'sub'
    >>> get_entity_vals(bids_root, entity_key)
    ['05', '06', '07', '08', '09', '10', '11']

    Notes
    -----
    This function will scan the entire ``bids_root``, except for a
    ``derivatives`` subfolder placed directly under ``bids_root``.

    References
    ----------
    .. [1] https://bids-specification.rtfd.io/en/latest/02-common-principles.html#file-name-structure  # noqa: E501

    """
    entities = ('subject', 'task', 'session', 'run', 'processing', 'space',
                'acquisition', 'split', 'kind')
    entities_abbr = ('sub', 'task', 'ses', 'run', 'proc', 'space', 'acq',
                     'split', 'kind')
    entity_long_abbr_map = dict(zip(entities, entities_abbr))

    if entity_key not in entities:
        raise ValueError(f'`key` must be one of: {", ".join(entities)}. '
                         f'Got: {entity_key}')

    ignore_subjects = _ensure_tuple(ignore_subjects)
    ignore_sessions = _ensure_tuple(ignore_sessions)
    ignore_tasks = _ensure_tuple(ignore_tasks)
    ignore_runs = _ensure_tuple(ignore_runs)
    ignore_processings = _ensure_tuple(ignore_processings)
    ignore_spaces = _ensure_tuple(ignore_spaces)
    ignore_acquisitions = _ensure_tuple(ignore_acquisitions)
    ignore_splits = _ensure_tuple(ignore_splits)
    ignore_kinds = _ensure_tuple(ignore_kinds)

    p = re.compile(r'{}-(.*?)_'.format(entity_long_abbr_map[entity_key]))
    values = list()
    filenames = (Path(bids_root)
                 .rglob(f'*{entity_long_abbr_map[entity_key]}-*_*'))
    for filename in filenames:
        # Ignore `derivatives` folder.
        if str(filename).startswith(op.join(bids_root, 'derivatives')):
            continue

        if ignore_subjects and any([filename.stem.startswith(f'sub-{s}_')
                                    for s in ignore_subjects]):
            continue
        if ignore_sessions and any([f'_ses-{s}_' in filename.stem
                                    for s in ignore_sessions]):
            continue
        if ignore_tasks and any([f'_task-{t}_' in filename.stem
                                 for t in ignore_tasks]):
            continue
        if ignore_runs and any([f'_run-{r}_' in filename.stem
                                for r in ignore_runs]):
            continue
        if ignore_processings and any([f'_proc-{p}_' in filename.stem
                                       for p in ignore_processings]):
            continue
        if ignore_spaces and any([f'_space-{s}_' in filename.stem
                                  for s in ignore_spaces]):
            continue
        if ignore_acquisitions and any([f'_acq-{a}_' in filename.stem
                                        for a in ignore_acquisitions]):
            continue
        if ignore_splits and any([f'_split-{s}_' in filename.stem
                                  for s in ignore_splits]):
            continue
        if ignore_kinds and any([f'_{k}' in filename.stem
                                 for k in ignore_kinds]):
            continue

        match = p.search(filename.stem)
        value = match.group(1)
        if value not in values:
            values.append(value)
    return sorted(values)


def _mkdir_p(path, overwrite=False, verbose=False):
    """Create a directory, making parent directories as needed [1].

    References
    ----------
    .. [1] stackoverflow.com/questions/600268/mkdir-p-functionality-in-python

    """
    if overwrite and op.isdir(path):
        sh.rmtree(path)
        if verbose is True:
            print(f'Clearing path: {path}')

    os.makedirs(path, exist_ok=True)
    if verbose is True:
        print(f'Creating folder: {path}')


def _find_best_candidates(params, candidate_list):
    """Return the best candidate, based on the number of param matches.

    Assign each candidate a score, based on how many entities are shared with
    the ones supplied in the `params` parameter. The candidate with the highest
    score wins. Candidates with entities that conflict with the supplied
    `params` are disqualified.

    Parameters
    ----------
    params : dict
        The entities that the candidate should match.
    candidate_list : list of str
        A list of candidate filenames.

    Returns
    -------
    best_candidates : list of str
        A list of all the candidate filenames that are tied for first place.
        Hopefully, the list will have a length of one.
    """
    params = {key: value for key, value in params.items() if value is not None}

    best_candidates = []
    best_n_matches = 0
    for candidate in candidate_list:
        n_matches = 0
        candidate_disqualified = False
        candidate_params = get_entities_from_fname(candidate)
        for entity, value in params.items():
            if entity in candidate_params:
                if candidate_params[entity] is None:
                    continue
                elif candidate_params[entity] == value:
                    n_matches += 1
                else:
                    # Incompatible entity found, candidate is disqualified
                    candidate_disqualified = True
                    break
        if not candidate_disqualified:
            if n_matches > best_n_matches:
                best_n_matches = n_matches
                best_candidates = [candidate]
            elif n_matches == best_n_matches:
                best_candidates.append(candidate)
    return best_candidates


def _get_bids_fpath_from_filesystem(*, bids_basename, bids_root, sub, ses,
                                    kind, extension):
    if kind is None:
        kind = _infer_kind(bids_basename=bids_basename, bids_root=bids_root,
                           sub=sub, ses=ses)

    # support files above the bids_root/**/<kind>/ level
    if kind == 'scans':
        data_dir = make_bids_folders(subject=sub, session=ses,
                                     make_dir=False)
    else:
        data_dir = make_bids_folders(subject=sub, session=ses, kind=kind,
                                     make_dir=False)

    bti_dir = op.join(bids_root, data_dir, f'{bids_basename}')
    if op.isdir(bti_dir):
        logger.info(f'Assuming BTi data in {bti_dir}')
        bids_fpath = f'{bti_dir}.pdf'
    else:
        # Find all matching files in all supported formats.
        valid_exts = ALLOWED_FILENAME_EXTENSIONS
        search_str = op.join(bids_root, data_dir,
                             f'{bids_basename}*')
        matching_paths = glob.glob(search_str)
        matching_paths = [p for p in matching_paths
                          if _parse_ext(p)[1] in valid_exts]
<<<<<<< HEAD

        if len(matching_paths) > 1:
            # only get the raw MEG/EEG/iEEG dataset if more then one match
            dataset_exts = list(reader.keys())
            matching_paths = [fpath for fpath in matching_paths
                              if _parse_ext(fpath)[1] in dataset_exts]

=======
>>>>>>> ab7f8dbc
        if not matching_paths:
            msg = ('Could not locate a data file of a supported format. This '
                   'is likely a problem with your BIDS dataset. Please run '
                   'the BIDS validator on your data. '
                   f'(bids_root={bids_root}, basename={bids_basename}, '
                   f'kind={kind}, extension={extension}, '
                   f'search string={search_str}). '
                   f'{matching_paths}')
            raise RuntimeError(msg)

        # FIXME This will break e.g. with FIFF data split across multiple
        # FIXME files.
        if len(matching_paths) > 1:
            msg = ('Found more than one matching data file for the requested '
                   'recording. Cannot proceed due to the ambiguity. This is '
                   'likely a problem with your BIDS dataset. Please run the '
                   'BIDS validator on your data.')
            raise RuntimeError(msg)

        if extension is not None:
            matching_path = [fpath for fpath in matching_paths
                             if fpath.endswith(extension)][0]
        else:
            matching_path = matching_paths[0]
        bids_fpath = matching_path

    return bids_fpath


def _get_kinds_for_sub(*, bids_basename, bids_root, sub, ses=None):
    """Retrieve available data kinds for a specific subject and session."""
    subject_dir = op.join(bids_root, f'sub-{sub}')
    if ses is not None:
        subject_dir = op.join(subject_dir, f'ses-{ses}')

    # TODO We do this to ensure we don't accidentally pick up any "spurious"
    # TODO sub-directories. But is that really necessary with valid BIDS data?
    kinds_in_dataset = get_kinds(bids_root=bids_root)
    subdirs = [f.name for f in os.scandir(subject_dir) if f.is_dir()]
    available_kinds = [s for s in subdirs if s in kinds_in_dataset]
    return available_kinds


def _infer_kind(*, bids_basename, bids_root, sub, ses):
    # Check which kind is available for this particular
    # subject & session. If we get no or multiple hits, throw an error.

    kinds = _get_kinds_for_sub(bids_basename=bids_basename,
                               bids_root=bids_root, sub=sub, ses=ses)

    # We only want to handle electrophysiological data here.
    allowed_kinds = ALLOWED_MODALITY_KINDS
    kinds = list(set(kinds) & set(allowed_kinds))
    if not kinds:
        raise ValueError('No electrophysiological data found.')
    elif len(kinds) >= 2:
        msg = (f'Found data of more than one recording modality. Please '
               f'pass the `kind` parameter to specify which data to load. '
               f'Found the following kinds: {kinds}')
        raise RuntimeError(msg)

    assert len(kinds) == 1
    return kinds[0]


def _path_to_str(var):
    """Make sure var is a string or Path, return string representation."""
    if not isinstance(var, (Path, str)):
        raise ValueError(f"All path parameters must be either strings or "
                         f"pathlib.Path objects. Found type {type(var)}.")
    else:
        return str(var)<|MERGE_RESOLUTION|>--- conflicted
+++ resolved
@@ -13,16 +13,10 @@
 
 from mne.utils import warn, logger
 
-<<<<<<< HEAD
-from mne_bids.config import (BIDS_PATH_ENTITIES, reader,
-                             ALLOWED_FILENAME_EXTENSIONS,
-                             ALLOWED_FILENAME_KINDS, ALLOWED_MODALITY_KINDS)
-=======
-from mne_bids.config import (ALLOWED_PATH_ENTITIES, reader,
-                             ALLOWED_FILENAME_EXTENSIONS,
-                             ALLOWED_FILENAME_KINDS,
-                             ALLOWED_PATH_ENTITIES_SHORT)
->>>>>>> ab7f8dbc
+from mne_bids.config import (
+    ALLOWED_PATH_ENTITIES, ALLOWED_MODALITY_KINDS,
+    ALLOWED_FILENAME_EXTENSIONS, ALLOWED_FILENAME_KINDS,
+    ALLOWED_PATH_ENTITIES_SHORT)
 from mne_bids.utils import (_check_key_val, _check_empty_room_basename,
                             _check_types, param_regex,
                             _ensure_tuple)
@@ -61,7 +55,9 @@
         The recording name for this item. Corresponds to "rec".
     space : str | None
         The coordinate space for an anatomical file. Corresponds to "space".
-<<<<<<< HEAD
+    split : int | None
+        The split of the continuous recording file for ``.fif`` data.
+        Corresponds to "split".
     kind : str | None
         The kind of the path. Will be appended to the filename
         before the extension. The following filename kinds are
@@ -91,23 +87,6 @@
     --------
     >>> bids_basename = make_bids_basename(subject='test', session='two',
                                            task='mytask', suffix='ieeg.edf')
-=======
-    split : int | None
-        The split of the continuous recording file for ``.fif`` data. Corresponds to "split".
-    prefix : str | None
-        The prefix for the filename to be created. E.g., a path to the folder
-        in which you wish to create a file with this name.
-    kind : str | None
-        The filename kind. This is the entity after the last ``_`` before the extension. 
-        E.g., ``'ieeg'``.
-    extension : str | None
-        The extension of the filename. E.g., ``'.json'``.
-
-    Examples
-    --------
-    >>> bids_basename = make_bids_basename(subject='test', session='two', 
-                                           task='mytask', kind='ieeg', extension='.edf')
->>>>>>> ab7f8dbc
     >>> print(bids_basename)
     sub-test_ses-two_task-mytask_ieeg.edf
     >>> bids_basename
@@ -117,7 +96,6 @@
                                                    session='one')
     >>> print(new_basename)
     sub-test2_ses-one_task-mytask_ieeg.edf
-<<<<<<< HEAD
     >>> # set a bids_root
     >>> new_basename.update(bids_root='/bids_dataset')
     >>> print(new_basename.bids_root)
@@ -133,29 +111,12 @@
         if all(ii is None for ii in [subject, session, task,
                                      acquisition, run, processing,
                                      recording, space, bids_root, kind]):
-=======
-    """  # noqa
-
-    def __init__(self, subject=None, session=None,
-                 task=None, acquisition=None, run=None, processing=None,
-                 recording=None, space=None, split=None, prefix=None,
-                 kind=None, extension=None):
-        if all(ii is None for ii in [subject, session, task,
-                                     acquisition, run, processing,
-                                     recording, space, prefix, kind,
-                                     extension]):
->>>>>>> ab7f8dbc
             raise ValueError("At least one parameter must be given.")
 
         self.update(subject=subject, session=session, task=task,
                     acquisition=acquisition, run=run, processing=processing,
-<<<<<<< HEAD
                     recording=recording, space=space, bids_root=bids_root,
                     kind=kind, extension=extension)
-=======
-                    recording=recording, space=space, split=split,
-                    prefix=prefix, kind=kind, extension=extension)
->>>>>>> ab7f8dbc
 
     @property
     def entities(self):
@@ -177,23 +138,7 @@
         """Path basename."""
         basename = []
         for key, val in self.entities.items():
-<<<<<<< HEAD
             if key not in ('bids_root', 'kind', 'extension') and \
-                    val is not None:
-                # convert certain keys to shorthand
-                if key == 'subject':
-                    key = 'sub'
-                if key == 'session':
-                    key = 'ses'
-                if key == 'acquisition':
-                    key = 'acq'
-                if key == 'processing':
-                    key = 'proc'
-                if key == 'recording':
-                    key = 'rec'
-                basename.append('%s-%s' % (key, val))
-=======
-            if key not in ('prefix', 'kind', 'extension') and \
                     val is not None:
                 # convert certain keys to shorthand
                 long_to_short_entity = {
@@ -202,7 +147,6 @@
                 }
                 key = long_to_short_entity[key]
                 basename.append(f'{key}-{val}')
->>>>>>> ab7f8dbc
 
         if self.kind is not None:
             if self.extension is not None:
@@ -213,7 +157,6 @@
         basename = '_'.join(basename)
         return basename
 
-<<<<<<< HEAD
     @property
     def fpath(self):
         """Full filepath for this BIDS file.
@@ -266,13 +209,6 @@
     def __str__(self):
         """Return the string representation of the path."""
         return self.fpath
-=======
-    def __str__(self):
-        """Return the string representation of the path."""
-        if self.prefix is not None:
-            return op.join(self.prefix, self.basename)
-        return self.basename
->>>>>>> ab7f8dbc
 
     def __repr__(self):
         """Representation in the style of `pathlib.Path`."""
@@ -302,56 +238,6 @@
         """
         return deepcopy(self)
 
-<<<<<<< HEAD
-=======
-    def get_bids_fname(self, kind=None, bids_root=None, extension=None):
-        """Get the BIDS filename, by inferring kind and extension.
-
-        Parameters
-        ----------
-        kind : str, optional
-            The kind of recording to read. If ``None`` and only one
-            kind (e.g., only EEG or only MEG data) is present in the
-            dataset, it will be selected automatically.
-        bids_root : str | os.PathLike, optional
-            Path to root of the BIDS folder
-        extension : str, optional
-            If ``None``, try to infer the filename extension by searching
-            for the file on disk. If the file cannot be found, an error
-            will be raised. To disable this automatic inference attempt,
-            pass a string (like ``'.fif'`` or ``'.vhdr'``).
-            If an empty string is passed, no extension
-            will be added to the filename.
-
-        Returns
-        -------
-        bids_fname : BIDSPath
-            A BIDSPath with a full filename.
-        """
-        # Get the BIDS parameters (=entities)
-        sub = self.subject
-        ses = self.session
-
-        if extension is None and bids_root is None:
-            msg = ('No filename extension was provided, and it cannot be '
-                   'automatically inferred because no bids_root was passed.')
-            raise ValueError(msg)
-
-        if extension is None:
-            # since kind is passed in, use that
-            bids_basename = self.copy().update(kind=None)
-            bids_fname = _get_bids_fname_from_filesystem(
-                bids_basename=bids_basename, bids_root=bids_root,
-                sub=sub, ses=ses, kind=kind)
-            new_suffix = bids_fname.split("_")[-1]
-            kind, extension = _get_kind_ext_from_suffix(new_suffix)
-            bids_fname = self.copy().update(kind=kind, extension=extension)
-        else:
-            bids_fname = self.copy().update(kind=kind, extension=extension)
-
-        return bids_fname
-
->>>>>>> ab7f8dbc
     def update(self, **entities):
         """Update inplace BIDS entity key/value pairs in object.
 
@@ -373,28 +259,16 @@
         If one creates a bids basename using
         :func:`mne_bids.make_bids_basename`:
 
-<<<<<<< HEAD
         >>> bids_basename = make_bids_basename(subject='test', session='two',
-                                               task='mytask', kind='data',
-                                               extension='.csv')
-=======
-        >>> bids_basename = make_bids_basename(subject='test', session='two', 
-                                               task='mytask', kind='channels', 
+                                               task='mytask', kind='channels',
                                                extension='.tsv')
->>>>>>> ab7f8dbc
         >>> print(bids_basename)
         sub-test_ses-two_task-mytask_channels.tsv
         >>> # Then, one can update this `BIDSPath` object in place
-<<<<<<< HEAD
         >>> bids_basename.update(acquisition='test', kind='ieeg',
                                  extension='.vhdr', task=None)
         BIDSPath(root: None
         basename: sub-test_ses-two_acq-test_ieeg.vhdr)
-=======
-        >>> bids_basename.update(acquisition='test', kind='ieeg', 
-                                 extension='.vhdr', task=None)
-        BIDSPath(sub-test_ses-two_acq-test_ieeg.vhdr)
->>>>>>> ab7f8dbc
         >>> print(bids_basename)
         sub-test_ses-two_acq-test_ieeg.vhdr
         """
@@ -403,14 +277,11 @@
             # Ensure that run is a string
             entities['run'] = '{:02}'.format(run)
 
-<<<<<<< HEAD
-=======
         split = entities.get('split')
         if split is not None and not isinstance(split, str):
             # Ensure that run is a string
             entities['split'] = '{:02}'.format(split)
 
->>>>>>> ab7f8dbc
         # ensure extension starts with a '.'
         extension = entities.get('extension')
         if extension is not None:
@@ -434,31 +305,19 @@
         # error check entities
         for key, val in entities.items():
             # check if there are any characters not allowed
-<<<<<<< HEAD
             if val is not None and key != 'bids_root':
-=======
-            if val is not None and key != 'prefix':
->>>>>>> ab7f8dbc
                 _check_key_val(key, val)
 
             # error check allowed BIDS entity keywords
             if key not in ALLOWED_PATH_ENTITIES and key not in [
                 'on_invalid_er_session', 'on_invalid_er_task',
             ]:
-<<<<<<< HEAD
-                raise ValueError(f'Key must be one of {BIDS_PATH_ENTITIES}, '
-                                 f'got {key}')
+                raise ValueError(f'Key must be one of '
+                                 f'{ALLOWED_PATH_ENTITIES}, got {key}')
 
             # set entity value and ensure it as a string
             if key == 'bids_root' and val is not None:
-=======
-                raise ValueError(f'Key must be one of '
-                                 f'{ALLOWED_PATH_ENTITIES}, got {key}')
-
-            # set entity value
-            if key == 'prefix' and val is not None:
                 # ensure prefix is a string
->>>>>>> ab7f8dbc
                 val = str(val)
             setattr(self, key, val)
 
@@ -649,30 +508,19 @@
     return params
 
 
-<<<<<<< HEAD
-def _find_matching_sidecar(bids_fname, suffix, allow_fail=False):
-=======
-def _find_matching_sidecar(bids_fname, bids_root, kind=None,
+def _find_matching_sidecar(bids_fname, kind=None,
                            extension=None, allow_fail=False):
->>>>>>> ab7f8dbc
     """Try to find a sidecar file with a given suffix for a data file.
 
     Parameters
     ----------
     bids_fname : BIDSPath
         Full name of the data file
-<<<<<<< HEAD
-    suffix : str
-        The suffix of the sidecar file to be found. E.g., "_coordsystem.json"
-=======
-    bids_root : str | pathlib.Path
-        Path to root of the BIDS folder
     kind : str | None
         The filename kind. This is the entity after the last ``_``
         before the extension. E.g., ``'ieeg'``.
     extension : str | None
         The extension of the filename. E.g., ``'.json'``.
->>>>>>> ab7f8dbc
     allow_fail : bool
         If False, will raise RuntimeError if not exactly one matching sidecar
         was found. If True, will return None in that case. Defaults to False
@@ -684,9 +532,7 @@
         and no sidecar_fname was found
 
     """
-<<<<<<< HEAD
     bids_root = bids_fname.bids_root
-=======
     # suffix is kind and extension
     suffix = ''
     if kind is not None:
@@ -696,7 +542,6 @@
         bids_fname = bids_fname.copy().update(kind=None)
     if extension is not None:
         suffix = suffix + extension
->>>>>>> ab7f8dbc
 
     # We only use subject and session as identifier, because all other
     # parameters are potentially not binding for metadata sidecar files
@@ -723,16 +568,10 @@
                .format(suffix, bids_fname.basename))
     elif len(best_candidates) > 1:
         # More than one candidates were tied for best match
-<<<<<<< HEAD
         msg = (f'Expected to find a single {suffix} file associated with '
                f'{bids_fname.basename}, but found '
                f'{len(candidate_list)}: "{candidate_list}".')
-=======
-        msg = ('Expected to find a single {} file associated with '
-               '{}, but found {}: "{}".'
-               .format(suffix, bids_fname.basename, len(candidate_list),
-                       candidate_list))
->>>>>>> ab7f8dbc
+
     msg += '\n\nThe search_str was "{}"'.format(search_str)
     if allow_fail:
         warn(msg)
@@ -743,13 +582,8 @@
 
 def make_bids_basename(subject=None, session=None, task=None,
                        acquisition=None, run=None, processing=None,
-<<<<<<< HEAD
-                       recording=None, space=None,
-                       bids_root=None, suffix=None):
-=======
-                       recording=None, space=None, split=None, prefix=None,
+                       recording=None, space=None, split=None, bids_root=None,
                        kind=None, extension=None):
->>>>>>> ab7f8dbc
     """Create a partial/full BIDS basename from its component parts.
 
     BIDS filename prefixes have one or more pieces of metadata in them. They
@@ -781,26 +615,18 @@
         The recording name. Corresponds to "rec".
     space : str | None
         The coordinate space for an anatomical file. Corresponds to "space".
-<<<<<<< HEAD
+    split : int | None
+        The split of the continuous recording file for ``.fif`` data.
+        Corresponds to "split".
     bids_root : str | None
         The root for the filename to be created. E.g., a path to the folder
         in which you wish to create a file with this name. This is commonly
         the bids root.
-    suffix : str | None
-        The suffix for the filename to be created. E.g., 'audio.wav'.
-=======
-    split : int | None
-        The split of the continuous recording file for ``.fif`` data.
-        Corresponds to "split".
-    prefix : str | None
-        The prefix for the filename to be created. E.g., a path to the folder
-        in which you wish to create a file with this name.
     kind : str | None
         The filename kind. This is the entity after the last ``_``
         before the extension. E.g., ``'ieeg'``.
     extension : str | None
         The extension of the filename. E.g., ``'.json'``.
->>>>>>> ab7f8dbc
 
     Returns
     -------
@@ -809,27 +635,15 @@
 
     Examples
     --------
-<<<<<<< HEAD
-    >>> print(make_bids_basename(subject='test', session='two',
-    >>>       task='mytask', suffix='data.csv'))
-    sub-test_ses-two_task-mytask_data.csv
-=======
     >>> print(make_bids_basename(subject='test', session='two', task='mytask',
                                  kind='ieeg', extension='.edf'))
     sub-test_ses-two_task-mytask_ieeg.edf
->>>>>>> ab7f8dbc
     """
-    kind, extension = _get_kind_ext_from_suffix(suffix)
     bids_path = BIDSPath(subject=subject, session=session, task=task,
                          acquisition=acquisition, run=run,
                          processing=processing, recording=recording,
-<<<<<<< HEAD
                          space=space, bids_root=bids_root, kind=kind,
                          extension=extension)
-=======
-                         space=space, split=split, prefix=prefix,
-                         kind=kind, extension=extension)
->>>>>>> ab7f8dbc
     bids_path._check()
     return bids_path
 
@@ -839,20 +653,11 @@
     # no matter what the suffix is, kind and extension are last
     kind = suffix
     ext = None
-<<<<<<< HEAD
-    if suffix is not None:
-        if '.' in suffix:
-            # handle case of multiple '.' in extension
-            split_str = suffix.split('.')
-            kind = split_str[0]
-            ext = '.'.join(split_str[1:])
-=======
     if '.' in suffix:
         # handle case of multiple '.' in extension
         split_str = suffix.split('.')
         kind = split_str[0]
         ext = '.'.join(split_str[1:])
->>>>>>> ab7f8dbc
     return kind, ext
 
 
@@ -1098,16 +903,7 @@
         matching_paths = glob.glob(search_str)
         matching_paths = [p for p in matching_paths
                           if _parse_ext(p)[1] in valid_exts]
-<<<<<<< HEAD
-
-        if len(matching_paths) > 1:
-            # only get the raw MEG/EEG/iEEG dataset if more then one match
-            dataset_exts = list(reader.keys())
-            matching_paths = [fpath for fpath in matching_paths
-                              if _parse_ext(fpath)[1] in dataset_exts]
-
-=======
->>>>>>> ab7f8dbc
+
         if not matching_paths:
             msg = ('Could not locate a data file of a supported format. This '
                    'is likely a problem with your BIDS dataset. Please run '
