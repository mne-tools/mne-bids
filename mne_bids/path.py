"""BIDS compatible path functionality."""

# Authors: The MNE-BIDS developers
# SPDX-License-Identifier: BSD-3-Clause

import glob
import inspect
import json
import os
import re
import shutil as sh
from copy import deepcopy
from datetime import datetime
from io import StringIO
from itertools import chain as iter_chain
from os import path as op
from pathlib import Path
from textwrap import indent

import numpy as np
from mne.utils import _check_fname, _validate_type, logger, verbose

from mne_bids.config import (
    ALLOWED_DATATYPE_EXTENSIONS,
    ALLOWED_DATATYPES,
    ALLOWED_FILENAME_EXTENSIONS,
    ALLOWED_FILENAME_SUFFIX,
    ALLOWED_PATH_ENTITIES,
    ALLOWED_PATH_ENTITIES_SHORT,
    ALLOWED_SPACES,
    ENTITY_VALUE_TYPE,
    reader,
)
from mne_bids.tsv_handler import _drop, _from_tsv, _to_tsv
from mne_bids.utils import (
    _check_empty_room_basename,
    _check_key_val,
    _ensure_tuple,
    param_regex,
    warn,
)


def _find_empty_room_candidates(bids_path):
    """Get matching empty-room file for an MEG recording."""
    # Check whether we have a BIDS root.
    bids_root = bids_path.root
    if bids_root is None:
        raise ValueError(
            'The root of the "bids_path" must be set. '
            'Please use `bids_path.update(root="<root>")` '
            "to set the root of the BIDS folder to read."
        )

    bids_path = bids_path.copy()

    datatype = "meg"  # We're only concerned about MEG data here
    bids_fname = bids_path.update(suffix=datatype).fpath
    _, ext = _parse_ext(bids_fname)
    # Create a path for the empty-room directory to be used for matching.
    emptyroom_dir = BIDSPath(root=bids_root, subject="emptyroom").directory

    # Find matching "task-noise" files in the same directory as the recording.
    noisetask_path = bids_path.update(
        split=None, run=None, task="noise", datatype=datatype, suffix=datatype
    )

    allowed_extensions = list(reader.keys())
    # `.pdf` is just a "virtual" extension for BTi data (which is stored inside
    # a dedicated directory that doesn't have an extension)
    del allowed_extensions[allowed_extensions.index(".pdf")]

    # Get possible noise task files in the same directory as the recording.
    noisetask_tmp = [
        candidate
        for candidate in noisetask_path.match()
        if candidate.extension in allowed_extensions
    ]
    # For some reason a single file can produce multiple hits in the match function.
    # Remove dups
    noisetask_fns = []
    for i in range(len(noisetask_tmp)):
        fn = noisetask_tmp.pop()
        if len(noisetask_tmp) == 0 or not any(
            fn.fpath == f.fpath for f in noisetask_fns
        ):
            noisetask_fns.append(fn)

    # If we have more than one noise task file, we need to disambiguate.
    # It might be that it's a
    # split recording.
    if len(noisetask_fns) > 1 and any(path.split is not None for path in noisetask_fns):
        noisetask_path.update(split="01")
        noisetask_fns = [
            candidate
            for candidate in noisetask_path.match()
            if candidate.extension in allowed_extensions
        ]

    # If it wasn't a split recording, warn the user that something is wonky,
    # then resort to looking for sub-emptyroom recordings and date-matching.
    if len(noisetask_fns) > 1:
        msg = (
            "Found more than one matching noise task file."
            " Falling back to looking for sub-emptyroom recordings and date-matching."
        )
        warn(msg)
        noisetask_fns = []
    elif len(noisetask_fns) == 1:
        return noisetask_fns[0]

    if not emptyroom_dir.exists() and not noisetask_fns:
        return list()

    # Check the 'emptyroom' subject for empty-room recording sessions.
    emptyroom_session_dirs = [
        x
        for x in emptyroom_dir.iterdir()
        if x.is_dir() and str(x.name).startswith("ses-")
    ]
    if not emptyroom_session_dirs:  # No session sub-directories found
        emptyroom_session_dirs = [emptyroom_dir]

    # Now try to discover all recordings inside the session directories.
    candidate_er_fnames = []
    for session_dir in emptyroom_session_dirs:
        dir_contents = glob.glob(
            op.join(session_dir, datatype, f"sub-emptyroom_*_{datatype}*")
        )
        for item in dir_contents:
            item = Path(item)
            if (item.suffix in allowed_extensions) or (
                not item.suffix and item.is_dir()
            ):  # Hopefully BTi?
                candidate_er_fnames.append(item.name)

    candidates = list()
    for er_fname in candidate_er_fnames:
        # get entities from filenamme
        er_bids_path = get_bids_path_from_fname(er_fname, check=False)
        er_bids_path.subject = "emptyroom"  # er subject entity is different
        er_bids_path.root = bids_root
        er_bids_path.datatype = "meg"
        candidates.append(er_bids_path)

    return candidates


def _find_matched_empty_room(bids_path):
    from mne_bids import read_raw_bids  # avoid circular import.

    candidates = _find_empty_room_candidates(bids_path)
    # If a single candidate is returned, then there's a same-session noise
    # task recording that takes priority.
    if not isinstance(candidates, list):
        return candidates

    # Walk through recordings, trying to extract the recording date:
    # First, from the filename; and if that fails, from `info['meas_date']`.
    best_er_bids_path = None
    min_delta_t = np.inf
    date_tie = False
    failed_to_get_er_date_count = 0
    bids_path = bids_path.copy().update(datatype="meg")
    raw = read_raw_bids(bids_path=bids_path)
    if raw.info["meas_date"] is None:
        raise ValueError(
            "The provided recording does not have a measurement "
            "date set. Cannot get matching empty-room file."
        )
    ref_date = raw.info["meas_date"]
    del bids_path, raw
    for er_bids_path in candidates:
        # get entities from filenamme
        er_meas_date = None

        # Try to extract date from filename.
        if er_bids_path.session is not None:
            try:
                er_meas_date = datetime.strptime(er_bids_path.session, "%Y%m%d")
            except (ValueError, TypeError):
                # There is a session in the filename, but it doesn't encode a
                # valid date.
                pass

        if er_meas_date is None:  # No luck so far! Check info['meas_date']
            _, ext = _parse_ext(er_bids_path.fpath)
            extra_params = None
            if ext == ".fif":
                extra_params = dict(allow_maxshield="yes")

            er_raw = read_raw_bids(bids_path=er_bids_path, extra_params=extra_params)

            er_meas_date = er_raw.info["meas_date"]
            if er_meas_date is None:  # There's nothing we can do.
                failed_to_get_er_date_count += 1
                continue

        er_meas_date = er_meas_date.replace(tzinfo=ref_date.tzinfo)
        delta_t = er_meas_date - ref_date

        if abs(delta_t.total_seconds()) == min_delta_t:
            date_tie = True
        elif abs(delta_t.total_seconds()) < min_delta_t:
            min_delta_t = abs(delta_t.total_seconds())
            best_er_bids_path = er_bids_path
            date_tie = False

    if failed_to_get_er_date_count > 0:
        msg = (
            f"Could not retrieve the empty-room measurement date from "
            f"a total of {failed_to_get_er_date_count} recording(s)."
        )
        warn(msg)

    if date_tie:
        msg = (
            "Found more than one matching empty-room measurement with the "
            "same recording date. Selecting the first match."
        )
        warn(msg)

    return best_er_bids_path


class BIDSPath:
    """A BIDS path object.

    BIDS filename prefixes have one or more pieces of metadata in them. They
    must follow a particular order, which is followed by this function. This
    will generate the *prefix* for a BIDS filename that can be used with many
    subsequent files, or you may also give a suffix that will then complete
    the file name.

    BIDSPath allows dynamic updating of its entities in place, and operates
    similar to `pathlib.Path`. In addition, it can query multiple paths
    with matching BIDS entities via the ``match`` method.

    Note that not all parameters are applicable to each suffix of data. For
    example, electrode location TSV files do not need a "task" field.

    Parameters
    ----------
    subject : str | None
        The subject ID. Corresponds to "sub".
    session : str | None
        The acquisition session. Corresponds to "ses".
    task : str | None
        The experimental task. Corresponds to "task".
    acquisition: str | None
        The acquisition parameters. Corresponds to "acq".
    run : int | None
        The run number. Corresponds to "run".
    processing : str | None
        The processing label. Corresponds to "proc".
    recording : str | None
        The recording name. Corresponds to "rec".
    space : str | None
        The coordinate space for anatomical and sensor location
        files (e.g., ``*_electrodes.tsv``, ``*_markers.mrk``).
        Corresponds to "space".
        Note that valid values for ``space`` must come from a list
        of BIDS keywords as described in the BIDS specification.
    split : int | None
        The split of the continuous recording file for ``.fif`` data.
        Corresponds to "split".
    description : str | None
        This corresponds to the BIDS entity ``desc``. It is used to provide
        additional information for derivative data, e.g., preprocessed data
        may be assigned ``description='cleaned'``.

        .. versionadded:: 0.11
    suffix : str | None
        The filename suffix. This is the entity after the
        last ``_`` before the extension. E.g., ``'channels'``.
        The following filename suffix's are accepted:
        'meg', 'markers', 'eeg', 'ieeg', 'T1w',
        'participants', 'scans', 'electrodes', 'coordsystem',
        'channels', 'events', 'headshape', 'digitizer',
        'beh', 'physio', 'stim'
    extension : str | None
        The extension of the filename. E.g., ``'.json'``.
    datatype : str
        The BIDS data type, e.g., ``'anat'``, ``'func'``, ``'eeg'``, ``'meg'``,
        ``'ieeg'``.
    root : path-like | None
        The root directory of the BIDS dataset.
    check : bool
        If ``True``, enforces BIDS conformity. Defaults to ``True``.

    Attributes
    ----------
    entities : dict
        A dictionary of the BIDS entities and their values:
        ``subject``, ``session``, ``task``, ``acquisition``,
        ``run``, ``processing``, ``space``, ``recording``,
        ``split``, ``description``, ``suffix``, and ``extension``.
    datatype : str | None
        The data type, i.e., one of ``'meg'``, ``'eeg'``, ``'ieeg'``,
        ``'anat'``.
    basename : str
        The basename of the file path. Similar to `os.path.basename(fpath)`.
    root : pathlib.Path
        The root of the BIDS path.
    directory : pathlib.Path
        The directory path.
    fpath : pathlib.Path
        The full file path.
    check : bool
        Whether to enforce BIDS conformity.

    Examples
    --------
    Generate a BIDSPath object and inspect it

    >>> bids_path = BIDSPath(subject='test', session='two', task='mytask',
    ...                      suffix='ieeg', extension='.edf', datatype='ieeg')
    >>> print(bids_path.basename)
    sub-test_ses-two_task-mytask_ieeg.edf
    >>> bids_path
    BIDSPath(
    root: None
    datatype: ieeg
    basename: sub-test_ses-two_task-mytask_ieeg.edf)

    Copy and update multiple entities at once

    >>> new_bids_path = bids_path.copy().update(subject='test2',
    ...                                         session='one')
    >>> print(new_bids_path.basename)
    sub-test2_ses-one_task-mytask_ieeg.edf

    Printing a BIDSPath will show a relative path when `root` is not set

    >>> print(new_bids_path)
    sub-test2/ses-one/ieeg/sub-test2_ses-one_task-mytask_ieeg.edf

    Setting `suffix` without an identifiable datatype will make
    BIDSPath try to guess the datatype

    >>> new_bids_path = new_bids_path.update(suffix='channels',
    ...                                      extension='.tsv')
    >>> print(new_bids_path)
    sub-test2/ses-one/ieeg/sub-test2_ses-one_task-mytask_channels.tsv

    You can set a new root for the BIDS dataset. Let's see what the
    different properties look like for our object:

    >>> new_bids_path = new_bids_path.update(root='/bids_dataset')
    >>> print(new_bids_path.root.as_posix())
    /bids_dataset
    >>> print(new_bids_path.basename)
    sub-test2_ses-one_task-mytask_channels.tsv
    >>> print(new_bids_path)
    /bids_dataset/sub-test2/ses-one/ieeg/sub-test2_ses-one_task-mytask_channels.tsv
    >>> print(new_bids_path.directory.as_posix())
    /bids_dataset/sub-test2/ses-one/ieeg

    Notes
    -----
    BIDS entities are generally separated with a ``"_"`` character, while
    entity key/value pairs are separated with a ``"-"`` character.
    There are checks performed to make sure that there are no ``'-'``, ``'_'``,
    or ``'/'`` characters contained in any entity keys or values.

    To represent a filename such as ``dataset_description.json``,
    one can set ``check=False``, and pass ``suffix='dataset_description'``
    and ``extension='.json'``.

    ``BIDSPath`` can also be used to represent file and folder names of data
    types that are not yet supported through MNE-BIDS, but are recognized by
    BIDS. For example, one can set ``datatype`` to ``dwi`` or ``func`` and
    pass ``check=False`` to represent diffusion-weighted imaging and
    functional MRI paths.
    """

    def __init__(
        self,
        subject=None,
        session=None,
        task=None,
        acquisition=None,
        run=None,
        processing=None,
        recording=None,
        space=None,
        split=None,
        description=None,
        root=None,
        suffix=None,
        extension=None,
        datatype=None,
        check=True,
    ):
        if all(
            ii is None
            for ii in [
                subject,
                session,
                task,
                acquisition,
                run,
                processing,
                recording,
                space,
                description,
                root,
                suffix,
                extension,
            ]
        ):
            raise ValueError("At least one parameter must be given.")

        self.check = check

        self.update(
            subject=subject,
            session=session,
            task=task,
            acquisition=acquisition,
            run=run,
            processing=processing,
            recording=recording,
            space=space,
            split=split,
            description=description,
            root=root,
            datatype=datatype,
            suffix=suffix,
            extension=extension,
        )

    @property
    def entities(self):
        """Return dictionary of the BIDS entities."""
        return {
            "subject": self.subject,
            "session": self.session,
            "task": self.task,
            "acquisition": self.acquisition,
            "run": self.run,
            "processing": self.processing,
            "space": self.space,
            "recording": self.recording,
            "split": self.split,
            "description": self.description,
        }

    @property
    def basename(self):
        """Path basename."""
        basename = []
        for key, val in self.entities.items():
            if val is not None and key != "datatype":
                # convert certain keys to shorthand
                long_to_short_entity = {
                    val: key for key, val in ALLOWED_PATH_ENTITIES_SHORT.items()
                }
                key = long_to_short_entity[key]
                basename.append(f"{key}-{val}")

        if self.suffix is not None:
            if self.extension is not None:
                basename.append(f"{self.suffix}{self.extension}")
            else:
                basename.append(self.suffix)

        basename = "_".join(basename)
        return basename

    @property
    def directory(self):
        """Get the BIDS parent directory.

        If ``subject``, ``session`` and ``datatype`` are set, then they will be
        used to construct the directory location. For example, if
        ``subject='01'``, ``session='02'`` and ``datatype='ieeg'``, then the
        directory would be::

            <root>/sub-01/ses-02/ieeg

        Returns
        -------
        data_path : pathlib.Path
            The path of the BIDS directory.
        """
        # Create the data path based on the available entities:
        # root, subject, session, and datatype
        data_path = "" if self.root is None else self.root
        if self.subject is not None:
            data_path = op.join(data_path, f"sub-{self.subject}")
        if self.session is not None:
            data_path = op.join(data_path, f"ses-{self.session}")
        # datatype will allow 'meg', 'eeg', 'ieeg', 'anat'
        if self.datatype is not None:
            data_path = op.join(data_path, self.datatype)
        return Path(data_path)

    @property
    def subject(self) -> str | None:
        """The subject ID."""
        return self._subject

    @subject.setter
    def subject(self, value):
        self.update(subject=value)

    @property
    def session(self) -> str | None:
        """The acquisition session."""
        return self._session

    @session.setter
    def session(self, value):
        self.update(session=value)

    @property
    def task(self) -> str | None:
        """The experimental task."""
        return self._task

    @task.setter
    def task(self, value):
        self.update(task=value)

    @property
    def run(self) -> str | None:
        """The run number."""
        return self._run

    @run.setter
    def run(self, value):
        self.update(run=value)

    @property
    def acquisition(self) -> str | None:
        """The acquisition parameters."""
        return self._acquisition

    @acquisition.setter
    def acquisition(self, value):
        self.update(acquisition=value)

    @property
    def processing(self) -> str | None:
        """The processing label."""
        return self._processing

    @processing.setter
    def processing(self, value):
        self.update(processing=value)

    @property
    def recording(self) -> str | None:
        """The recording name."""
        return self._recording

    @recording.setter
    def recording(self, value):
        self.update(recording=value)

    @property
    def space(self) -> str | None:
        """The coordinate space for an anatomical or sensor position file."""
        return self._space

    @space.setter
    def space(self, value):
        self.update(space=value)

    @property
    def description(self) -> str | None:
        """The description entity."""
        return self._description

    @description.setter
    def description(self, value):
        self.update(description=value)

    @property
    def suffix(self) -> str | None:
        """The filename suffix."""
        return self._suffix

    @suffix.setter
    def suffix(self, value):
        self.update(suffix=value)

    @property
    def root(self) -> Path | None:
        """The root directory of the BIDS dataset."""
        return self._root

    @root.setter
    def root(self, value):
        self.update(root=value)

    @property
    def datatype(self) -> str | None:
        """The BIDS data type, e.g. ``'anat'``, ``'meg'``, ``'eeg'``."""
        return self._datatype

    @datatype.setter
    def datatype(self, value):
        self.update(datatype=value)

    @property
    def split(self) -> str | None:
        """The split of the continuous recording file for ``.fif`` data."""
        return self._split

    @split.setter
    def split(self, value):
        self.update(split=value)

    @property
    def extension(self) -> str | None:
        """The extension of the filename, including a leading period."""
        return self._extension

    @extension.setter
    def extension(self, value):
        self.update(extension=value)

    def __str__(self):
        """Return the string representation of the path."""
        return str(self.fpath.as_posix())

    def __repr__(self):
        """Representation in the style of `pathlib.Path`."""
        root = self.root.as_posix() if self.root is not None else None

        return (
            f"{self.__class__.__name__}(\n"
            f"root: {root}\n"
            f"datatype: {self.datatype}\n"
            f"basename: {self.basename})"
        )

    def __fspath__(self):
        """Return the string representation for any fs functions."""
        return str(self.fpath)

    def __eq__(self, other):
        """Compare str representations."""
        return str(self) == str(other)

    def __ne__(self, other):
        """Compare str representations."""
        return str(self) != str(other)

    def copy(self):
        """Copy the instance.

        Returns
        -------
        bidspath : BIDSPath
            The copied bidspath.
        """
        return deepcopy(self)

    def mkdir(self, exist_ok=True):
        """Create the directory structure of the BIDS path.

        Parameters
        ----------
        exist_ok : bool
            If ``False``, raise an exception if the directory already exists.
            Otherwise, do nothing (default).

        Returns
        -------
        self : BIDSPath
            The BIDSPath object.
        """
        self.directory.mkdir(parents=True, exist_ok=exist_ok)
        return self

    @verbose
    def rm(self, *, safe_remove=True, verbose=None):
        """Safely delete a set of files from a BIDS dataset.

        Deleting a scan that conforms to the bids-validator will
        remove the respective row in ``*_scans.tsv``,  the
        corresponding sidecar files, and the data file itself.

        Deleting all files of a subject will update the
        ``*_participants.tsv`` file.


        Parameters
        ----------
        safe_remove : bool
            If ``False``, directly delete and update the files.
            Otherwise, displays the list of operations planned
            and asks for user confirmation before
            executing them (default).
        %(verbose)s

        Returns
        -------
        self : BIDSPath
            The BIDSPath object.

        Examples
        --------
        Remove one specific run:

        >>> bids_path = BIDSPath(subject='01', session='01', run="01",  # doctest: +SKIP
        ...                      root='/bids_dataset').rm()  # doctest: +SKIP
        Please, confirm you want to execute the following operations:
        Delete:
        /bids_dataset/sub-01/ses-01/meg/sub-01_ses-01_run-01_channels.tsv
        /bids_dataset/sub-01/ses-01/meg/sub-01_ses-01_run-01_events.json
        /bids_dataset/sub-01/ses-01/meg/sub-01_ses-01_run-01_events.tsv
        /bids_dataset/sub-01/ses-01/meg/sub-01_ses-01_run-01_meg.fif
        /bids_dataset/sub-01/ses-01/meg/sub-01_ses-01_run-01_meg.json
        Update:
        /bids_dataset/sub-01/ses-01/sub-01_ses-01_scans.tsv
        I confirm [y/N]>? y

        Remove all the files of a specific subject:

        >>> bids_path = BIDSPath(subject='01', root='/bids_dataset',  # doctest: +SKIP
        ...                      check=False).rm()  # doctest: +SKIP
        Please, confirm you want to execute the following operations:
        Delete:
        /bids_dataset/sub-01/ses-01/meg/sub-01_ses-01_acq-calibration_meg.dat
        /bids_dataset/sub-01/ses-01/meg/sub-01_ses-01_acq-crosstalk_meg.fif
        /bids_dataset/sub-01/ses-01/meg/sub-01_ses-01_coordsystem.json
        /bids_dataset/sub-01/ses-01/meg/sub-01_ses-01_run-02_channels.tsv
        /bids_dataset/sub-01/ses-01/meg/sub-01_ses-01_run-02_events.json
        /bids_dataset/sub-01/ses-01/meg/sub-01_ses-01_run-02_events.tsv
        /bids_dataset/sub-01/ses-01/meg/sub-01_ses-01_run-02_meg.fif
        /bids_dataset/sub-01/ses-01/meg/sub-01_ses-01_run-02_meg.json
        /bids_dataset/sub-01/ses-01/sub-01_ses-01_scans.tsv
        /bids_dataset/sub-01
        Update:
        /bids_dataset/participants.tsv
        I confirm [y/N]>? y
        """
        # only proceed if root is defined
        if self.root is None:
            raise RuntimeError("The root must not be None to remove files.")

        # Planning:
        paths_matched = self.match(
            ignore_json=False, ignore_nosub=False, check=self.check
        )
        subjects = set()
        paths_to_delete = list()
        paths_to_update = {}
        subjects_paths_to_delete = []
        participants_tsv_fpath = None
        for bids_path in paths_matched:
            paths_to_delete.append(bids_path)
            # if a datatype is present, then check
            # if a scan is deleted or not
            if bids_path.datatype is not None:
                # read in the corresponding scans file
                scans_fpath = (
                    bids_path.copy()
                    .update(datatype=None)
                    .find_matching_sidecar(
                        suffix="scans",
                        extension=".tsv",
                        on_error="raise",
                    )
                )
                paths_to_update.setdefault(scans_fpath, []).append(bids_path)
            subjects.add(bids_path.subject)

        files_to_delete = set(p.fpath for p in paths_to_delete)
        for subject in subjects:
            # check existence of files in the subject dir
            subj_path = BIDSPath(root=self.root, subject=subject)
            subj_files = [
                fpath for fpath in subj_path.directory.rglob("*") if fpath.is_file()
            ]
            if set(subj_files) <= files_to_delete:
                subjects_paths_to_delete.append(subj_path)
                participants_tsv_fpath = self.root / "participants.tsv"

        # Informing:
        pretty_delete_paths = "\n".join(
            [
                str(p)
                for p in paths_to_delete
                + [p.directory for p in subjects_paths_to_delete]
            ]
        )
        pretty_update_paths = "\n".join(
            [
                str(p)
                for p in list(paths_to_update.keys())
                + (
                    [participants_tsv_fpath]
                    if participants_tsv_fpath is not None
                    else []
                )
            ]
        )
        summary = ""
        if pretty_delete_paths:
            summary += f"Delete:\n{pretty_delete_paths}\n"
        if pretty_update_paths:
            summary += f"Update:\n{pretty_update_paths}\n"

        if safe_remove:
            choice = input(
                "Please, confirm you want to execute the following operations:\n"
                f"{summary}\nI confirm [y/N]"
            )
            if choice.lower() != "y":
                return
        else:
            logger.info(f"Executing the following operations:\n{summary}")

        # Execution:
        for bids_path in paths_to_delete:
            bids_path.fpath.unlink()

        for scans_fpath, bids_paths in paths_to_update.items():
            if not scans_fpath.exists():
                continue
            # get the relative datatype of these bids files
            bids_fnames = [op.join(p.datatype, p.fpath.name) for p in bids_paths]

            scans_tsv = _from_tsv(scans_fpath)
            scans_tsv = _drop(scans_tsv, bids_fnames, "filename")
            _to_tsv(scans_tsv, scans_fpath)

        subjects_to_delete = []
        for subj_path in subjects_paths_to_delete:
            if subj_path.directory.exists():
                sh.rmtree(subj_path.directory)
            subjects_to_delete.append(subj_path.subject)
        if subjects_to_delete and participants_tsv_fpath.exists():
            participants_tsv = _from_tsv(participants_tsv_fpath)
            participants_tsv = _drop(
                participants_tsv, subjects_to_delete, "participant_id"
            )
            _to_tsv(participants_tsv, participants_tsv_fpath)

        return self

    @property
    def fpath(self):
        """Full filepath for this BIDS file.

        Getting the file path consists of the entities passed in
        and will get the relative (or full if ``root`` is passed)
        path.

        Returns
        -------
        bids_fpath : pathlib.Path
            Either the relative, or full path to the dataset.
        """
        # get the inner-most BIDS directory for this file path
        data_path = self.directory

        # account for MEG data that are directory-based
        # else, all other file paths attempt to match
        if self.suffix == "meg" and self.extension == ".ds":
            bids_fpath = op.join(data_path, self.basename)
        elif self.suffix == "meg" and self.extension == ".pdf":
            bids_fpath = op.join(data_path, op.splitext(self.basename)[0])
        else:
            # if suffix and/or extension is missing, and root is
            # not None, then BIDSPath will infer the dataset
            # else, return the relative path with the basename
            if (
                self.suffix is None or self.extension is None
            ) and self.root is not None:
                # get matching BIDSPaths inside the bids root
                matching_paths = _get_matching_bidspaths_from_filesystem(self)

                # FIXME This will break
                # FIXME e.g. with FIFF data split across multiple files.
                # if extension is not specified and no unique file path
                # return filepath of the actual dataset for MEG/EEG/iEEG data
                if self.suffix is None or self.suffix in ALLOWED_DATATYPES:
                    # now only use valid datatype extension
                    if self.extension is None:
                        valid_exts = sum(ALLOWED_DATATYPE_EXTENSIONS.values(), [])
                    else:
                        valid_exts = [self.extension]
                    matching_paths = [
                        p for p in matching_paths if _parse_ext(p)[1] in valid_exts
                    ]

                if self.split is None and (
                    not matching_paths or "_split-" in matching_paths[0]
                ):
                    # try finding FIF split files (only first one)
                    this_self = self.copy().update(split="01")
                    matching_paths = _get_matching_bidspaths_from_filesystem(this_self)

                # found no matching paths
                if not matching_paths:
                    bids_fpath = op.join(data_path, self.basename)
                # if paths still cannot be resolved, then there is an error
                elif len(matching_paths) > 1:
                    matching_paths_str = "\n".join(sorted(matching_paths))
                    msg = (
                        "Found more than one matching data file for the "
                        "requested recording. While searching:\n"
                        f"{indent(repr(self), '    ')}\n"
                        f"Found {len(matching_paths)} paths:\n"
                        f"{indent(matching_paths_str, '    ')}\n"
                        "Cannot proceed due to the "
                        "ambiguity. This is likely a problem with your "
                        "BIDS dataset. Please run the BIDS validator on "
                        "your data."
                    )
                    raise RuntimeError(msg)
                else:
                    bids_fpath = matching_paths[0]

            else:
                bids_fpath = op.join(data_path, self.basename)

        bids_fpath = Path(bids_fpath)
        return bids_fpath

    def update(self, *, check=None, **kwargs):
        """Update inplace BIDS entity key/value pairs in object.

        ``run`` and ``split`` are auto-converted to have two
        digits. For example, if ``run=1``, then it will nbecome ``run='01'``.

        Also performs error checks on various entities to
        adhere to the BIDS specification. Specifically:
        - ``datatype`` should be one of: ``anat``, ``eeg``, ``ieeg``, ``meg``
        - ``extension`` should be one of the accepted file
        extensions in the file path: ``.con``, ``.sqd``, ``.fif``,
        ``.pdf``, ``.ds``, ``.vhdr``, ``.edf``, ``.bdf``, ``.set``,
        ``.edf``, ``.set``, ``.mef``, ``.nwb``
        - ``suffix`` should be one of the acceptable file suffixes in: ``meg``,
        ``markers``, ``eeg``, ``ieeg``, ``T1w``,
        ``participants``, ``scans``, ``electrodes``, ``channels``,
        ``coordsystem``, ``events``, ``headshape``, ``digitizer``,
        ``beh``, ``physio``, ``stim``
        - Depending on the modality of the data (EEG, MEG, iEEG),
        ``space`` should be a valid string according to Appendix VIII
        in the BIDS specification.

        Parameters
        ----------
        check : None | bool
            If a boolean, controls whether to enforce BIDS conformity. This
            will set the ``.check`` attribute accordingly. If ``None``, rely on
            the existing ``.check`` attribute instead, which is set upon
            :class:`mne_bids.BIDSPath` instantiation. Defaults to ``None``.
        **kwargs : dict
            It can contain updates for valid BIDSPath entities:
            'subject', 'session', 'task', 'acquisition', 'processing', 'run',
            'recording', 'space', 'suffix', 'split', 'extension',
            or updates for 'root' or 'datatype'.

        Returns
        -------
        bidspath : BIDSPath
            The updated instance of BIDSPath.

        Examples
        --------
        If one creates a bids basename using
        :func:`mne_bids.BIDSPath`:

        >>> bids_path = BIDSPath(subject='test', session='two',
        ...                      task='mytask', suffix='channels',
        ...                      extension='.tsv')
        >>> print(bids_path.basename)
        sub-test_ses-two_task-mytask_channels.tsv
        >>> # Then, one can update this `BIDSPath` object in place
        >>> bids_path.update(acquisition='test', suffix='ieeg',
        ...                  datatype='ieeg',
        ...                  extension='.vhdr', task=None)
        BIDSPath(
        root: None
        datatype: ieeg
        basename: sub-test_ses-two_acq-test_ieeg.vhdr)
        >>> print(bids_path.basename)
        sub-test_ses-two_acq-test_ieeg.vhdr
        """
        # Update .check attribute
        if check is not None:
            self.check = check

        for key, val in kwargs.items():
            if key == "root":
                _validate_type(val, types=("path-like", None), item_name=key)
                continue

            if key == "datatype":
                if val is not None and val not in ALLOWED_DATATYPES and self.check:
                    raise ValueError(
                        f"datatype ({val}) is not valid. "
                        f"Should be one of "
                        f"{ALLOWED_DATATYPES}"
                    )
                else:
                    continue

            if key not in ENTITY_VALUE_TYPE:
                raise ValueError(
                    f"Key must be one of {ALLOWED_PATH_ENTITIES}, got {key}"
                )

            if ENTITY_VALUE_TYPE[key] == "label":
                _validate_type(val, types=(None, str), item_name=key)
            else:
                assert ENTITY_VALUE_TYPE[key] == "index"
                _validate_type(val, types=(int, str, None), item_name=key)
                if isinstance(val, str) and not val.isdigit():
                    raise ValueError(f"{key} is not an index (Got {val})")
                elif isinstance(val, int):
                    kwargs[key] = f"{val}"

        # ensure extension starts with a '.'
        extension = kwargs.get("extension")
        if extension is not None and not extension.startswith("."):
            kwargs["extension"] = f".{extension}"
        del extension

        # error check entities
        old_kwargs = dict()
        for key, val in kwargs.items():
            # check if there are any characters not allowed
            if val is not None and key != "root":
                if key == "suffix" and not self.check:
                    # suffix may skip a check if check=False to allow
                    # things like "dataset_description.json"
                    pass
                else:
                    _check_key_val(key, val)

            # set entity value, ensuring `root` is a Path
            if val is not None and key == "root":
                val = Path(val).expanduser()
            old_kwargs[key] = (
                getattr(self, f"{key}") if hasattr(self, f"_{key}") else None
            )
            setattr(self, f"_{key}", val)

        # Perform a check of the entities and revert changes if check fails
        try:
            self._check()
        except Exception as e:
            old_check = self.check
            self.check = False
            self.update(**old_kwargs)
            self.check = old_check
            raise e
        return self

    def match(self, *, ignore_json=True, ignore_nosub=False, check=False):
        """Get a list of all matching paths in the root directory.

        Performs a recursive search, starting in ``.root`` (if set), based on
        `BIDSPath.entities` object. Ignores ``.json`` files.

        Parameters
        ----------
        ignore_json : bool
            If ``True``, ignores json files. Defaults to ``True``.
        ignore_nosub : bool
            If ``True``, ignores all files that are not of the form ``root/sub-*``.
            Defaults to ``False``.
        check : bool
            If ``True``, only returns paths that conform to BIDS. If ``False``
            (default), the ``.check`` attribute of the returned
            :class:`mne_bids.BIDSPath` object will be set to ``True`` for paths that
            do conform to BIDS, and to ``False`` for those that don't.

        Returns
        -------
        bids_paths : list of mne_bids.BIDSPath
            The matching paths.
        """
        if self.root is None:
            raise RuntimeError(
                "Cannot match basenames if `root` "
                "attribute is not set. Please set the"
                "BIDS root directory path to `root` via "
                "BIDSPath.update()."
            )

        paths = _return_root_paths(
            self.root,
            datatype=self.datatype,
            ignore_json=ignore_json,
            ignore_nosub=ignore_nosub,
        )

        fnames = _filter_fnames(
            paths, suffix=self.suffix, extension=self.extension, **self.entities
        )

        bids_paths = _fnames_to_bidspaths(fnames, self.root, check=check)
        return bids_paths

    def _check(self):
        """Deep check or not of the instance."""
        self.basename  # run basename to check validity of arguments

        # perform error check on scans
        if (
            self.suffix == "scans" and self.extension == ".tsv"
        ) and _check_non_sub_ses_entity(self):
            raise ValueError(
                "scans.tsv file name can only contain "
                "subject and session entities. BIDSPath "
                f"currently contains {self.entities}."
            )

        # perform deeper check if user has it turned on
        if self.check:
            _check_empty_room_basename(self)

            if (
                self.acquisition in ("calibration", "crosstalk")
                and self.task is not None
            ):
                raise ValueError(
                    f'task must be None if the acquisition is "calibration" or '
                    f'"crosstalk", but received: {self.task}'
                )

            # ensure extension starts with a '.'
            extension = self.extension
            if extension is not None:
                # check validity of the extension
                if extension not in ALLOWED_FILENAME_EXTENSIONS:
                    raise ValueError(
                        f"Extension {extension} is not "
                        f"allowed. Use one of these extensions "
                        f"{ALLOWED_FILENAME_EXTENSIONS}."
                    )

            # labels from space entity must come from list (appendix VIII)
            space = self.space
            if space is not None:
                datatype = getattr(self, "datatype", None)
                if datatype is None:
                    raise ValueError(
                        "You must define datatype if you want to "
                        "use space in your BIDSPath."
                    )

                allowed_spaces_for_dtype = ALLOWED_SPACES.get(datatype, None)
                if allowed_spaces_for_dtype is None:
                    raise ValueError(
                        f"space entity is not valid for datatype {self.datatype}"
                    )
                elif space not in allowed_spaces_for_dtype:
                    raise ValueError(
                        f"space ({space}) is not valid for "
                        f"datatype ({self.datatype}).\n"
                        f"Should be one of "
                        f"{allowed_spaces_for_dtype}"
                    )
                else:
                    pass

            # error check suffix
            suffix = self.suffix
            if suffix is not None and suffix not in ALLOWED_FILENAME_SUFFIX:
                raise ValueError(
                    f"Suffix {suffix} is not allowed. "
                    f"Use one of these suffixes "
                    f"{ALLOWED_FILENAME_SUFFIX}."
                )

    @verbose
    def find_empty_room(self, use_sidecar_only=False, *, verbose=None):
        """Find the corresponding empty-room file of an MEG recording.

        This will only work if the ``.root`` attribute of the
        :class:`mne_bids.BIDSPath` instance has been set.

        Parameters
        ----------
        use_sidecar_only : bool
            Whether to only check the ``AssociatedEmptyRoom`` entry in the
            sidecar JSON file or not. If ``False``, first look for the entry,
            and if unsuccessful, try to find the best-matching empty-room
            recording in the dataset based on the measurement date.
        %(verbose)s

        Returns
        -------
        BIDSPath | None
            The path corresponding to the best-matching empty-room measurement.
            Returns ``None`` if none was found.
        """
        if self.datatype not in ("meg", None):
            raise ValueError("Empty-room data is only supported for MEG datasets")

        if self.root is None:
            raise ValueError(
                'The root of the "bids_path" must be set. '
                'Please use `bids_path.update(root="<root>")` '
                "to set the root of the BIDS folder to read."
            )

        # needed to deal with inheritance principle
        sidecar_fname = (
            self.copy()
            .update(datatype=None, suffix="meg")
            .find_matching_sidecar(extension=".json")
        )
        with open(sidecar_fname, encoding="utf-8") as f:
            sidecar_json = json.load(f)

        if "AssociatedEmptyRoom" in sidecar_json:
            logger.info(
                'Using "AssociatedEmptyRoom" entry from MEG sidecar '
                "file to retrieve empty-room path."
            )
            emptytoom_path = sidecar_json["AssociatedEmptyRoom"]
            er_bids_path = get_bids_path_from_fname(emptytoom_path)
            er_bids_path.root = self.root
            er_bids_path.datatype = "meg"
        elif use_sidecar_only:
            logger.info(
                "The MEG sidecar file does not contain an "
                '"AssociatedEmptyRoom" entry. Aborting search for an '
                "empty-room recording, as you passed use_sidecar_only=True"
            )
            return None
        else:
            logger.info(
                "The MEG sidecar file does not contain an "
                '"AssociatedEmptyRoom" entry. Will try to find a matching '
                "empty-room recording based on the measurement date …"
            )
            er_bids_path = _find_matched_empty_room(self)

        if er_bids_path is not None and not er_bids_path.fpath.exists():
            raise FileNotFoundError(
                f"Empty-room BIDS path resolved but not found:\n"
                f"{er_bids_path}\n"
                "Check your BIDS dataset for completeness."
            )

        return er_bids_path

    def get_empty_room_candidates(self):
        """Get the list of empty-room candidates for the given file.

        Returns
        -------
        candidates : list of BIDSPath
            The candidate files that will be checked if the sidecar does not
            contain an "AssociatedEmptyRoom" entry.

        Notes
        -----
        .. versionadded:: 0.12.0
        """
        return _find_empty_room_candidates(self)

    def find_matching_sidecar(self, suffix=None, extension=None, *, on_error="raise"):
        """Get the matching sidecar JSON path.

        Parameters
        ----------
        suffix : str | None
            The filename suffix. This is the entity after the last ``_``
            before the extension. E.g., ``'ieeg'``.
        extension : str | None
            The extension of the filename. E.g., ``'.json'``.
        on_error : 'raise' | 'warn' | 'ignore'
            If no matching sidecar file was found and this is set to
            ``'raise'``, raise a ``RuntimeError``. If ``'warn'``, emit a
            warning, and if ``'ignore'``, neither raise an exception nor a
            warning, and return ``None`` in both cases.

        Returns
        -------
        sidecar_path : pathlib.Path | None
            The path to the sidecar JSON file.
        """
        return _find_matching_sidecar(
            self,
            suffix=suffix,
            extension=extension,
            on_error=on_error,
        )

    @property
    def meg_calibration_fpath(self):
        """Find the matching Elekta/Neuromag/MEGIN fine-calibration file.

        This requires that at least ``root`` and ``subject`` are set, and that
        ``datatype`` is either ``'meg'`` or ``None``.

        Returns
        -------
        path : pathlib.Path | None
            The path of the fine-calibration file, or ``None`` if it couldn't
            be found.
        """
        if self.root is None or self.subject is None:
            raise ValueError("root and subject must be set.")
        if self.datatype not in (None, "meg"):
            raise ValueError("Can only find fine-calibration file for MEG datasets.")

        path = BIDSPath(
            subject=self.subject,
            session=self.session,
            acquisition="calibration",
            suffix="meg",
            extension=".dat",
            datatype="meg",
            root=self.root,
        ).fpath
        if not path.exists():
            path = None

        return path

    @property
    def meg_crosstalk_fpath(self):
        """Find the matching Elekta/Neuromag/MEGIN crosstalk file.

        This requires that at least ``root`` and ``subject`` are set, and that
        ``datatype`` is either ``'meg'`` or ``None``.

        Returns
        -------
        path : pathlib.Path | None
            The path of the crosstalk file, or ``None`` if it couldn't be
            found.
        """
        if self.root is None or self.subject is None:
            raise ValueError("root and subject must be set.")
        if self.datatype not in (None, "meg"):
            raise ValueError("Can only find crosstalk file for MEG datasets.")

        path = BIDSPath(
            subject=self.subject,
            session=self.session,
            acquisition="crosstalk",
            suffix="meg",
            extension=".fif",
            datatype="meg",
            root=self.root,
        ).fpath
        if not path.exists():
            path = None

        return path


def _get_matching_bidspaths_from_filesystem(bids_path):
    """Get matching file paths for a BIDSPath.

    Assumes suffix and/or extension is not provided.
    """
    # extract relevant entities to find filepath
    sub, ses = bids_path.subject, bids_path.session
    datatype = bids_path.datatype
    basename, bids_root = bids_path.basename, bids_path.root

    if datatype is None:
        datatype = _infer_datatype(root=bids_root, sub=sub, ses=ses)

    data_dir = BIDSPath(
        subject=sub, session=ses, datatype=datatype, root=bids_root
    ).directory

    # For BTi data, just return the directory with a '.pdf' extension
    # to facilitate reading in mne-bids
    bti_dir = op.join(data_dir, f"{basename}")
    if op.isdir(bti_dir):
        logger.info(f"Assuming BTi data in {bti_dir}")
        matching_paths = [f"{bti_dir}.pdf"]
    # otherwise, search for valid file paths
    else:
        search_str = bids_root
        # parse down the BIDS directory structure
        if sub is not None:
            search_str = op.join(search_str, f"sub-{sub}")
        if ses is not None:
            search_str = op.join(search_str, f"ses-{ses}")
        if datatype is not None:
            search_str = op.join(search_str, datatype)
        else:
            search_str = op.join(search_str, "**")
        search_str = op.join(search_str, f"{basename}*")

        # Find all matching files in all supported formats.
        valid_exts = ALLOWED_FILENAME_EXTENSIONS
        matching_paths = glob.glob(search_str)
        matching_paths = [p for p in matching_paths if _parse_ext(p)[1] in valid_exts]
    return matching_paths


def _check_non_sub_ses_entity(bids_path):
    """Check existence of non subject/session entities in BIDSPath."""
    if (
        bids_path.task
        or bids_path.acquisition
        or bids_path.run
        or bids_path.space
        or bids_path.recording
        or bids_path.split
        or bids_path.processing
    ):
        return True
    return False


def _print_lines_with_entry(file, entry, folder, is_tsv, line_numbers, outfile):
    """Print the lines that contain the entry.

    Parameters
    ----------
    file : str
        The text file to look though.
    entry : str
        The string to look in the text file for.
    folder : str
        The base folder for relative file path printing.
    is_tsv : bool
        If ``True``, things that format a tsv nice will be used.
    line_numbers : bool
        Whether to include line numbers in the printout.
    outfile : io.StringIO | None
        The argument to pass to `print` for `file`. If ``None``,
        prints to the console, else a string is printed to.
    """
    entry_lines = list()
    with open(file, encoding="utf-8-sig") as fid:
        if is_tsv:  # format tsv files nicely
            header = _truncate_tsv_line(fid.readline())
            if line_numbers:
                header = f"1    {header}"
            header = header.rstrip()
        for i, line in enumerate(fid):
            if entry in line:
                if is_tsv:
                    line = _truncate_tsv_line(line)
                if line_numbers:
                    line = str(i + 2) + (5 - len(str(i + 2))) * " " + line
                entry_lines.append(line.rstrip())
    if entry_lines:
        print(op.relpath(file, folder), file=outfile)
        if is_tsv:
            print(f"    {header}", file=outfile)
        if len(entry_lines) > 10:
            entry_lines = entry_lines[:10]
            entry_lines.append("...")
        for line in entry_lines:
            print(f"    {line}", file=outfile)


def _truncate_tsv_line(line, lim=10):
    """Truncate a line to the specified number of characters."""
    return "".join(
        [
            str(val) + (lim - len(val)) * " "
            if len(val) < lim
            else f"{val[: lim - 1]} "
            for val in line.split("\t")
        ]
    )


def search_folder_for_text(
    entry, folder, extensions=(".json", ".tsv"), line_numbers=True, return_str=False
):
    """Find any particular string entry in the text files of a folder.

    .. note:: This is a search function like `grep
              <https://man7.org/linux/man-pages/man1/fgrep.1.html>`_
              that is formatted nicely for BIDS datasets.

    Parameters
    ----------
    entry : str
        The string to search for
    folder : path-like
        The folder in which to search.
    extensions : list | tuple | str
        The extensions to search through. Default is ``json`` and
        ``tsv`` which are the BIDS sidecar file types.
    line_numbers : bool
        Whether to include line numbers.
    return_str : bool
        If ``True``, return the fields with "n/a" as a str instead of
        printing them.

    Returns
    -------
    str | None
        If `return_str` is ``True``, the fields are returned as a
        string. Else, ``None`` is returned and the fields are printed.
    """
    _validate_type(entry, str, "entry")
    if not op.isdir(folder):
        raise ValueError("{folder} is not a directory")
    folder = Path(folder)  # ensure pathlib.Path

    extensions = (extensions,) if isinstance(extensions, str) else extensions
    _validate_type(extensions, (tuple, list))
    _validate_type(line_numbers, bool, "line_numbers")
    _validate_type(return_str, bool, "return_str")
    outfile = StringIO() if return_str else None

    for extension in extensions:
        for file in folder.rglob("*" + extension):
            _print_lines_with_entry(
                file, entry, folder, extension == ".tsv", line_numbers, outfile
            )

    if outfile is not None:
        return outfile.getvalue()


def _check_max_depth(max_depth):
    """Check that max depth is a proper input."""
    msg = "`max_depth` must be a positive integer or None"
    if not isinstance(max_depth, int | type(None)):
        raise ValueError(msg)
    if max_depth is None:
        max_depth = float("inf")
    if max_depth < 0:
        raise ValueError(msg)
    # Use max_depth same as the -L param in the unix `tree` command
    max_depth += 1
    return max_depth


def print_dir_tree(folder, max_depth=None, return_str=False):
    """Recursively print a directory tree.

    Parameters
    ----------
    folder : path-like
        The folder for which to print the directory tree.
    max_depth : int
        The maximum depth into which to descend recursively for printing
        the directory tree.
    return_str : bool
        If ``True``, return the directory tree as a str instead of
        printing it.

    Returns
    -------
    str | None
        If `return_str` is ``True``, the directory tree is returned as a
        string. Else, ``None`` is returned and the directory tree is printed.
    """
    folder = _check_fname(
        fname=folder, overwrite="read", must_exist=True, name="Folder", need_dir=True
    )
    max_depth = _check_max_depth(max_depth)

    _validate_type(return_str, bool, "return_str")
    outfile = StringIO() if return_str else None

    # Base length of a tree branch, to normalize each tree's start to 0
    baselen = len(str(folder).split(os.sep)) - 1

    # Recursively walk through all directories
    for root, dirs, files in os.walk(folder, topdown=True):
        # Since we're using `topdown=True`, sorting `dirs` ensures that
        # `os.walk` will continue walking through directories in alphabetical
        # order. So although we're not actually using `dirs` anywhere below,
        # sorting it here is imperative to ensure the correct (alphabetical)
        # directory sort order in the output.
        dirs.sort()
        files.sort()

        # Check how far we have walked
        branchlen = len(root.split(os.sep)) - baselen

        # Only print if this is up to the depth we asked
        if branchlen <= max_depth:
            if branchlen <= 1:
                print(f"|{op.basename(root) + os.sep}", file=outfile)
            else:
                print(
                    "|{} {}".format(
                        (branchlen - 1) * "---", op.basename(root) + os.sep
                    ),
                    file=outfile,
                )

            # Only print files if we are NOT yet up to max_depth or beyond
            if branchlen < max_depth:
                for file in files:
                    print("|{} {}".format(branchlen * "---", file), file=outfile)

    if outfile is not None:
        return outfile.getvalue()


def _parse_ext(raw_fname):
    """Split a filename into its name and extension."""
    raw_fname = str(raw_fname)
    fname, ext = os.path.splitext(raw_fname)
    # BTi data is the only file format that does not have a file extension
    if ext == "" or "c,rf" in fname:
        logger.info(
            'Found no extension for raw file, assuming "BTi" format '
            "and appending extension .pdf"
        )
        ext = ".pdf"
    # If ending on .gz, check whether it is an .nii.gz file
    elif ext == ".gz" and raw_fname.endswith(".nii.gz"):
        ext = ".nii.gz"
        fname = fname[:-4]  # cut off the .nii
    return fname, ext


def _infer_datatype_from_path(fname: Path):
    # get the parent
    if fname.exists():
        datatype = fname.parent.name
        if any([datatype.startswith(entity) for entity in ["sub", "ses"]]):
            datatype = None
    elif fname.stem.split("_")[-1] in ("meg", "eeg", "ieeg"):
        datatype = fname.stem.split("_")[-1]
    else:
        datatype = None

    return datatype


@verbose
def get_bids_path_from_fname(fname, check=True, verbose=None):
    """Retrieve a BIDSPath object from a filename.

    Parameters
    ----------
    fname : path-like
        The path to parse a `BIDSPath` from.
    check : bool
        Whether to check if the generated `BIDSPath` complies with the BIDS
        specification, i.e., whether all included entities and the suffix are
        valid.
    %(verbose)s

    Returns
    -------
    bids_path : BIDSPath
        The BIDSPath object.
    """
    fpath = Path(fname)
    fname = fpath.name

    entities = get_entities_from_fname(fname)

    # parse suffix and extension
    last_entity = fname.split("-")[-1]
    if "_" in last_entity:
        suffix = last_entity.split("_")[-1]
        suffix, extension = _get_bids_suffix_and_ext(suffix)
    else:
        suffix = None
        extension = Path(fname).suffix  # already starts with a period
        if extension == "":
            extension = None

    if extension is not None:
        assert extension.startswith(".")  # better safe than sorry

    datatype = _infer_datatype_from_path(fpath)

    # find root and datatype if it exists
    if fpath.parent == "":
        root = None
    else:
        root_level = 0
        # determine root if it's there
        if entities["subject"] is not None:
            root_level += 1
        if entities["session"] is not None:
            root_level += 1
        if suffix != "scans":
            root_level += 1

        if root_level:
            root = fpath.parent
            for _ in range(root_level):
                root = root.parent

    bids_path = BIDSPath(
        root=root,
        datatype=datatype,
        suffix=suffix,
        extension=extension,
        **entities,
        check=check,
    )
    if verbose:
        logger.info(f"From {fpath}, formed a BIDSPath: {bids_path}.")
    return bids_path


@verbose
def get_entities_from_fname(fname, on_error="raise", verbose=None):
    """Retrieve a dictionary of BIDS entities from a filename.

    Entities not present in ``fname`` will be assigned the value of ``None``.

    Parameters
    ----------
    fname : BIDSPath | path-like
        The path to parse.
    on_error : 'raise' | 'warn' | 'ignore'
        If any unsupported labels in the filename are found and this is set
        to ``'raise'``, raise a ``RuntimeError``. If ``'warn'``,
        emit a warning and continue, and if ``'ignore'``,
        neither raise an exception nor a warning, and
        return all entities found. For example, currently MNE-BIDS does not
        support derivatives yet, but the ``desc`` entity label is used to
        differentiate different derivatives and will work with this function
        if ``on_error='ignore'``.
    %(verbose)s

    Returns
    -------
    params : dict
        A dictionary with the keys corresponding to the BIDS entity names, and
        the values to the entity values encoded in the filename.

    Examples
    --------
    >>> fname = 'sub-01_ses-exp_run-02_meg.fif'
    >>> get_entities_from_fname(fname)
    {'subject': '01', \
'session': 'exp', \
'task': None, \
'acquisition': None, \
'run': '02', \
'processing': None, \
'space': None, \
'recording': None, \
'split': None, \
'description': None}
    """
    if on_error not in ("warn", "raise", "ignore"):
        raise ValueError(
            f"Acceptable values for on_error are: warn, raise, "
            f"ignore, but got: {on_error}"
        )

    fname = str(fname)  # to accept also BIDSPath or Path instances

    # filename keywords to the BIDS entity mapping
    entity_vals = list(ALLOWED_PATH_ENTITIES_SHORT.values())
    fname_vals = list(ALLOWED_PATH_ENTITIES_SHORT.keys())

    params = {key: None for key in entity_vals}
    idx_key = 0
    for match in re.finditer(param_regex, op.basename(fname)):
        key, value = match.groups()

        if on_error in ("raise", "warn"):
            if key not in fname_vals:
                msg = f'Unexpected entity "{key}" found in filename "{fname}"'
                if on_error == "raise":
                    raise KeyError(msg)
                elif on_error == "warn":
                    warn(msg)
                    continue
            if fname_vals.index(key) < idx_key:
                msg = (
                    f"Entities in filename not ordered correctly."
                    f' "{key}" should have occurred earlier in the '
                    f'filename "{fname}"'
                )
                raise ValueError(msg)
            idx_key = fname_vals.index(key)

        key_short_hand = ALLOWED_PATH_ENTITIES_SHORT.get(key, key)
        params[key_short_hand] = value
    return params


def _find_matching_sidecar(bids_path, suffix=None, extension=None, on_error="raise"):
    """Try to find a sidecar file with a given suffix for a data file.

    Parameters
    ----------
    bids_path : BIDSPath
        Full name of the data file.
    suffix : str | None
        The filename suffix. This is the entity after the last ``_``
        before the extension. E.g., ``'ieeg'``.
    extension : str | None
        The extension of the filename. E.g., ``'.json'``.
    on_error : 'raise' | 'warn' | 'ignore'
        If no matching sidecar file was found and this is set to ``'raise'``,
        raise a ``RuntimeError``. If ``'warn'``, emit a warning, and if
        ``'ignore'``, neither raise an exception nor a warning, and return
        ``None`` in both cases.

    Returns
    -------
    sidecar_fname : str | None
        Path to the identified sidecar file, or ``None`` if none could be found
        and ``on_error`` was set to ``'warn'`` or ``'ignore'``.

    """
    if on_error not in ("warn", "raise", "ignore"):
        raise ValueError(
            f"Acceptable values for on_error are: warn, raise, "
            f"ignore, but got: {on_error}"
        )

    bids_root = bids_path.root

    # search suffix is BIDS-suffix and extension
    search_suffix = ""
    if suffix is None and bids_path.suffix is not None:
        search_suffix = bids_path.suffix
    elif suffix is not None:
        search_suffix = suffix

        # do not search for suffix if suffix is explicitly passed
        bids_path = bids_path.copy()
        bids_path.check = False
        bids_path.update(suffix=None)

    if extension is None and bids_path.extension is not None:
        search_suffix = search_suffix + bids_path.extension
    elif extension is not None:
        search_suffix = search_suffix + extension

        # do not search for extension if extension is explicitly passed
        bids_path = bids_path.copy()
        bids_path.check = False
        bids_path = bids_path.update(extension=None)

    # We only use subject and session as identifier, because all other
    # parameters are potentially not binding for metadata sidecar files
    search_str_filename = f"sub-{bids_path.subject}"
    if bids_path.session is not None:
        search_str_filename += f"_ses-{bids_path.session}"

    # Find all potential sidecar files, doing a recursive glob
    # from bids_root/sub-*, potentially taking into account the data type
    search_dir = Path(bids_root) / f"sub-{bids_path.subject}"
    # ** -> don't forget about potentially present session directories
    if bids_path.datatype is None:
        search_dir = search_dir / "**"
    else:
        search_dir = search_dir / "**" / bids_path.datatype

    search_str_complete = str(search_dir / f"{search_str_filename}*{search_suffix}")

    candidate_list = glob.glob(search_str_complete, recursive=True)
    best_candidates = _find_best_candidates(bids_path.entities, candidate_list)
    if len(best_candidates) == 1:
        # Success
        return Path(best_candidates[0])

    # We failed. Construct a helpful error message.
    # If this was expected, simply return None, otherwise, raise an exception.
    msg = None
    if len(best_candidates) == 0:
        msg = f"Did not find any {search_suffix} associated with {bids_path.basename}."
    elif len(best_candidates) > 1:
        # More than one candidates were tied for best match
        msg = (
            f"Expected to find a single {search_suffix} file "
            f"associated with {bids_path.basename}, "
            f"but found {len(candidate_list)}:\n\n" + "\n".join(candidate_list)
        )
    msg += f'\n\nThe search_str was "{search_str_complete}"'
    if on_error == "raise":
        raise RuntimeError(msg)
    elif on_error == "warn":
        warn(msg)

    return None


def _get_bids_suffix_and_ext(str_suffix):
    """Parse suffix for valid suffix and ext."""
    # no matter what the suffix is, suffix and extension are last
    suffix = str_suffix
    ext = None
    if "." in str_suffix:
        # handle case of multiple '.' in extension
        split_str = str_suffix.split(".")
        suffix = split_str[0]
        ext = ".".join(split_str[1:])
        ext = f".{ext}"  # prepend period
    return suffix, ext


@verbose
def get_datatypes(root, verbose=None):
    """Get list of data types ("modalities") present in a BIDS dataset.

    Parameters
    ----------
    root : path-like
        Path to the root of the BIDS directory.
    %(verbose)s

    Returns
    -------
    modalities : list of str
        List of the data types present in the BIDS dataset pointed to by
        `root`.

    """
    # Take all possible data types from "entity" table
    # (Appendix in BIDS spec)
    # https://bids-specification.readthedocs.io/en/latest/appendices/entity-table.html
    datatype_list = ("anat", "func", "dwi", "fmap", "beh", "meg", "eeg", "ieeg", "nirs")
    datatypes = list()
    for root, dirs, files in os.walk(root):
        for _dir in dirs:
            if _dir in datatype_list and _dir not in datatypes:
                datatypes.append(_dir)

    return datatypes


@verbose
def get_entity_vals(
    root,
    entity_key,
    *,
    ignore_subjects="emptyroom",
    ignore_sessions=None,
    ignore_tasks=None,
    ignore_acquisitions=None,
    ignore_runs=None,
    ignore_processings=None,
    ignore_spaces=None,
    ignore_recordings=None,
    ignore_splits=None,
    ignore_descriptions=None,
    ignore_modalities=None,
    ignore_datatypes=None,
    ignore_dirs=("derivatives", "sourcedata"),
<<<<<<< HEAD
    include_match=None,
=======
    ignore_suffixes=None,
>>>>>>> ccfbfeea
    with_key=False,
    verbose=None,
):
    """Get list of values associated with an `entity_key` in a BIDS dataset.

    BIDS file names are organized by key-value pairs called "entities" [1]_.
    With this function, you can get all values for an entity indexed by its
    key.

    Parameters
    ----------
    root : path-like
        Path to the "root" directory from which to start traversing to gather
        BIDS entities from file- and folder names. This will commonly be the
        BIDS root, but it may also be a subdirectory inside of a BIDS dataset,
        e.g., the ``sub-X`` directory of a hypothetical subject ``X``.

        .. note:: This function searches the names of all files and directories
                  nested within ``root``. Depending on the size of your
                  dataset and storage system, searching the entire BIDS dataset
                  may take a **considerable** amount of time (seconds up to
                  several minutes). If you find yourself running into such
                  performance issues, consider limiting the search to only a
                  subdirectory in the dataset, e.g., to a single subject or
                  session only.

    entity_key : str
        The name of the entity key to search for.
    ignore_subjects : str | array-like of str | None
        Subject(s) to ignore. By default, entities from the ``emptyroom``
        mock-subject are not returned. If ``None``, include all subjects.
    ignore_sessions : str | array-like of str | None
        Session(s) to ignore. If ``None``, include all sessions.
    ignore_tasks : str | array-like of str | None
        Task(s) to ignore. If ``None``, include all tasks.
    ignore_acquisitions : str | array-like of str | None
        Acquisition(s) to ignore. If ``None``, include all acquisitions.
    ignore_runs : str | array-like of str | None
        Run(s) to ignore. If ``None``, include all runs.
    ignore_processings : str | array-like of str | None
        Processing(s) to ignore. If ``None``, include all processings.
    ignore_spaces : str | array-like of str | None
        Space(s) to ignore. If ``None``, include all spaces.
    ignore_recordings : str | array-like of str | None
        Recording(s) to ignore. If ``None``, include all recordings.
    ignore_splits : str | array-like of str | None
        Split(s) to ignore. If ``None``, include all splits.
    ignore_descriptions : str | array-like of str | None
        Description(s) to ignore. If ``None``, include all descriptions.

        .. versionadded:: 0.11
    ignore_modalities : str | array-like of str | None
        Modalities to ignore. If ``None``, include all modalities.
    ignore_datatypes : str | array-like of str | None
        Datatype(s) to ignore. If ``None``, include all datatypes (i.e.
        ``anat``, ``ieeg``, ``eeg``, ``meg``, ``func``, etc.)
    ignore_dirs : str | array-like of str | None
        Directories nested directly within ``root`` to ignore. If ``None``,
        include all directories in the search.

        .. versionadded:: 0.17-dev
    include_match : str | array-like of str | None
        Apply a starting match pragma following Unix style pattern syntax from
        package glob to prefilter search criterion.

        .. versionadded:: 0.9
    ignore_suffixes : str | array-like of str | None
        Suffixes to ignore. If ``None``, include all suffixes. This can be helpful for
        ignoring non-data sidecars such as `*_scans.tsv` or `*_coordsystem.json`.

        .. versionadded:: 0.17
    with_key : bool
        If ``True``, returns the full entity with the key and the value. This
        will for example look like ``['sub-001', 'sub-002']``.
        If ``False`` (default), just returns the entity values. This
        will for example look like ``['001', '002']``.
    %(verbose)s

    Returns
    -------
    entity_vals : list of str
        List of the values associated with an `entity_key` in the BIDS dataset
        pointed to by `root`.

    Examples
    --------
    >>> root = Path('./mne_bids/tests/data/tiny_bids').absolute()
    >>> entity_key = 'subject'
    >>> get_entity_vals(root, entity_key)
    ['01']
    >>> get_entity_vals(root, entity_key, with_key=True)
    ['sub-01']

    Notes
    -----
    This function will scan the entire ``root``, except for a
    ``derivatives`` subfolder placed directly under ``root``.

    References
    ----------
    .. [1] https://bids-specification.rtfd.io/en/latest/common-principles.html#entities

    """
    params = inspect.signature(get_entity_vals).parameters  # for debug messages
    root = _check_fname(
        fname=root,
        overwrite="read",
        must_exist=True,
        need_dir=True,
        name="Root directory",
    )
    root = Path(root).expanduser()

    entities = (
        "subject",
        "task",
        "session",
        "acquisition",
        "run",
        "processing",
        "space",
        "recording",
        "split",
        "description",
        "suffix",
    )
    entities_abbr = (
        "sub",
        "task",
        "ses",
        "acq",
        "run",
        "proc",
        "space",
        "rec",
        "split",
        "desc",
        "suffix",
    )
    entity_long_abbr_map = dict(zip(entities, entities_abbr))

    if entity_key not in entities:
        raise ValueError(
            f"`key` must be one of: {', '.join(entities)}. Got: {entity_key}"
        )

    ignore_subjects = _ensure_tuple(ignore_subjects)
    ignore_sessions = _ensure_tuple(ignore_sessions)
    ignore_tasks = _ensure_tuple(ignore_tasks)
    ignore_acquisitions = _ensure_tuple(ignore_acquisitions)
    ignore_runs = _ensure_tuple(ignore_runs)
    ignore_processings = _ensure_tuple(ignore_processings)
    ignore_spaces = _ensure_tuple(ignore_spaces)
    ignore_recordings = _ensure_tuple(ignore_recordings)
    ignore_splits = _ensure_tuple(ignore_splits)
    ignore_descriptions = _ensure_tuple(ignore_descriptions)
    ignore_modalities = _ensure_tuple(ignore_modalities)
    ignore_suffixes = _ensure_tuple(ignore_suffixes)
    ignore_dirs = _ensure_tuple(ignore_dirs)
    existing_ignore_dirs = [
        root / d for d in ignore_dirs if (root / d).exists() and (root / d).is_dir()
    ]
    ignore_dirs = _ensure_tuple(existing_ignore_dirs)

    p = re.compile(rf"{entity_long_abbr_map[entity_key]}-(.*?)_")
    values = list()
    search_str = f"**/*{entity_long_abbr_map[entity_key]}-*_*"
    if include_match is not None:
        include_match = _ensure_tuple(include_match)
        filenames = [root.glob(im + search_str) for im in include_match]
        filenames = iter_chain(*filenames)
    else:
        filenames = root.glob(search_str)

    for filename in filenames:
        # Skip ignored directories
        if any(
            [Path(filename).is_relative_to(ignore_dir) for ignore_dir in ignore_dirs]
        ):
            continue

        if ignore_suffixes and any(
            [filename.stem.endswith(s) for s in ignore_suffixes]
        ):
            continue
        if ignore_datatypes and filename.parent.name in ignore_datatypes:
            continue
        if ignore_subjects and any(
            [filename.stem.startswith(f"sub-{s}_") for s in ignore_subjects]
        ):
            continue
        if ignore_sessions and any(
            [f"_ses-{s}_" in filename.stem for s in ignore_sessions]
        ):
            continue
        if ignore_tasks and any([f"_task-{t}_" in filename.stem for t in ignore_tasks]):
            continue
        if ignore_acquisitions and any(
            [f"_acq-{a}_" in filename.stem for a in ignore_acquisitions]
        ):
            continue
        if ignore_runs and any([f"_run-{r}_" in filename.stem for r in ignore_runs]):
            continue
        if ignore_processings and any(
            [f"_proc-{p}_" in filename.stem for p in ignore_processings]
        ):
            continue
        if ignore_spaces and any(
            [f"_space-{s}_" in filename.stem for s in ignore_spaces]
        ):
            continue
        if ignore_recordings and any(
            [f"_recording-{a}_" in filename.stem for a in ignore_recordings]
        ):
            continue
        if ignore_splits and any(
            [f"_split-{s}_" in filename.stem for s in ignore_splits]
        ):
            continue
        if ignore_descriptions and any(
            [f"_desc-{d}_" in filename.stem for d in ignore_descriptions]
        ):
            continue
        if ignore_modalities and any(
            [f"_{k}" in filename.stem for k in ignore_modalities]
        ):
            continue

        match = p.search(filename.stem)
        value = match.group(1)
        if with_key:
            value = f"{entity_long_abbr_map[entity_key]}-{value}"
        if value not in values:
            values.append(value)
            # display all non-default params passed into the function
            param_string = ", ".join(
                f"{k}={v!r}"
                for k, v in inspect.currentframe().f_back.f_locals.items()
                if k in params and v != params[k].default
            )
            logger.debug(
                "%s matched by get_entity_vals(%s)", filename.name, param_string
            )
    return sorted(values)


def _mkdir_p(path, overwrite=False):
    """Create a directory, making parent directories as needed [1].

    References
    ----------
    .. [1] stackoverflow.com/questions/600268/mkdir-p-functionality-in-python

    """
    if overwrite and op.isdir(path):
        sh.rmtree(path)
        logger.info(f"Clearing path: {path}")

    os.makedirs(path, exist_ok=True)
    if not op.isdir(path):
        logger.info(f"Creating folder: {path}")


def _find_best_candidates(params, candidate_list):
    """Return the best candidate, based on the number of param matches.

    Assign each candidate a score, based on how many entities are shared with
    the ones supplied in the `params` parameter. The candidate with the highest
    score wins. Candidates with entities that conflict with the supplied
    `params` are disqualified.

    Parameters
    ----------
    params : dict
        The entities that the candidate should match.
    candidate_list : list of str
        A list of candidate filenames.

    Returns
    -------
    best_candidates : list of str
        A list of all the candidate filenames that are tied for first place.
        Hopefully, the list will have a length of one.
    """
    params = {key: value for key, value in params.items() if value is not None}

    best_candidates = []
    best_n_matches = 0
    for candidate in candidate_list:
        n_matches = 0
        candidate_disqualified = False
        candidate_params = get_entities_from_fname(candidate)
        for entity, value in params.items():
            if entity in candidate_params:
                if candidate_params[entity] is None:
                    continue
                elif candidate_params[entity] == value:
                    n_matches += 1
                else:
                    # Incompatible entity found, candidate is disqualified
                    candidate_disqualified = True
                    break
        if not candidate_disqualified:
            if n_matches > best_n_matches:
                best_n_matches = n_matches
                best_candidates = [candidate]
            elif n_matches == best_n_matches:
                best_candidates.append(candidate)
    return best_candidates


def _get_datatypes_for_sub(*, root, sub, ses=None):
    """Retrieve data modalities for a specific subject and session."""
    subject_dir = op.join(root, f"sub-{sub}")
    if ses is not None:
        subject_dir = op.join(subject_dir, f"ses-{ses}")

    # TODO We do this to ensure we don't accidentally pick up any "spurious"
    # TODO sub-directories. But is that really necessary with valid BIDS data?
    modalities_in_dataset = get_datatypes(root=root)
    subdirs = [f.name for f in os.scandir(subject_dir) if f.is_dir()]
    available_modalities = [s for s in subdirs if s in modalities_in_dataset]
    return available_modalities


def _infer_datatype(*, root, sub, ses):
    # Check which suffix is available for this particular
    # subject & session. If we get no or multiple hits, throw an error.

    modalities = _get_datatypes_for_sub(root=root, sub=sub, ses=ses)

    # We only want to handle electrophysiological data here.
    allowed_recording_modalities = ["meg", "eeg", "ieeg"]
    modalities = list(set(modalities) & set(allowed_recording_modalities))
    if not modalities:
        raise ValueError("No electrophysiological data found.")
    elif len(modalities) >= 2:
        msg = (
            f"Found data of more than one recording datatype. Please "
            f"pass the `suffix` parameter to specify which data to load. "
            f"Found the following modalitiess: {modalities}"
        )
        raise RuntimeError(msg)

    assert len(modalities) == 1
    return modalities[0]


def _path_to_str(var):
    """Make sure var is a string or Path, return string representation."""
    if not isinstance(var, Path | str):
        raise ValueError(
            f"All path parameters must be either strings or "
            f"pathlib.Path objects. Found type {type(var)}."
        )
    else:
        return str(var)


def _filter_fnames(
    fnames,
    *,
    subject=None,
    session=None,
    task=None,
    acquisition=None,
    run=None,
    processing=None,
    recording=None,
    space=None,
    split=None,
    description=None,
    suffix=None,
    extension=None,
):
    """Filter a list of BIDS filenames / paths based on BIDS entity values.

    Input can be str or list of str.

    Parameters
    ----------
    fnames : iterable of pathlib.Path | iterable of str

    Returns
    -------
    list of pathlib.Path

    """
    subject = _ensure_tuple(subject)
    session = _ensure_tuple(session)
    task = _ensure_tuple(task)
    acquisition = _ensure_tuple(acquisition)
    run = _ensure_tuple(run)
    processing = _ensure_tuple(processing)
    space = _ensure_tuple(space)
    recording = _ensure_tuple(recording)
    split = _ensure_tuple(split)
    description = _ensure_tuple(description)
    suffix = _ensure_tuple(suffix)
    extension = _ensure_tuple(extension)

    leading_path_str = r".*\/?"  # nothing or something ending with a `/`
    sub_str = r"sub-(" + "|".join(subject) + ")" if subject else r"sub-([^_]+)"
    ses_str = r"_ses-(" + "|".join(session) + ")" if session else r"(|_ses-([^_]+))"
    task_str = r"_task-(" + "|".join(task) + ")" if task else r"(|_task-([^_]+))"
    acq_str = (
        r"_acq-(" + "|".join(acquisition) + ")" if acquisition else r"(|_acq-([^_]+))"
    )
    run_str = r"_run-(" + "|".join(run) + ")" if run else r"(|_run-([^_]+))"
    proc_str = (
        r"_proc-(" + "|".join(processing) + ")" if processing else r"(|_proc-([^_]+))"
    )
    space_str = r"_space-(" + "|".join(space) + ")" if space else r"(|_space-([^_]+))"
    rec_str = (
        r"_recording-(" + "|".join(recording) + ")"
        if recording
        else r"(|_recording-([^_]+))"
    )
    split_str = r"_split-(" + "|".join(split) + ")" if split else r"(|_split-([^_]+))"
    desc_str = (
        r"_desc-(" + "|".join(description) + ")" if description else r"(|_desc-([^_]+))"
    )
    suffix_str = r"_(" + "|".join(suffix) + ")" if suffix else r"_([^_]+)"
    ext_str = r"(" + "|".join(extension) + ")$" if extension else r".([^_]+)"

    regexp = (
        leading_path_str
        + sub_str
        + ses_str
        + task_str
        + acq_str
        + run_str
        + proc_str
        + space_str
        + rec_str
        + split_str
        + desc_str
        + suffix_str
        + ext_str
    )

    # Convert to str so we can apply the regexp ...
    fnames = [str(f) for f in fnames]

    # https://stackoverflow.com/a/51246151/1944216
    fnames_filtered = sorted(filter(re.compile(regexp).match, fnames))

    # ... and return Paths.
    fnames_filtered = [Path(f) for f in fnames_filtered]
    return fnames_filtered


def find_matching_paths(
    root,
    subjects=None,
    sessions=None,
    tasks=None,
    acquisitions=None,
    runs=None,
    processings=None,
    recordings=None,
    spaces=None,
    splits=None,
    descriptions=None,
    suffixes=None,
    extensions=None,
    datatypes=None,
    check=False,
    *,
    ignore_json=False,
    ignore_nosub=False,
):
    """Get list of all matching paths for all matching entity values.

    Input can be str or list of str. None matches all found values.

    Performs a recursive search, starting in ``.root`` (if set), based on
    `BIDSPath.entities` object.

    Parameters
    ----------
    root : pathlib.Path | str
        The root of the BIDS path.
    subjects : str | array-like of str | None
        The subject ID. Corresponds to "sub".
    sessions : str | array-like of str | None
        The acquisition session. Corresponds to "ses".
    tasks : str | array-like of str | None
        The experimental task. Corresponds to "task".
    acquisitions: str | array-like of str | None
        The acquisition parameters. Corresponds to "acq".
    runs : str | array-like of str | None
        The run number. Corresponds to "run".
    processings : str | array-like of str | None
        The processing label. Corresponds to "proc".
    recordings : str | array-like of str | None
        The recording name. Corresponds to "rec".
    spaces : str | array-like of str | None
        The coordinate space for anatomical and sensor location
        files (e.g., ``*_electrodes.tsv``, ``*_markers.mrk``).
        Corresponds to "space".
        Note that valid values for ``space`` must come from a list
        of BIDS keywords as described in the BIDS specification.
    splits : str | array-like of str | None
        The split of the continuous recording file for ``.fif`` data.
        Corresponds to "split".
    descriptions : str | array-like of str | None
        This corresponds to the BIDS entity ``desc``. It is used to provide
        additional information for derivative data, e.g., preprocessed data
        may be assigned ``description='cleaned'``.

        .. versionadded:: 0.11
    suffixes : str | array-like of str | None
        The filename suffix. This is the entity after the
        last ``_`` before the extension. E.g., ``'channels'``.
        The following filename suffix's are accepted:
        'meg', 'markers', 'eeg', 'ieeg', 'T1w',
        'participants', 'scans', 'electrodes', 'coordsystem',
        'channels', 'events', 'headshape', 'digitizer',
        'beh', 'physio', 'stim'
    extensions : str | array-like of str | None
        The extension of the filename. E.g., ``'.json'``.
    datatypes : str | array-like of str | None
        The BIDS data type, e.g., ``'anat'``, ``'func'``, ``'eeg'``, ``'meg'``,
        ``'ieeg'``.
    check : bool
        If ``True``, only returns paths that conform to BIDS. If ``False``
        (default), the ``.check`` attribute of the returned
        :class:`mne_bids.BIDSPath` object will be set to ``True`` for paths that
        do conform to BIDS, and to ``False`` for those that don't.
    ignore_json : bool
        If ``True``, ignores json files. Defaults to ``False``.
    ignore_nosub : bool
        If ``True``, ignores all files that are not of the form ``root/sub-*``.
        Defaults to ``False``.

    Returns
    -------
    bids_paths : list of mne_bids.BIDSPath
        The matching paths.

    """
    fpaths = _return_root_paths(
        root, datatype=datatypes, ignore_json=ignore_json, ignore_nosub=ignore_nosub
    )

    fpaths_filtered = _filter_fnames(
        fpaths,
        subject=subjects,
        session=sessions,
        task=tasks,
        acquisition=acquisitions,
        run=runs,
        processing=processings,
        recording=recordings,
        space=spaces,
        split=splits,
        description=descriptions,
        suffix=suffixes,
        extension=extensions,
    )

    bids_paths = _fnames_to_bidspaths(fpaths_filtered, root, check=check)
    return bids_paths


def _return_root_paths(root, datatype=None, ignore_json=True, ignore_nosub=False):
    """Return all file paths + .ds paths in root.

    Can be filtered by datatype (which is present in the path but not in
    the BIDSPath basename). Can also be list of datatypes.

    Parameters
    ----------
    root : pathlib.Path | str
        The root of the BIDS path.
    datatype : str | array-like of str | None
        The BIDS data type, e.g., ``'anat'``, ``'func'``, ``'eeg'``, ``'meg'``,
        ``'ieeg'``.
    ignore_json : bool
        If ``True`` (default), do not return files ending with ``.json``.
    ignore_nosub : bool
        If ``True``, return only files of the form ``root/sub-*``. Defaults to
        ``False``.

    Returns
    -------
    paths : list of pathlib.Path
        All files + .ds paths in `root`, filtered according to the function parameters.
    """
    root = Path(root)  # if root is str

<<<<<<< HEAD
    if datatype is None and not ignore_nosub:
=======
    if datatype is not None:
        datatype = _ensure_tuple(datatype)
        search_str = f"*/{'|'.join(datatype)}/*"
    else:
>>>>>>> ccfbfeea
        search_str = "*.*"
        paths = root.rglob(search_str)
    else:
        if datatype is not None:
            datatype = _ensure_tuple(datatype)
            search_str = f"**/{'|'.join(datatype)}/*"

            # I think this one is more appropriate
            search_str = search_str + ".*"
        else:
            search_str = "**/*.*"

        # only browse files which are of the form root/sub-*,
        # such that we truely only look in 'sub'-folders:

        if ignore_nosub:
            search_str = "sub-*/" + search_str

        paths = [ Path(root, fn) for fn in glob.iglob(search_str, root_dir=root, recursive=True) ]

    # Only keep files (not directories), ...
    # and omit the JSON sidecars if `ignore_json` is True.
    if ignore_json:
        paths = [
            p
            for p in paths
            if (p.is_file() and p.suffix != ".json")
            # do we really want to do this here?
            or (p.is_dir() and p.suffix == ".ds")
        ]
    else:
        paths = [
            p
            for p in paths
            if p.is_file()
            # do we really want to do this here
            or (p.is_dir() and p.suffix == ".ds")
        ]

    return paths


def _fnames_to_bidspaths(fnames, root, check=False):
    """Make BIDSPaths from file names.

    To check whether the BIDSPath is conforming to BIDS if check=True, we
    first instantiate without checking and then run the check manually,
    allowing us to be more specific about the exception to catch.

    Parameters
    ----------
    fnames : list of str
        Filenames as list of strings.
    root : path-like | None
        The root directory of the BIDS dataset.
    check : bool
        If ``True``, only returns paths that conform to BIDS. If ``False``
        (default), the ``.check`` attribute of the returned
        :class:`mne_bids.BIDSPath` object will be set to ``True`` for paths that
        do conform to BIDS, and to ``False`` for those that don't.

    Returns
    -------
    bids_paths : list of mne_bids.BIDSPath
        Bids paths.

    """
    bids_paths = []
    for fname in fnames:
        datatype = _infer_datatype_from_path(fname)
        bids_path = get_bids_path_from_fname(fname, check=False)
        bids_path.root = root
        bids_path.datatype = datatype
        bids_path.check = True

        try:
            bids_path._check()
        except ValueError:
            # path is not BIDS-compatible
            if check:  # skip!
                continue
            else:
                bids_path.check = False

        bids_paths.append(bids_path)
    return bids_paths<|MERGE_RESOLUTION|>--- conflicted
+++ resolved
@@ -1463,9 +1463,11 @@
     """Truncate a line to the specified number of characters."""
     return "".join(
         [
-            str(val) + (lim - len(val)) * " "
-            if len(val) < lim
-            else f"{val[: lim - 1]} "
+            (
+                str(val) + (lim - len(val)) * " "
+                if len(val) < lim
+                else f"{val[: lim - 1]} "
+            )
             for val in line.split("\t")
         ]
     )
@@ -1946,11 +1948,8 @@
     ignore_modalities=None,
     ignore_datatypes=None,
     ignore_dirs=("derivatives", "sourcedata"),
-<<<<<<< HEAD
+    ignore_suffixes=None,
     include_match=None,
-=======
-    ignore_suffixes=None,
->>>>>>> ccfbfeea
     with_key=False,
     verbose=None,
 ):
@@ -2011,17 +2010,15 @@
         Directories nested directly within ``root`` to ignore. If ``None``,
         include all directories in the search.
 
-        .. versionadded:: 0.17-dev
+        .. versionadded:: 0.17
+    ignore_suffixes : str | array-like of str | None
+        Suffixes to ignore. If ``None``, include all suffixes. This can be helpful for
+        ignoring non-data sidecars such as `*_scans.tsv` or `*_coordsystem.json`.
     include_match : str | array-like of str | None
         Apply a starting match pragma following Unix style pattern syntax from
         package glob to prefilter search criterion.
 
         .. versionadded:: 0.9
-    ignore_suffixes : str | array-like of str | None
-        Suffixes to ignore. If ``None``, include all suffixes. This can be helpful for
-        ignoring non-data sidecars such as `*_scans.tsv` or `*_coordsystem.json`.
-
-        .. versionadded:: 0.17
     with_key : bool
         If ``True``, returns the full entity with the key and the value. This
         will for example look like ``['sub-001', 'sub-002']``.
@@ -2543,14 +2540,7 @@
     """
     root = Path(root)  # if root is str
 
-<<<<<<< HEAD
     if datatype is None and not ignore_nosub:
-=======
-    if datatype is not None:
-        datatype = _ensure_tuple(datatype)
-        search_str = f"*/{'|'.join(datatype)}/*"
-    else:
->>>>>>> ccfbfeea
         search_str = "*.*"
         paths = root.rglob(search_str)
     else:
@@ -2569,7 +2559,10 @@
         if ignore_nosub:
             search_str = "sub-*/" + search_str
 
-        paths = [ Path(root, fn) for fn in glob.iglob(search_str, root_dir=root, recursive=True) ]
+        paths = [
+            Path(root, fn)
+            for fn in glob.iglob(search_str, root_dir=root, recursive=True)
+        ]
 
     # Only keep files (not directories), ...
     # and omit the JSON sidecars if `ignore_json` is True.
