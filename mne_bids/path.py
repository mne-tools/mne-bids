--- conflicted
+++ resolved
@@ -386,14 +386,10 @@
 
         Returns
         -------
-        bids_path : pathlib.Path
-            The created directory.
+        self : instance of BIDSPath
+            The BIDSPath object.
         """
-<<<<<<< HEAD
         self.directory.mkdir(parents=True, exist_ok=exist_ok)
-=======
-        self.directory.mkdir(parents=parents, exist_ok=exist_ok)
->>>>>>> c835157c
         return self
 
     @property
@@ -682,8 +678,8 @@
         datatype = _infer_datatype(bids_root=bids_root,
                                    sub=sub, ses=ses)
 
-    data_dir = BIDSPath(subject=sub, session=ses,
-                        datatype=datatype, root=bids_root).mkdir()
+    data_dir = BIDSPath(subject=sub, session=ses, datatype=datatype,
+                        root=bids_root).mkdir().directory
 
     # For BTI data, just return the directory with a '.pdf' extension
     # to facilitate reading in mne-bids
