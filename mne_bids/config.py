--- conflicted
+++ resolved
@@ -13,11 +13,7 @@
 
 DOI = """https://doi.org/10.21105/joss.01896"""
 
-<<<<<<< HEAD
-EPHY_ALLOWED_DATATYPES = ['meg', 'eeg', 'ieeg', 'nirs', 'emg']
-=======
-EPHY_ALLOWED_DATATYPES = ["meg", "eeg", "ieeg", "nirs"]
->>>>>>> 420686e2
+EPHY_ALLOWED_DATATYPES = ["meg", "eeg", "ieeg", "nirs", "emg"]
 
 ALLOWED_DATATYPES = EPHY_ALLOWED_DATATYPES + ["anat", "beh"]
 
@@ -124,40 +120,6 @@
 
 # List of synthetic channels by manufacturer that are to be excluded from the
 # channel list. Currently this is only for stimulus channels.
-<<<<<<< HEAD
-IGNORED_CHANNELS = {'KIT/Yokogawa': ['STI 014'],
-                    'BrainProducts': ['STI 014'],
-                    'n/a': ['STI 014'],  # for unknown manufacturers, ignore it
-                    'Biosemi': ['STI 014']}
-
-allowed_extensions_meg = ['.con', '.sqd', '.fif', '.pdf', '.ds']
-allowed_extensions_eeg = ['.vhdr',  # BrainVision, accompanied by .vmrk, .eeg
-                          '.edf',  # European Data Format
-                          '.bdf',  # Biosemi
-                          '.set',  # EEGLAB, potentially accompanied by .fdt
-                          ]
-
-allowed_extensions_emg = ['.vhdr',  # BrainVision, accompanied by .vmrk, .eeg
-                          ]
-
-allowed_extensions_ieeg = ['.vhdr',  # BrainVision, accompanied by .vmrk, .eeg
-                           '.edf',  # European Data Format
-                           '.set',  # EEGLAB, potentially accompanied by .fdt
-                           '.mef',  # MEF: Multiscale Electrophysiology File
-                           '.nwb',  # Neurodata without borders
-                           ]
-
-allowed_extensions_nirs = ['.snirf',  # SNIRF
-                           ]
-
-# allowed extensions (data formats) in BIDS spec
-ALLOWED_DATATYPE_EXTENSIONS = {
-    'meg': allowed_extensions_meg,
-    'eeg': allowed_extensions_eeg,
-    'emg': allowed_extensions_emg,
-    'ieeg': allowed_extensions_ieeg,
-    'nirs': allowed_extensions_nirs
-=======
 IGNORED_CHANNELS = {
     "KIT/Yokogawa": ["STI 014"],
     "BrainProducts": ["STI 014"],
@@ -173,6 +135,10 @@
     ".set",  # EEGLAB, potentially accompanied by .fdt
 ]
 
+allowed_extensions_emg = [
+    ".vhdr",  # BrainVision, accompanied by .vmrk, .eeg
+]
+
 allowed_extensions_ieeg = [
     ".vhdr",  # BrainVision, accompanied by .vmrk, .eeg
     ".edf",  # European Data Format
@@ -189,9 +155,9 @@
 ALLOWED_DATATYPE_EXTENSIONS = {
     "meg": allowed_extensions_meg,
     "eeg": allowed_extensions_eeg,
+    "emg": allowed_extensions_emg,
     "ieeg": allowed_extensions_ieeg,
     "nirs": allowed_extensions_nirs,
->>>>>>> 420686e2
 }
 
 # allow additional extensions that are not BIDS
@@ -208,18 +174,11 @@
 # allowed suffixes (i.e. last "_" delimiter in the BIDS filenames before
 # the extension)
 ALLOWED_FILENAME_SUFFIX = [
-<<<<<<< HEAD
-    'meg', 'markers', 'eeg', 'ieeg', 'T1w', 'FLASH',  # datatype
-    'emg', 'participants', 'scans',
-    'electrodes', 'optodes', 'channels', 'coordsystem', 'events',  # sidecars
-    'headshape', 'digitizer',  # meg-specific sidecars
-    'beh', 'physio', 'stim',  # behavioral
-    'nirs'
-=======
     "meg",
     "markers",
     "eeg",
     "ieeg",
+    "emg",
     "T1w",
     "FLASH",  # datatype
     "participants",
@@ -236,25 +195,19 @@
     "physio",
     "stim",  # behavioral
     "nirs",
->>>>>>> 420686e2
 ]
 
 # converts suffix to known path modalities
 SUFFIX_TO_DATATYPE = {
-<<<<<<< HEAD
-    'meg': 'meg', 'headshape': 'meg', 'digitizer': 'meg', 'markers': 'meg',
-    'eeg': 'eeg', 'ieeg': 'ieeg', 'emg': 'emg',
-    'T1w': 'anat', 'FLASH': 'anat'
-=======
     "meg": "meg",
     "headshape": "meg",
     "digitizer": "meg",
     "markers": "meg",
     "eeg": "eeg",
     "ieeg": "ieeg",
+    "emg": "emg",
     "T1w": "anat",
     "FLASH": "anat",
->>>>>>> 420686e2
 }
 
 # allowed BIDS extensions (extension in the BIDS filename)
@@ -500,49 +453,6 @@
     "uncinfant": "Infant Brain Atlases from Neonates to 1- and 2-year-olds.",
 }
 
-<<<<<<< HEAD
-for letter in ('a', 'b', 'c'):
-    for sym in ('Sym', 'Asym'):
-        BIDS_COORD_FRAME_DESCRIPTIONS[f'mni152nlin2009{letter}{sym}'] = \
-            'Also known as ICBM (non-linear coregistration with 40 iterations,'
-        ' released in 2009). It comes in either three different flavours '
-        'each in symmetric or asymmetric version.'
-
-REFERENCES = {'mne-bids':
-              'Appelhoff, S., Sanderson, M., Brooks, T., Vliet, M., '
-              'Quentin, R., Holdgraf, C., Chaumon, M., Mikulan, E., '
-              'Tavabi, K., Höchenberger, R., Welke, D., Brunner, C., '
-              'Rockhill, A., Larson, E., Gramfort, A. and Jas, M. (2019). '
-              'MNE-BIDS: Organizing electrophysiological data into the '
-              'BIDS format and facilitating their analysis. Journal of '
-              'Open Source Software 4: (1896). '
-              'https://doi.org/10.21105/joss.01896',
-              'meg':
-              'Niso, G., Gorgolewski, K. J., Bock, E., Brooks, T. L., '
-              'Flandin, G., Gramfort, A., Henson, R. N., Jas, M., Litvak, '
-              'V., Moreau, J., Oostenveld, R., Schoffelen, J., Tadel, F., '
-              'Wexler, J., Baillet, S. (2018). MEG-BIDS, the brain '
-              'imaging data structure extended to magnetoencephalography. '
-              'Scientific Data, 5, 180110. '
-              'https://doi.org/10.1038/sdata.2018.110',
-              'eeg':
-              'Pernet, C. R., Appelhoff, S., Gorgolewski, K. J., '
-              'Flandin, G., Phillips, C., Delorme, A., Oostenveld, R. (2019). '
-              'EEG-BIDS, an extension to the brain imaging data structure '
-              'for electroencephalography. Scientific Data, 6, 103. '
-              'https://doi.org/10.1038/s41597-019-0104-8',
-              'ieeg':
-              'Holdgraf, C., Appelhoff, S., Bickel, S., Bouchard, K., '
-              'D\'Ambrosio, S., David, O., … Hermes, D. (2019). iEEG-BIDS, '
-              'extending the Brain Imaging Data Structure specification '
-              'to human intracranial electrophysiology. Scientific Data, '
-              '6, 102. https://doi.org/10.1038/s41597-019-0105-7',
-              'nirs':
-              'In preparation',
-              'emg':
-              'In preparation'
-            }
-=======
 for letter in ("a", "b", "c"):
     for sym in ("Sym", "Asym"):
         BIDS_COORD_FRAME_DESCRIPTIONS[f"mni152nlin2009{letter}{sym}"] = (
@@ -583,8 +493,8 @@
     "Pollonini, L. (2023). fNIRS-BIDS, the Brain Imaging Data Structure "
     "Extended to Functional Near-Infrared Spectroscopy. PsyArXiv. "
     "https://doi.org/10.31219/osf.io/7nmcp",
-}
->>>>>>> 420686e2
+    "emg": "In preparation",
+}
 
 
 # Mapping subject information between MNE-BIDS and MNE-Python.
