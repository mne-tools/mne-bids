"""Configuration values for MNE-BIDS."""
from mne import io
from mne.io.constants import FIFF


BIDS_VERSION = "1.4.0"

DOI = """https://doi.org/10.21105/joss.01896"""

ALLOWED_MODALITY_KINDS = ['meg', 'eeg', 'ieeg']

# Orientation of the coordinate system dependent on manufacturer
ORIENTATION = {'.sqd': 'ALS', '.con': 'ALS', '.fif': 'RAS', '.pdf': 'ALS',
               '.ds': 'ALS'}

UNITS = {'.sqd': 'm', '.con': 'm', '.fif': 'm', '.pdf': 'm', '.ds': 'cm'}

meg_manufacturers = {'.sqd': 'KIT/Yokogawa', '.con': 'KIT/Yokogawa',
                     '.fif': 'Elekta', '.pdf': '4D Magnes', '.ds': 'CTF',
                     '.meg4': 'CTF'}

eeg_manufacturers = {'.vhdr': 'BrainProducts', '.eeg': 'BrainProducts',
                     '.edf': 'n/a', '.bdf': 'Biosemi', '.set': 'n/a',
                     '.fdt': 'n/a'}

ieeg_manufacturers = {'.vhdr': 'BrainProducts', '.eeg': 'BrainProducts',
                      '.edf': 'n/a', '.set': 'n/a', '.fdt': 'n/a',
                      '.mef': 'n/a', '.nwb': 'n/a'}

# file-extension map to mne-python readers
reader = {'.con': io.read_raw_kit, '.sqd': io.read_raw_kit,
          '.fif': io.read_raw_fif, '.pdf': io.read_raw_bti,
          '.ds': io.read_raw_ctf, '.vhdr': io.read_raw_brainvision,
          '.edf': io.read_raw_edf, '.bdf': io.read_raw_bdf,
          '.set': io.read_raw_eeglab}

# Merge the manufacturer dictionaries in a python2 / python3 compatible way
MANUFACTURERS = dict()
MANUFACTURERS.update(meg_manufacturers)
MANUFACTURERS.update(eeg_manufacturers)
MANUFACTURERS.update(ieeg_manufacturers)

# List of synthetic channels by manufacturer that are to be excluded from the
# channel list. Currently this is only for stimulus channels.
IGNORED_CHANNELS = {'KIT/Yokogawa': ['STI 014'],
                    'BrainProducts': ['STI 014'],
                    'n/a': ['STI 014'],  # for unknown manufacturers, ignore it
                    'Biosemi': ['STI 014']}

allowed_extensions_meg = ['.con', '.sqd', '.fif', '.pdf', '.ds', '.pos']
allowed_extensions_eeg = ['.vhdr',  # BrainVision, accompanied by .vmrk, .eeg
                          '.edf',  # European Data Format
                          '.bdf',  # Biosemi
                          '.set',  # EEGLAB, potentially accompanied by .fdt
                          ]

allowed_extensions_ieeg = ['.vhdr',  # BrainVision, accompanied by .vmrk, .eeg
                           '.edf',  # European Data Format
                           '.set',  # EEGLAB, potentially accompanied by .fdt
                           '.mef',  # MEF: Multiscale Electrophysiology File
                           '.nwb',  # Neurodata without borders
                           ]

ALLOWED_MODALITY_EXTENSIONS = {'meg': allowed_extensions_meg,
                               'eeg': allowed_extensions_eeg,
                               'ieeg': allowed_extensions_ieeg}

# allowed kinds (i.e. last "_" delimiter in the BIDS filenames)
ALLOWED_FILENAME_KINDS = [
    'meg', 'markers', 'eeg', 'ieeg', 'T1w',  # modality
    'participants', 'scans',
    'electrodes', 'channels', 'coordsystem', 'events',  # sidecars
    'headshape', 'digitizer',  # meg-specific sidecars
    'behav', 'phsyio', 'stim'  # behavioral
]

# allowed BIDS extensions (extension in the BIDS filename)
ALLOWED_FILENAME_EXTENSIONS = (
    allowed_extensions_meg +
    allowed_extensions_eeg +
    allowed_extensions_ieeg +
<<<<<<< HEAD
    ['.json', '.tsv', '.tsv.gz', '.nii', '.nii.gz'])

# allowed BIDS path entities
BIDS_PATH_ENTITIES = ('subject', 'session', 'task', 'acquisition',
                      'processing', 'run', 'recording',
                      'space', 'bids_root', 'kind', 'extension')
=======
    ['.json', '.tsv', '.tsv.gz', '.nii', '.nii.gz'] +
    ['.pos', '.eeg', '.vmrk']  # extra modality-specific metadata files
)

# allowed BIDS path entities
ALLOWED_PATH_ENTITIES = ('subject', 'session', 'task', 'run',
                         'processing', 'recording', 'space',
                         'acquisition', 'split', 'kind',
                         'prefix', 'extension')
ALLOWED_PATH_ENTITIES_SHORT = {'sub': 'subject', 'ses': 'session',
                               'task': 'task', 'acq': 'acquisition',
                               'run': 'run', 'proc': 'processing',
                               'space': 'space', 'rec': 'recording',
                               'split': 'split', 'kind': 'kind'}
>>>>>>> ab7f8dbc

# accepted BIDS formats, which may be subject to change
# depending on the specification
BIDS_IEEG_COORDINATE_FRAMES = ['acpc', 'pixels', 'other']
BIDS_MEG_COORDINATE_FRAMES = ['ctf', 'elektaneuromag',
                              '4dbti', 'kityokogawa',
                              'chietiitab', 'other']
BIDS_EEG_COORDINATE_FRAMES = ['captrak']

# accepted coordinate SI units
BIDS_COORDINATE_UNITS = ['m', 'cm', 'mm']

# mapping from BIDs coordinate frames -> MNE
BIDS_TO_MNE_FRAMES = {
    'ctf': 'ctf_head',
    '4dbti': 'ctf_head',
    'kityokogawa': 'ctf_head',
    'elektaneuromag': 'head',
    'chietiitab': 'head',
    'captrak': 'head',
    'acpc': 'ras',
    'mni': 'mni_tal',
    'fs': 'fs_tal',
    'ras': 'ras',
    'voxel': 'mri_voxels',
    'mri': 'mri',
    'unknown': 'unknown'
}
MNE_TO_BIDS_FRAMES = {val: key for key, val in BIDS_TO_MNE_FRAMES.items()}

# these coordinate frames in mne-python are related to scalp/meg
# 'meg', 'ctf_head', 'ctf_meg', 'head', 'unknown'
# copied from "mne.transforms.MNE_STR_TO_FRAME"
MNE_STR_TO_FRAME = dict(
    meg=FIFF.FIFFV_COORD_DEVICE,
    mri=FIFF.FIFFV_COORD_MRI,
    mri_voxel=FIFF.FIFFV_MNE_COORD_MRI_VOXEL,
    head=FIFF.FIFFV_COORD_HEAD,
    mni_tal=FIFF.FIFFV_MNE_COORD_MNI_TAL,
    ras=FIFF.FIFFV_MNE_COORD_RAS,
    fs_tal=FIFF.FIFFV_MNE_COORD_FS_TAL,
    ctf_head=FIFF.FIFFV_MNE_COORD_CTF_HEAD,
    ctf_meg=FIFF.FIFFV_MNE_COORD_CTF_DEVICE,
    unknown=FIFF.FIFFV_COORD_UNKNOWN
)
MNE_FRAME_TO_STR = {val: key for key, val in MNE_STR_TO_FRAME.items()}

# see BIDS specification for description we copied over from each
COORD_FRAME_DESCRIPTIONS = {
    'ctf': 'ALS orientation and the origin between the ears',
    'elektaneuromag': 'RAS orientation and the origin between the ears',
    '4dbti': 'ALS orientation and the origin between the ears',
    'kityokogawa': 'ALS orientation and the origin between the ears',
    'chietiitab': 'RAS orientation and the origin between the ears',
    'captrak': 'RAS orientation and the origin between the ears',
    'mri': 'Defined by Freesurfer, the MRI (surface RAS) origin is at the '
           'center of a 256×256×256 1mm anisotropic volume '
           '(may not be in the center of the head).',
    'mri_voxel': 'Defined by Freesurfer, the MRI (surface RAS) origin '
                 'is at the center of a 256×256×256 voxel anisotropic '
                 'volume (may not be in the center of the head).',
    'mni_tal': 'MNI template in Talairach coordinates',
    'fs_tal': 'Freesurfer template in Talairach coordinates',
    'ras': 'RAS means that the first dimension (X) points towards '
           'the right hand side of the head, the second dimension (Y) '
           'points towards the Anterior aspect of the head, and the '
           'third dimension (Z) points towards the top of the head.',
}

REFERENCES = {'mne-bids':
              'Appelhoff, S., Sanderson, M., Brooks, T., Vliet, M., '
              'Quentin, R., Holdgraf, C., Chaumon, M., Mikulan, E., '
              'Tavabi, K., Höchenberger, R., Welke, D., Brunner, C., '
              'Rockhill, A., Larson, E., Gramfort, A. and Jas, M. (2019). '
              'MNE-BIDS: Organizing electrophysiological data into the '
              'BIDS format and facilitating their analysis. Journal of '
              'Open Source Software 4: (1896). '
              'https://doi.org/10.21105/joss.01896',
              'meg':
              'Niso, G., Gorgolewski, K. J., Bock, E., Brooks, T. L., '
              'Flandin, G., Gramfort, A., Henson, R. N., Jas, M., Litvak, '
              'V., Moreau, J., Oostenveld, R., Schoffelen, J., Tadel, F., '
              'Wexler, J., Baillet, S. (2018). MEG-BIDS, the brain '
              'imaging data structure extended to magnetoencephalography. '
              'Scientific Data, 5, 180110. '
              'http://doi.org/10.1038/sdata.2018.110',
              'eeg':
              'Pernet, C. R., Appelhoff, S., Gorgolewski, K. J., '
              'Flandin, G., Phillips, C., Delorme, A., Oostenveld, R. (2019). '
              'EEG-BIDS, an extension to the brain imaging data structure '
              'for electroencephalography. Scientific Data, 6, 103. '
              'https://doi.org/10.1038/s41597-019-0104-8',
              'ieeg':
              'Holdgraf, C., Appelhoff, S., Bickel, S., Bouchard, K., '
              'D\'Ambrosio, S., David, O., … Hermes, D. (2019). iEEG-BIDS, '
              'extending the Brain Imaging Data Structure specification '
              'to human intracranial electrophysiology. Scientific Data, '
              '6, 102. https://doi.org/10.1038/s41597-019-0105-7'}


# mapping subject information back to mne-python
# XXX: MNE currently only handles R/L,
# follow https://github.com/mne-tools/mne-python/issues/7347
def _convert_hand_options(key, fro, to):
    if fro == 'bids' and to == 'mne':
        hand_options = {'n/a': 0, 'R': 1, 'L': 2, 'A': 3}
    elif fro == 'mne' and to == 'bids':
        hand_options = {0: 'n/a', 1: 'R', 2: 'L', 3: 'A'}
    else:
        raise RuntimeError("fro value {} and to value {} are not "
                           "accepted. Use 'mne', or 'bids'.".format(fro, to))
    return hand_options.get(key, None)


def _convert_sex_options(key, fro, to):
    if fro == 'bids' and to == 'mne':
        sex_options = {'n/a': 0, 'M': 1, 'F': 2}
    elif fro == 'mne' and to == 'bids':
        sex_options = {0: 'n/a', 1: 'M', 2: 'F'}
    else:
        raise RuntimeError("fro value {} and to value {} are not "
                           "accepted. Use 'mne', or 'bids'.".format(fro, to))
    return sex_options.get(key, None)<|MERGE_RESOLUTION|>--- conflicted
+++ resolved
@@ -79,14 +79,6 @@
     allowed_extensions_meg +
     allowed_extensions_eeg +
     allowed_extensions_ieeg +
-<<<<<<< HEAD
-    ['.json', '.tsv', '.tsv.gz', '.nii', '.nii.gz'])
-
-# allowed BIDS path entities
-BIDS_PATH_ENTITIES = ('subject', 'session', 'task', 'acquisition',
-                      'processing', 'run', 'recording',
-                      'space', 'bids_root', 'kind', 'extension')
-=======
     ['.json', '.tsv', '.tsv.gz', '.nii', '.nii.gz'] +
     ['.pos', '.eeg', '.vmrk']  # extra modality-specific metadata files
 )
@@ -101,7 +93,6 @@
                                'run': 'run', 'proc': 'processing',
                                'space': 'space', 'rec': 'recording',
                                'split': 'split', 'kind': 'kind'}
->>>>>>> ab7f8dbc
 
 # accepted BIDS formats, which may be subject to change
 # depending on the specification
