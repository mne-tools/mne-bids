"""Testing utilities for file io."""
# Authors: Stefan Appelhoff <stefan.appelhoff@mailbox.org>
#
# License: BSD (3-clause)
import json
import os
import os.path as op
from datetime import datetime, timezone
from pathlib import Path
from distutils.version import LooseVersion

import pytest
import shutil as sh

import numpy as np
from numpy.testing import assert_almost_equal

# This is here to handle mne-python <0.20
import warnings
with warnings.catch_warnings():
    warnings.filterwarnings(action='ignore',
                            message="can't resolve package",
                            category=ImportWarning)
    import mne

from mne.io import anonymize_info
from mne.utils import _TempDir, requires_nibabel, check_version, object_diff
from mne.utils import assert_dig_allclose
from mne.datasets import testing, somato

from mne_bids import (get_matched_empty_room, make_bids_basename,
                      make_bids_folders)
from mne_bids.config import MNE_STR_TO_FRAME
from mne_bids.read import (read_raw_bids,
                           _read_raw, get_head_mri_trans,
                           _handle_events_reading, _handle_info_reading)
from mne_bids.tsv_handler import _to_tsv, _from_tsv
from mne_bids.utils import (_update_sidecar,
                            _write_json)
from mne_bids.path import BIDSPath, _find_matching_sidecar
from mne_bids.write import write_anat, write_raw_bids

subject_id = '01'
session_id = '01'
run = '01'
acq = '01'
task = 'testing'

bids_basename = make_bids_basename(
    subject=subject_id, session=session_id, run=run, acquisition=acq,
    task=task)

bids_basename_minimal = make_bids_basename(subject=subject_id, task=task)

# Get the MNE testing sample data - USA
data_path = testing.data_path()
raw_fname = op.join(data_path, 'MEG', 'sample',
                    'sample_audvis_trunc_raw.fif')

# Get the MNE somato data - EU
somato_path = somato.data_path()
somato_raw_fname = op.join(somato_path, 'sub-01', 'meg',
                           'sub-01_task-somato_meg.fif')

warning_str = dict(
    channel_unit_changed='ignore:The unit for chann*.:RuntimeWarning:mne',
    meas_date_set_to_none="ignore:.*'meas_date' set to None:RuntimeWarning:"
                          "mne",
    nasion_not_found='ignore:.*nasion not found:RuntimeWarning:mne',
)


def test_read_raw():
    """Test the raw reading."""
    # Use a file ending that does not exist
    f = 'file.bogus'
    with pytest.raises(ValueError, match='file name extension must be one of'):
        _read_raw(f)


def test_not_implemented():
    """Test the not yet implemented data formats raise an adequate error."""
    for not_implemented_ext in ['.mef', '.nwb']:
        data_path = _TempDir()
        raw_fname = op.join(data_path, 'test' + not_implemented_ext)
        with open(raw_fname, 'w'):
            pass
        with pytest.raises(ValueError, match=('there is no IO support for '
                                              'this file format yet')):
            _read_raw(raw_fname)


@pytest.mark.filterwarnings(warning_str['channel_unit_changed'])
def test_read_participants_data():
    """Test reading information from a BIDS sidecar.json file."""
    bids_root = _TempDir()
    raw = mne.io.read_raw_fif(raw_fname, verbose=False)

    # if subject info was set, we don't roundtrip birthday
    # due to possible anonymization in mne-bids
    subject_info = {
        'hand': 1,
        'sex': 2,
    }
    raw.info['subject_info'] = subject_info
    write_raw_bids(raw, bids_basename, bids_root, overwrite=True,
                   verbose=False)
    raw = read_raw_bids(bids_basename=bids_basename, bids_root=bids_root,
                        kind='meg')
    print(raw.info['subject_info'])
    assert raw.info['subject_info']['hand'] == 1
    assert raw.info['subject_info']['sex'] == 2
    assert raw.info['subject_info'].get('birthday', None) is None

    # if modifying participants tsv, then read_raw_bids reflects that
    participants_tsv_fpath = op.join(bids_root, 'participants.tsv')
    participants_tsv = _from_tsv(participants_tsv_fpath)
    participants_tsv['hand'][0] = 'n/a'
    _to_tsv(participants_tsv, participants_tsv_fpath)
    raw = read_raw_bids(bids_basename=bids_basename, bids_root=Path(bids_root),
                        kind='meg')
    assert raw.info['subject_info']['hand'] == 0
    assert raw.info['subject_info']['sex'] == 2
    assert raw.info['subject_info'].get('birthday', None) is None

    # make sure things are read even if the entries don't make sense
    participants_tsv = _from_tsv(participants_tsv_fpath)
    participants_tsv['hand'][0] = 'righty'
    participants_tsv['sex'][0] = 'malesy'
    _to_tsv(participants_tsv, participants_tsv_fpath)
    with pytest.warns(RuntimeWarning, match='Unable to map'):
        raw = read_raw_bids(bids_basename=bids_basename,
                            bids_root=Path(bids_root), kind='meg')
        assert raw.info['subject_info']['hand'] is None
        assert raw.info['subject_info']['sex'] is None

    # make sure to read in if no participants file
    raw = mne.io.read_raw_fif(raw_fname, verbose=False)
    write_raw_bids(raw, bids_basename, bids_root, overwrite=True,
                   verbose=False)
    os.remove(participants_tsv_fpath)
    with pytest.warns(RuntimeWarning, match='Participants file not found'):
        raw = read_raw_bids(bids_basename=bids_basename,
                            bids_root=Path(bids_root), kind='meg')
        assert raw.info['subject_info'] is None


@requires_nibabel()
@pytest.mark.filterwarnings(warning_str['channel_unit_changed'])
def test_get_head_mri_trans():
    """Test getting a trans object from BIDS data."""
    import nibabel as nib

    event_id = {'Auditory/Left': 1, 'Auditory/Right': 2, 'Visual/Left': 3,
                'Visual/Right': 4, 'Smiley': 5, 'Button': 32}
    events_fname = op.join(data_path, 'MEG', 'sample',
                           'sample_audvis_trunc_raw-eve.fif')

    # Write it to BIDS
    raw = mne.io.read_raw_fif(raw_fname)
    bids_root = _TempDir()
    with pytest.warns(RuntimeWarning, match='No line frequency'):
        write_raw_bids(raw, bids_basename, bids_root,
                       events_data=events_fname, event_id=event_id,
                       overwrite=False)

    # We cannot recover trans, if no MRI has yet been written
    with pytest.raises(RuntimeError):
        estimated_trans = get_head_mri_trans(bids_basename=bids_basename,
                                             bids_root=bids_root)

    # Write some MRI data and supply a `trans` so that a sidecar gets written
    trans = mne.read_trans(raw_fname.replace('_raw.fif', '-trans.fif'))

    # Get the T1 weighted MRI data file ... test write_anat with a nibabel
    # image instead of a file path
    t1w_mgh = op.join(data_path, 'subjects', 'sample', 'mri', 'T1.mgz')
    t1w_mgh = nib.load(t1w_mgh)

    anat_dir = write_anat(bids_root, subject_id, t1w_mgh, session_id, acq,
                          raw=raw, trans=trans, verbose=True)

    # Try to get trans back through fitting points
    estimated_trans = get_head_mri_trans(bids_basename=bids_basename,
                                         bids_root=bids_root)

    assert trans['from'] == estimated_trans['from']
    assert trans['to'] == estimated_trans['to']
    assert_almost_equal(trans['trans'], estimated_trans['trans'])
    print(trans)
    print(estimated_trans)

    # provoke an error by introducing NaNs into MEG coords
    with pytest.raises(RuntimeError, match='AnatomicalLandmarkCoordinates'):
        raw.info['dig'][0]['r'] = np.ones(3) * np.nan
        sh.rmtree(anat_dir)
        write_anat(bids_root, subject_id, t1w_mgh, session_id, acq, raw=raw,
                   trans=trans, verbose=True)
        estimated_trans = get_head_mri_trans(bids_basename=bids_basename,
                                             bids_root=bids_root)


def test_handle_events_reading():
    """Test reading events from a BIDS events.tsv file."""
    # We can use any `raw` for this
    raw = mne.io.read_raw_fif(raw_fname)

    # Create an arbitrary events.tsv file, to test we can deal with 'n/a'
    # make sure we can deal w/ "#" characters
    events = {'onset': [11, 12, 'n/a'],
              'duration': ['n/a', 'n/a', 'n/a'],
              'trial_type': ["rec start", "trial #1", "trial #2!"]
              }
    tmp_dir = _TempDir()
    events_fname = op.join(tmp_dir, 'sub-01_task-test_events.json')
    _to_tsv(events, events_fname)

    raw = _handle_events_reading(events_fname, raw)
    events, event_id = mne.events_from_annotations(raw)


@pytest.mark.filterwarnings(warning_str['channel_unit_changed'])
<<<<<<< HEAD
=======
def test_line_freq_estimation():
    """Test estimating line frequency."""
    bids_root = _TempDir()

    # read in USA dataset, so it should find 50 Hz
    raw = mne.io.read_raw_fif(raw_fname)
    kind = "meg"

    # assert that we get the same line frequency set
    bids_fname = bids_basename.copy().update(kind=kind,
                                             extension='.fif')

    # find sidecar JSON fname
    write_raw_bids(raw, bids_basename, bids_root, overwrite=True)
    sidecar_fname = _find_matching_sidecar(bids_fname, bids_root,
                                           kind=kind, extension='.json',
                                           allow_fail=True)

    # 1. when nothing is set, default to use PSD estimation -> should be 60
    # for `sample` dataset
    raw.info['line_freq'] = None
    write_raw_bids(raw, bids_basename, bids_root, overwrite=True)
    _update_sidecar(sidecar_fname, "PowerLineFrequency", "n/a")
    with pytest.warns(RuntimeWarning, match="No line frequency found"):
        raw = read_raw_bids(bids_basename=bids_basename,
                            bids_root=bids_root, kind=kind)
        assert raw.info['line_freq'] == 60

    # test that `somato` dataset finds 50 Hz (EU dataset)
    somato_raw = mne.io.read_raw_fif(somato_raw_fname)
    somato_raw.info['line_freq'] = None
    write_raw_bids(somato_raw, bids_basename, bids_root, overwrite=True)
    sidecar_fname = _find_matching_sidecar(bids_fname, bids_root,
                                           kind=kind, extension='.json',
                                           allow_fail=True)
    _update_sidecar(sidecar_fname, "PowerLineFrequency", "n/a")
    with pytest.warns(RuntimeWarning, match="No line frequency found"):
        somato_raw = read_raw_bids(bids_basename=bids_basename,
                                   bids_root=bids_root, kind=kind)
        assert somato_raw.info['line_freq'] == 50

    # assert that line_freq should be None when
    # all picks are not meg/eeg/ecog/seeg
    somato_raw.info['line_freq'] = None
    somato_raw.set_channel_types({somato_raw.ch_names[i]: 'bio'
                                  for i in range(len(somato_raw.ch_names))})
    somato_raw = _handle_info_reading(sidecar_fname, somato_raw, verbose=True)
    assert somato_raw.info['line_freq'] is None


@pytest.mark.filterwarnings(warning_str['channel_unit_changed'])
>>>>>>> ab7f8dbc
def test_handle_info_reading():
    """Test reading information from a BIDS sidecar.json file."""
    bids_root = _TempDir()

    # read in USA dataset, so it should find 50 Hz
    raw = mne.io.read_raw_fif(raw_fname)
    raw.info['line_freq'] = 60

    # write copy of raw with line freq of 60
    # bids basename and fname
    bids_basename = make_bids_basename(subject='01', session='01',
                                       task='audiovisual', run='01')
    kind = "meg"
    bids_fname = bids_basename.copy().update(kind=kind,
                                             extension='.fif')
    write_raw_bids(raw, bids_basename, bids_root, overwrite=True)

    # find sidecar JSON fname
    sidecar_fname = _find_matching_sidecar(bids_fname, bids_root,
                                           kind=kind, extension='.json',
                                           allow_fail=True)

    # assert that we get the same line frequency set
    raw = read_raw_bids(bids_basename=bids_basename, bids_root=bids_root,
                        kind=kind)
    assert raw.info['line_freq'] == 60

    # 2. if line frequency is not set in raw file, then default to sidecar
    raw.info['line_freq'] = None
    write_raw_bids(raw, bids_basename, bids_root, overwrite=True)
    _update_sidecar(sidecar_fname, "PowerLineFrequency", 55)
    raw = read_raw_bids(bids_basename=bids_basename, bids_root=bids_root,
                        kind=kind)
    assert raw.info['line_freq'] == 55

    # make a copy of the sidecar in "derivatives/"
    # to check that we make sure we always get the right sidecar
    # in addition, it should not break the sidecar reading
    # in `read_raw_bids`
    deriv_dir = op.join(bids_root, "derivatives")
    sidecar_copy = op.join(deriv_dir, op.basename(sidecar_fname))
    os.mkdir(deriv_dir)
    with open(sidecar_fname, "r") as fin:
        sidecar_json = json.load(fin)
        sidecar_json["PowerLineFrequency"] = 45
    _write_json(sidecar_copy, sidecar_json)
    raw = read_raw_bids(bids_basename=bids_basename, bids_root=bids_root,
                        kind=kind)
    assert raw.info['line_freq'] == 55

    # 3. if line frequency is set in raw file, but not sidecar
    raw.info['line_freq'] = 60
    write_raw_bids(raw, bids_basename, bids_root, overwrite=True)
    _update_sidecar(sidecar_fname, "PowerLineFrequency", "n/a")
    raw = read_raw_bids(bids_basename=bids_basename, bids_root=bids_root,
                        kind=kind)
    assert raw.info['line_freq'] == 60

    # 4. assert that we get an error when sidecar json doesn't match
    _update_sidecar(sidecar_fname, "PowerLineFrequency", 55)
    with pytest.raises(ValueError, match="Line frequency in sidecar json"):
        raw = read_raw_bids(bids_basename=bids_basename, bids_root=bids_root,
                            kind=kind)


@pytest.mark.filterwarnings(warning_str['nasion_not_found'])
@pytest.mark.filterwarnings(warning_str['channel_unit_changed'])
def test_handle_eeg_coords_reading():
    """Test reading iEEG coordinates from BIDS files."""
    bids_root = _TempDir()

    data_path = op.join(testing.data_path(), 'EDF')
    raw_fname = op.join(data_path, 'test_reduced.edf')
    raw = mne.io.read_raw_edf(raw_fname)

    # ensure we are writing 'eeg' data
    raw.set_channel_types({ch: 'eeg'
                           for ch in raw.ch_names})

    # set a `random` montage
    ch_names = raw.ch_names
    elec_locs = np.random.random((len(ch_names), 3)).astype(float)
    ch_pos = dict(zip(ch_names, elec_locs))

    # # create montage in 'unknown' coordinate frame
    # # and assert coordsystem/electrodes sidecar tsv don't exist
    montage = mne.channels.make_dig_montage(ch_pos=ch_pos,
                                            coord_frame="unknown")
    raw.set_montage(montage)
    with pytest.warns(RuntimeWarning, match="Skipping EEG electrodes.tsv"):
        write_raw_bids(raw, bids_basename, bids_root, overwrite=True)
        coordsystem_fname = _find_matching_sidecar(bids_basename, bids_root,
                                                   kind='coordsystem',
                                                   extension='.json',
                                                   allow_fail=True)
        electrodes_fname = _find_matching_sidecar(bids_basename, bids_root,
                                                  kind='electrodes',
                                                  extension='.tsv',
                                                  allow_fail=True)
        assert coordsystem_fname is None
        assert electrodes_fname is None

    # create montage in head frame and set should result in
    # warning if landmarks not set
    montage = mne.channels.make_dig_montage(ch_pos=ch_pos,
                                            coord_frame="head")
    raw.set_montage(montage)
    with pytest.warns(RuntimeWarning, match='Setting montage not possible '
                                            'if anatomical landmarks'):
        write_raw_bids(raw, bids_basename, bids_root, overwrite=True)

    montage = mne.channels.make_dig_montage(ch_pos=ch_pos,
                                            coord_frame="head",
                                            nasion=[1, 0, 0],
                                            lpa=[0, 1, 0],
                                            rpa=[0, 0, 1])
    raw.set_montage(montage)
    write_raw_bids(raw, bids_basename, bids_root, overwrite=True)

    # obtain the sensor positions and assert ch_coords are same
    raw_test = read_raw_bids(bids_basename, bids_root, verbose=True)
    assert not object_diff(raw.info['chs'], raw_test.info['chs'])

    # modify coordinate frame to not-captrak
    coordsystem_fname = _find_matching_sidecar(bids_basename, bids_root,
                                               kind='coordsystem',
                                               extension='.json',
                                               allow_fail=True)
    _update_sidecar(coordsystem_fname, 'EEGCoordinateSystem', 'besa')
    with pytest.warns(RuntimeWarning, match='EEG Coordinate frame is not '
                                            'accepted BIDS keyword'):
        raw_test = read_raw_bids(bids_basename, bids_root)
        assert raw_test.info['dig'] is None


@pytest.mark.parametrize('bids_basename', [bids_basename,
                                           bids_basename_minimal])
@pytest.mark.filterwarnings(warning_str['nasion_not_found'])
@pytest.mark.filterwarnings(warning_str['channel_unit_changed'])
def test_handle_ieeg_coords_reading(bids_basename):
    """Test reading iEEG coordinates from BIDS files."""
    bids_root = _TempDir()

    data_path = op.join(testing.data_path(), 'EDF')
    raw_fname = op.join(data_path, 'test_reduced.edf')
    bids_fname = bids_basename.copy().update(kind='ieeg',
                                             extension='.edf')

    raw = mne.io.read_raw_edf(raw_fname)

    # ensure we are writing 'ecog'/'ieeg' data
    raw.set_channel_types({ch: 'ecog'
                           for ch in raw.ch_names})

    # coordinate frames in mne-python should all map correctly
    # set a `random` montage
    ch_names = raw.ch_names
    elec_locs = np.random.random((len(ch_names), 3)).astype(float)
    ch_pos = dict(zip(ch_names, elec_locs))
    coordinate_frames = ['mri', 'ras']
    for coord_frame in coordinate_frames:
        # XXX: mne-bids doesn't support multiple electrodes.tsv files
        sh.rmtree(bids_root)
        montage = mne.channels.make_dig_montage(ch_pos=ch_pos,
                                                coord_frame=coord_frame)
        raw.set_montage(montage)
        write_raw_bids(raw, bids_basename, bids_root,
                       overwrite=True, verbose=False)
        # read in raw file w/ updated coordinate frame
        # and make sure all digpoints are correct coordinate frames
        raw_test = read_raw_bids(bids_basename=bids_basename,
                                 bids_root=bids_root, verbose=False)
        coord_frame_int = MNE_STR_TO_FRAME[coord_frame]
        for digpoint in raw_test.info['dig']:
            assert digpoint['coord_frame'] == coord_frame_int

    # start w/ new bids root
    sh.rmtree(bids_root)
    write_raw_bids(raw, bids_basename, bids_root,
                   overwrite=True, verbose=False)

    # obtain the sensor positions and assert ch_coords are same
    raw_test = read_raw_bids(bids_basename=bids_basename, bids_root=bids_root,
                             verbose=False)
    orig_locs = raw.info['dig'][1]
    test_locs = raw_test.info['dig'][1]
    assert orig_locs == test_locs
    assert not object_diff(raw.info['chs'], raw_test.info['chs'])

    # read in the data and assert montage is the same
    # regardless of 'm', 'cm', 'mm', or 'pixel'
    scalings = {'m': 1, 'cm': 100, 'mm': 1000}
    coordsystem_fname = _find_matching_sidecar(bids_fname, bids_root,
                                               kind='coordsystem',
                                               extension='.json',
                                               allow_fail=True)
    electrodes_fname = _find_matching_sidecar(bids_fname, bids_root,
                                              kind='electrodes',
                                              extension='.tsv',
                                              allow_fail=True)
    orig_electrodes_dict = _from_tsv(electrodes_fname,
                                     [str, float, float, float, str])

    # not BIDS specified should not be read
    coord_unit = 'km'
    scaling = 0.001
    _update_sidecar(coordsystem_fname, 'iEEGCoordinateUnits', coord_unit)
    electrodes_dict = _from_tsv(electrodes_fname,
                                [str, float, float, float, str])
    for axis in ['x', 'y', 'z']:
        electrodes_dict[axis] = \
            np.multiply(orig_electrodes_dict[axis], scaling)
    _to_tsv(electrodes_dict, electrodes_fname)
    with pytest.warns(RuntimeWarning, match='Coordinate unit is not '
                                            'an accepted BIDS unit'):
        raw_test = read_raw_bids(bids_basename=bids_basename,
                                 bids_root=bids_root, verbose=False)

    # correct BIDS units should scale to meters properly
    for coord_unit, scaling in scalings.items():
        # update coordinate SI units
        _update_sidecar(coordsystem_fname, 'iEEGCoordinateUnits', coord_unit)
        electrodes_dict = _from_tsv(electrodes_fname,
                                    [str, float, float, float, str])
        for axis in ['x', 'y', 'z']:
            electrodes_dict[axis] = \
                np.multiply(orig_electrodes_dict[axis], scaling)
        _to_tsv(electrodes_dict, electrodes_fname)

        # read in raw file w/ updated montage
        raw_test = read_raw_bids(bids_basename=bids_basename,
                                 bids_root=bids_root, verbose=False)

        # obtain the sensor positions and make sure they're the same
        assert_dig_allclose(raw.info, raw_test.info)

    # XXX: Improve by changing names to 'unknown' coordframe (needs mne PR)
    # check that coordinate systems other coordinate systems should be named
    # in the file and not the CoordinateSystem, which is reserved for keywords
    coordinate_frames = ['lia', 'ria', 'lip', 'rip', 'las']
    for coord_frame in coordinate_frames:
        # update coordinate units
        _update_sidecar(coordsystem_fname, 'iEEGCoordinateSystem', coord_frame)
        # read in raw file w/ updated coordinate frame
        # and make sure all digpoints are MRI coordinate frame
        with pytest.warns(RuntimeWarning, match="iEEG Coordinate frame is "
                                                "not accepted BIDS keyword"):
            raw_test = read_raw_bids(bids_basename=bids_basename,
                                     bids_root=bids_root, verbose=False)
            assert raw_test.info['dig'] is None

    # ACPC should be read in as RAS for iEEG
    _update_sidecar(coordsystem_fname, 'iEEGCoordinateSystem', 'acpc')
    raw_test = read_raw_bids(bids_basename=bids_basename, bids_root=bids_root,
                             verbose=False)
    coord_frame_int = MNE_STR_TO_FRAME['ras']
    for digpoint in raw_test.info['dig']:
        assert digpoint['coord_frame'] == coord_frame_int

    # if we delete the coordsystem.json file, an error will be raised
    os.remove(coordsystem_fname)
    with pytest.raises(RuntimeError, match='BIDS mandates that '
                                           'the coordsystem.json'):
        raw = read_raw_bids(bids_basename=bids_basename,
                            bids_root=bids_root, verbose=False)

    # test error message if electrodes don't match
    write_raw_bids(raw, bids_basename, bids_root, overwrite=True)
    electrodes_dict = _from_tsv(electrodes_fname)
    # pop off 5 channels
    for key in electrodes_dict.keys():
        for i in range(5):
            electrodes_dict[key].pop()
    _to_tsv(electrodes_dict, electrodes_fname)
    with pytest.raises(RuntimeError, match='Channels do not correspond'):
        raw_test = read_raw_bids(bids_basename=bids_basename,
                                 bids_root=bids_root, verbose=False)

    # make sure montage is set if there are coordinates w/ 'n/a'
    raw.info['bads'] = []
    write_raw_bids(raw, bids_basename, bids_root,
                   overwrite=True, verbose=False)
    electrodes_dict = _from_tsv(electrodes_fname)
    for axis in ['x', 'y', 'z']:
        electrodes_dict[axis][0] = 'n/a'
        electrodes_dict[axis][3] = 'n/a'
    _to_tsv(electrodes_dict, electrodes_fname)

    # test if montage is correctly set via mne-bids
    # electrode coordinates should be nan
    # when coordinate is 'n/a'
    nan_chs = [electrodes_dict['name'][i] for i in [0, 3]]
    with pytest.warns(RuntimeWarning, match='There are channels '
                                            'without locations'):
        raw = read_raw_bids(bids_basename=bids_basename, bids_root=bids_root,
                            verbose=False)
        for idx, ch in enumerate(raw.info['chs']):
            if ch['ch_name'] in nan_chs:
                assert all(np.isnan(ch['loc'][:3]))
            else:
                assert not any(np.isnan(ch['loc'][:3]))
            assert ch['ch_name'] not in raw.info['bads']


@requires_nibabel()
@pytest.mark.filterwarnings(warning_str['channel_unit_changed'])
def test_get_head_mri_trans_ctf():
    """Test getting a trans object from BIDS data in CTF."""
    import nibabel as nib

    ctf_data_path = op.join(testing.data_path(), 'CTF')
    raw_ctf_fname = op.join(ctf_data_path, 'testdata_ctf.ds')
    raw_ctf = mne.io.read_raw_ctf(raw_ctf_fname)
    bids_root = _TempDir()
    write_raw_bids(raw_ctf, bids_basename, bids_root,
                   overwrite=False)

    # Take a fake trans
    trans = mne.read_trans(raw_fname.replace('_raw.fif', '-trans.fif'))

    # Get the T1 weighted MRI data file ... test write_anat with a nibabel
    # image instead of a file path
    t1w_mgh = op.join(data_path, 'subjects', 'sample', 'mri', 'T1.mgz')
    t1w_mgh = nib.load(t1w_mgh)

    write_anat(bids_root, subject_id, t1w_mgh, session_id, acq,
               raw=raw_ctf, trans=trans)

    # Try to get trans back through fitting points
    estimated_trans = get_head_mri_trans(bids_basename=bids_basename,
                                         bids_root=bids_root)

    assert_almost_equal(trans['trans'], estimated_trans['trans'])


@pytest.mark.filterwarnings(warning_str['meas_date_set_to_none'])
@pytest.mark.filterwarnings(warning_str['channel_unit_changed'])
def test_get_matched_empty_room():
    """Test reading of empty room data."""
    bids_root = _TempDir()

    raw = mne.io.read_raw_fif(raw_fname)
    bids_basename = make_bids_basename(subject='01', session='01',
                                       task='audiovisual', run='01')
    write_raw_bids(raw, bids_basename, bids_root, overwrite=True)

    er_basename = get_matched_empty_room(bids_basename=bids_basename,
                                         bids_root=bids_root)
    assert er_basename is None

    # testing data has no noise recording, so save the actual data
    # as if it were noise
    er_raw_fname = op.join(data_path, 'MEG', 'sample', 'ernoise_raw.fif')
    raw.crop(0, 10).save(er_raw_fname, overwrite=True)

    er_raw = mne.io.read_raw_fif(er_raw_fname)
    er_date = er_raw.info['meas_date']
    if not isinstance(er_date, datetime):
        # mne < v0.20
        er_date = datetime.fromtimestamp(er_raw.info['meas_date'][0])
    er_date = er_date.strftime('%Y%m%d')
    er_bids_basename = make_bids_basename(subject='emptyroom', task='noise',
                                          session=er_date, kind='meg')
    write_raw_bids(er_raw, er_bids_basename, bids_root, overwrite=True)

    recovered_er_basename = get_matched_empty_room(bids_basename=bids_basename,
                                                   bids_root=bids_root)
    assert er_bids_basename.basename == recovered_er_basename

    # assert that we get best emptyroom if there are multiple available
    sh.rmtree(op.join(bids_root, 'sub-emptyroom'))
    dates = ['20021204', '20021201', '20021001']
    for date in dates:
        er_bids_basename.update(session=date)
        er_meas_date = datetime.strptime(date, '%Y%m%d')
        er_meas_date = er_meas_date.replace(tzinfo=timezone.utc)

        if check_version('mne', '0.20'):
            er_raw.set_meas_date(er_meas_date)
        else:
            er_raw.info['meas_date'] = (er_meas_date.timestamp(), 0)
        write_raw_bids(er_raw, er_bids_basename, bids_root)

    best_er_basename = get_matched_empty_room(bids_basename=bids_basename,
                                              bids_root=bids_root)
    assert '20021204' in best_er_basename

    # assert that we get error if meas_date is not available.
    raw = read_raw_bids(bids_basename=bids_basename, bids_root=bids_root,
                        kind='meg')
    if check_version('mne', '0.20'):
        raw.set_meas_date(None)
    else:
        raw.info['meas_date'] = None
        raw.annotations.orig_time = None
    anonymize_info(raw.info)
    write_raw_bids(raw, bids_basename, bids_root, overwrite=True)
    with pytest.raises(ValueError, match='The provided recording does not '
                                         'have a measurement date set'):
        get_matched_empty_room(bids_basename=bids_basename,
                               bids_root=bids_root)


@pytest.mark.filterwarnings(warning_str['channel_unit_changed'])
def test_get_matched_emptyroom_ties():
    """Test that we receive a warning on a date tie."""
    bids_root = _TempDir()
    session = '20010101'
    er_dir = make_bids_folders(subject='emptyroom', session=session,
                               kind='meg', bids_root=bids_root)

    meas_date = (datetime
                 .strptime(session, '%Y%m%d')
                 .replace(tzinfo=timezone.utc))

    raw = mne.io.read_raw_fif(raw_fname)
    er_raw_fname = op.join(data_path, 'MEG', 'sample', 'ernoise_raw.fif')
    raw.copy().crop(0, 10).save(er_raw_fname, overwrite=True)
    er_raw = mne.io.read_raw_fif(er_raw_fname)

    if check_version('mne', '0.20'):
        raw.set_meas_date(meas_date)
        er_raw.set_meas_date(meas_date)
    else:
        raw.info['meas_date'] = (meas_date.timestamp(), 0)
        er_raw.info['meas_date'] = (meas_date.timestamp(), 0)

    write_raw_bids(raw, bids_basename, bids_root, overwrite=True)
    er_bids_path = BIDSPath(subject='emptyroom', session=session)
    er_basename_1 = str(er_bids_path)
    er_basename_2 = make_bids_basename(subject='emptyroom', session=session,
                                       task='noise')
    er_raw.save(op.join(er_dir, f'{er_basename_1}_meg.fif'))
    er_raw.save(op.join(er_dir, f'{er_basename_2}_meg.fif'))

    with pytest.warns(RuntimeWarning, match='Found more than one'):
        get_matched_empty_room(bids_basename=bids_basename,
                               bids_root=bids_root)


@pytest.mark.skipif(LooseVersion(mne.__version__) < LooseVersion('0.21'),
                    reason="requires mne 0.21.dev0 or higher")
@pytest.mark.filterwarnings(warning_str['channel_unit_changed'])
def test_get_matched_emptyroom_no_meas_date():
    """Test that we warn if measurement date can be read or inferred."""
    bids_root = _TempDir()
    er_session = 'mysession'
    er_meas_date = None

    er_dir = make_bids_folders(subject='emptyroom', session=er_session,
                               kind='meg', bids_root=bids_root)
    er_bids_path = BIDSPath(subject='emptyroom', session=er_session,
                            task='noise')
    er_basename = str(er_bids_path)
    raw = mne.io.read_raw_fif(raw_fname)
    er_raw_fname = op.join(data_path, 'MEG', 'sample', 'ernoise_raw.fif')
    raw.copy().crop(0, 10).save(er_raw_fname, overwrite=True)
    er_raw = mne.io.read_raw_fif(er_raw_fname)
    er_raw.set_meas_date(er_meas_date)
    er_raw.save(op.join(er_dir, f'{er_basename}_meg.fif'), overwrite=True)

    # Write raw file data using mne-bids, and remove participants.tsv
    # as it's incomplete (doesn't contain the emptyroom subject we wrote
    # manually using MNE's Raw.save() above)
    raw = mne.io.read_raw_fif(raw_fname)
    write_raw_bids(raw, bids_basename, bids_root, overwrite=True)
    os.remove(op.join(bids_root, 'participants.tsv'))

    from mne_bids.path import print_dir_tree
    print_dir_tree(bids_root)
    with pytest.warns(RuntimeWarning, match='Could not retrieve .* date'):
        get_matched_empty_room(bids_basename=bids_basename,
                               bids_root=bids_root)


@pytest.mark.filterwarnings(warning_str['channel_unit_changed'])
def test_read_raw_bids_pathlike():
    """Test that read_raw_bids() can handle a Path-like bids_root."""
    bids_root = _TempDir()
    raw = mne.io.read_raw_fif(raw_fname, verbose=False)
    write_raw_bids(raw, bids_basename, bids_root, overwrite=True,
                   verbose=False)
    raw = read_raw_bids(bids_basename=bids_basename, bids_root=Path(bids_root),
                        kind='meg')


@pytest.mark.filterwarnings(warning_str['channel_unit_changed'])
def test_read_raw_kind():
    """Test that read_raw_bids() can infer the kind if need be."""
    bids_root = _TempDir()
    raw = mne.io.read_raw_fif(raw_fname, verbose=False)
    write_raw_bids(raw, bids_basename, bids_root, overwrite=True,
                   verbose=False)

    raw_1 = read_raw_bids(bids_basename=bids_basename, bids_root=bids_root,
                          kind='meg')
    raw_2 = read_raw_bids(bids_basename=bids_basename, bids_root=bids_root,
                          kind=None)
    raw_3 = read_raw_bids(bids_basename=bids_basename, bids_root=bids_root)

    raw_1.crop(0, 2).load_data()
    raw_2.crop(0, 2).load_data()
    raw_3.crop(0, 2).load_data()

    assert raw_1 == raw_2
    assert raw_1 == raw_3


def test_handle_channel_type_casing():
    """Test that non-uppercase entries in the `type` column are accepted."""
    bids_root = _TempDir()
    raw = mne.io.read_raw_fif(raw_fname, verbose=False)
    write_raw_bids(raw, bids_basename, bids_root, overwrite=True,
                   verbose=False)

    subject_path = op.join(bids_root, f'sub-{subject_id}', f'ses-{session_id}',
                           'meg')
    bids_channels_fname = (bids_basename.copy()
                           .update(prefix=subject_path,
                                   kind='channels', extension='.tsv'))

    # Convert all channel type entries to lowercase.
    channels_data = _from_tsv(bids_channels_fname)
    channels_data['type'] = [t.lower() for t in channels_data['type']]
    _to_tsv(channels_data, bids_channels_fname)

    with pytest.warns(RuntimeWarning, match='lowercase spelling'):
        read_raw_bids(bids_basename, bids_root=bids_root)


@pytest.mark.filterwarnings(warning_str['channel_unit_changed'])
def test_bads_reading():
    bids_root = _TempDir()
    channels_fname = (bids_basename.copy()
                      .update(prefix=op.join(bids_root, 'sub-01', 'ses-01',
                                             'meg'),
                              kind='channels', extension='.tsv'))
    raw_bids_fname = (bids_basename.copy()
                      .update(prefix=op.join(bids_root, 'sub-01', 'ses-01',
                                             'meg'),
                              kind='meg', extension='.fif'))
    raw = mne.io.read_raw_fif(raw_fname, verbose=False)

    ###########################################################################
    # bads in FIF only, no `status` column in channels.tsv
    bads = ['EEG 053', 'MEG 2443']
    raw.info['bads'] = bads
    write_raw_bids(raw, bids_basename, bids_root, overwrite=True,
                   verbose=False)

    # Delete `status` column
    tsv_data = _from_tsv(channels_fname)
    del tsv_data['status'], tsv_data['status_description']
    _to_tsv(tsv_data, fname=channels_fname)

    raw = read_raw_bids(bids_basename=bids_basename, bids_root=bids_root,
                        verbose=False)
    assert raw.info['bads'] == bads

    ###########################################################################
    # bads in `status` column in channels.tsv, no bads in raw.info['bads']
    bads = ['EEG 053', 'MEG 2443']
    raw.info['bads'] = bads
    write_raw_bids(raw, bids_basename, bids_root, overwrite=True,
                   verbose=False)

    # Remove info['bads'] from the raw file.
    raw = mne.io.read_raw_fif(raw_bids_fname, preload=True, verbose=False)
    raw.info['bads'] = []
    raw.save(raw_bids_fname, overwrite=True, verbose=False)

    raw = read_raw_bids(bids_basename=bids_basename, bids_root=bids_root,
                        verbose=False)
    assert type(raw.info['bads']) is list
    assert set(raw.info['bads']) == set(bads)

    ###########################################################################
    # Different bads in `status` column and raw.info['bads']
    bads_bids = ['EEG 053', 'MEG 2443']
    bads_raw = ['MEG 0112', 'MEG 0131']

    raw.info['bads'] = bads_bids
    write_raw_bids(raw, bids_basename, bids_root, overwrite=True,
                   verbose=False)

    # Replace info['bads'] in the raw file.
    raw = mne.io.read_raw_fif(raw_bids_fname, preload=True, verbose=False)
    raw.info['bads'] = bads_raw
    raw.save(raw_bids_fname, overwrite=True, verbose=False)

    with pytest.warns(RuntimeWarning, match='conflicting information'):
        raw = read_raw_bids(bids_basename=bids_basename, bids_root=bids_root,
                            verbose=False)
    assert type(raw.info['bads']) is list
    assert set(raw.info['bads']) == set(bads_bids)<|MERGE_RESOLUTION|>--- conflicted
+++ resolved
@@ -220,60 +220,6 @@
 
 
 @pytest.mark.filterwarnings(warning_str['channel_unit_changed'])
-<<<<<<< HEAD
-=======
-def test_line_freq_estimation():
-    """Test estimating line frequency."""
-    bids_root = _TempDir()
-
-    # read in USA dataset, so it should find 50 Hz
-    raw = mne.io.read_raw_fif(raw_fname)
-    kind = "meg"
-
-    # assert that we get the same line frequency set
-    bids_fname = bids_basename.copy().update(kind=kind,
-                                             extension='.fif')
-
-    # find sidecar JSON fname
-    write_raw_bids(raw, bids_basename, bids_root, overwrite=True)
-    sidecar_fname = _find_matching_sidecar(bids_fname, bids_root,
-                                           kind=kind, extension='.json',
-                                           allow_fail=True)
-
-    # 1. when nothing is set, default to use PSD estimation -> should be 60
-    # for `sample` dataset
-    raw.info['line_freq'] = None
-    write_raw_bids(raw, bids_basename, bids_root, overwrite=True)
-    _update_sidecar(sidecar_fname, "PowerLineFrequency", "n/a")
-    with pytest.warns(RuntimeWarning, match="No line frequency found"):
-        raw = read_raw_bids(bids_basename=bids_basename,
-                            bids_root=bids_root, kind=kind)
-        assert raw.info['line_freq'] == 60
-
-    # test that `somato` dataset finds 50 Hz (EU dataset)
-    somato_raw = mne.io.read_raw_fif(somato_raw_fname)
-    somato_raw.info['line_freq'] = None
-    write_raw_bids(somato_raw, bids_basename, bids_root, overwrite=True)
-    sidecar_fname = _find_matching_sidecar(bids_fname, bids_root,
-                                           kind=kind, extension='.json',
-                                           allow_fail=True)
-    _update_sidecar(sidecar_fname, "PowerLineFrequency", "n/a")
-    with pytest.warns(RuntimeWarning, match="No line frequency found"):
-        somato_raw = read_raw_bids(bids_basename=bids_basename,
-                                   bids_root=bids_root, kind=kind)
-        assert somato_raw.info['line_freq'] == 50
-
-    # assert that line_freq should be None when
-    # all picks are not meg/eeg/ecog/seeg
-    somato_raw.info['line_freq'] = None
-    somato_raw.set_channel_types({somato_raw.ch_names[i]: 'bio'
-                                  for i in range(len(somato_raw.ch_names))})
-    somato_raw = _handle_info_reading(sidecar_fname, somato_raw, verbose=True)
-    assert somato_raw.info['line_freq'] is None
-
-
-@pytest.mark.filterwarnings(warning_str['channel_unit_changed'])
->>>>>>> ab7f8dbc
 def test_handle_info_reading():
     """Test reading information from a BIDS sidecar.json file."""
     bids_root = _TempDir()
