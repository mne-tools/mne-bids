--- conflicted
+++ resolved
@@ -56,17 +56,10 @@
     # Write multiple runs for test_purposes
     for run_idx in [run, '02']:
         name = bids_basename.copy().update(run=run_idx)
-<<<<<<< HEAD
-        with pytest.warns(RuntimeWarning, match='No line frequency'):
-            write_raw_bids(raw, name, bids_root,
-                           events_data=events_fname, event_id=event_id,
-                           overwrite=True)
-=======
         write_raw_bids(raw, name, bids_root,
                        events_data=events_fname, event_id=event_id,
                        overwrite=True)
 
->>>>>>> a6891bfc
     return bids_root
 
 
@@ -382,7 +375,7 @@
     assert repr(bids_path) == ('BIDSPath(\n'
                                'bids_root: None\n'
                                'basename: sub-01_ses-02_task-03_ieeg.edf)')
-  
+
 
 @pytest.mark.parametrize(
     'entities, expected_n_matches',
