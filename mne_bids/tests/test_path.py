"""Test for the MNE BIDS path functions."""
# Authors: Adam Li <adam2392@gmail.com>
#
# License: BSD (3-clause)
import os
import os.path as op
# This is here to handle mne-python <0.20
import warnings
from pathlib import Path
from shutil import copyfile

import pytest

with warnings.catch_warnings():
    warnings.filterwarnings(action='ignore',
                            message="can't resolve package",
                            category=ImportWarning)
    import mne

from mne.datasets import testing
from mne.utils import _TempDir

from mne_bids import (get_kinds, get_entity_vals, print_dir_tree,
                      make_bids_folders, make_bids_basename,
                      write_raw_bids)
from mne_bids.path import (_parse_ext, get_entities_from_fname,
                           _find_best_candidates, _find_matching_sidecar,
                           _filter_fnames, get_matched_basenames)

subject_id = '01'
session_id = '01'
run = '01'
acq = None
task = 'testing'

bids_basename = make_bids_basename(
    subject=subject_id, session=session_id, run=run, acquisition=acq,
    task=task)


@pytest.fixture(scope='session')
def return_bids_test_dir(tmpdir_factory):
    """Return path to a written test BIDS dir."""
    bids_root = str(tmpdir_factory.mktemp('mnebids_utils_test_bids_ds'))
    data_path = testing.data_path()
    raw_fname = op.join(data_path, 'MEG', 'sample',
                        'sample_audvis_trunc_raw.fif')

    event_id = {'Auditory/Left': 1, 'Auditory/Right': 2, 'Visual/Left': 3,
                'Visual/Right': 4, 'Smiley': 5, 'Button': 32}
    events_fname = op.join(data_path, 'MEG', 'sample',
                           'sample_audvis_trunc_raw-eve.fif')

    raw = mne.io.read_raw_fif(raw_fname)
    # Write multiple runs for test_purposes
    for run_idx in [run, '02']:
        name = bids_basename.copy().update(run=run_idx)
        with pytest.warns(RuntimeWarning, match='No line frequency'):
            write_raw_bids(raw, name, bids_root,
                           events_data=events_fname, event_id=event_id,
                           overwrite=True)
    return bids_root


def test_get_keys(return_bids_test_dir):
    """Test getting the datatypes (=kinds) of a dir."""
    kinds = get_kinds(return_bids_test_dir)
    assert kinds == ['meg']


@pytest.mark.parametrize('entity, expected_vals, kwargs',
                         [('bogus', None, None),
                          ('subject', [subject_id], None),
                          ('session', [session_id], None),
                          ('run', [run, '02'], None),
                          ('acquisition', [], None),
                          ('task', [task], None),
                          ('subject', [], dict(ignore_subjects=[subject_id])),
                          ('subject', [], dict(ignore_subjects=subject_id)),
                          ('session', [], dict(ignore_sessions=[session_id])),
                          ('session', [], dict(ignore_sessions=session_id)),
                          ('run', [run], dict(ignore_runs=['02'])),
                          ('run', [run], dict(ignore_runs='02')),
                          ('task', [], dict(ignore_tasks=[task])),
                          ('task', [], dict(ignore_tasks=task)),
                          ('run', [run, '02'], dict(ignore_runs=['bogus']))])
def test_get_entity_vals(entity, expected_vals, kwargs, return_bids_test_dir):
    """Test getting a list of entities."""
    bids_root = return_bids_test_dir
    if kwargs is None:
        kwargs = dict()

    if entity == 'bogus':
        with pytest.raises(ValueError, match='`key` must be one of'):
            get_entity_vals(bids_root=bids_root, entity_key=entity, **kwargs)
    else:
        vals = get_entity_vals(bids_root=bids_root, entity_key=entity,
                               **kwargs)
        assert vals == expected_vals


def test_print_dir_tree(capsys):
    """Test printing a dir tree."""
    with pytest.raises(ValueError, match='Directory does not exist'):
        print_dir_tree('i_dont_exist')

    # We check the testing directory
    test_dir = op.dirname(__file__)
    with pytest.raises(ValueError, match='must be a positive integer'):
        print_dir_tree(test_dir, max_depth=-1)
    with pytest.raises(ValueError, match='must be a positive integer'):
        print_dir_tree(test_dir, max_depth='bad')

    # Do not limit depth
    print_dir_tree(test_dir)
    captured = capsys.readouterr()
    assert '|--- test_utils.py' in captured.out.split('\n')
    assert '|--- __pycache__{}'.format(os.sep) in captured.out.split('\n')
    assert '.pyc' in captured.out

    # Now limit depth ... we should not descend into pycache
    print_dir_tree(test_dir, max_depth=1)
    captured = capsys.readouterr()
    assert '|--- test_utils.py' in captured.out.split('\n')
    assert '|--- __pycache__{}'.format(os.sep) in captured.out.split('\n')
    assert '.pyc' not in captured.out

    # Limit depth even more
    print_dir_tree(test_dir, max_depth=0)
    captured = capsys.readouterr()
    assert captured.out == '|tests{}\n'.format(os.sep)


def test_make_folders():
    """Test that folders are created and named properly."""
    # Make sure folders are created properly
    bids_root = _TempDir()
    make_bids_folders(subject='hi', session='foo', kind='ba',
                      bids_root=bids_root)
    assert op.isdir(op.join(bids_root, 'sub-hi', 'ses-foo', 'ba'))

    # If we remove a kwarg the folder shouldn't be created
    bids_root = _TempDir()
    make_bids_folders(subject='hi', kind='ba', bids_root=bids_root)
    assert op.isdir(op.join(bids_root, 'sub-hi', 'ba'))

    # check overwriting of folders
    make_bids_folders(subject='hi', kind='ba', bids_root=bids_root,
                      overwrite=True, verbose=True)

    # Check if a pathlib.Path bids_root works.
    bids_root = Path(_TempDir())
    make_bids_folders(subject='hi', session='foo', kind='ba',
                      bids_root=bids_root)
    assert op.isdir(op.join(bids_root, 'sub-hi', 'ses-foo', 'ba'))

    # Check if bids_root=None creates folders in the current working directory
    bids_root = _TempDir()
    curr_dir = os.getcwd()
    os.chdir(bids_root)
    make_bids_folders(subject='hi', session='foo', kind='ba',
                      bids_root=None)
    assert op.isdir(op.join(os.getcwd(), 'sub-hi', 'ses-foo', 'ba'))
    os.chdir(curr_dir)


def test_parse_ext():
    """Test the file extension extraction."""
    f = 'sub-05_task-matchingpennies.vhdr'
    fname, ext = _parse_ext(f)
    assert fname == 'sub-05_task-matchingpennies'
    assert ext == '.vhdr'

    # Test for case where no extension: assume BTI format
    f = 'sub-01_task-rest'
    fname, ext = _parse_ext(f)
    assert fname == f
    assert ext == '.pdf'

    # Get a .nii.gz file
    f = 'sub-01_task-rest.nii.gz'
    fname, ext = _parse_ext(f)
    assert fname == 'sub-01_task-rest'
    assert ext == '.nii.gz'


@pytest.mark.parametrize('fname', [
    'sub-01_ses-02_task-test_run-3_split-01_meg.fif',
    'sub-01_ses-02_task-test_run-3_split-01.fif',
    'sub-01_ses-02_task-test_run-3_split-01',
    ('/bids_root/sub-01/ses-02/meg/' +
     'sub-01_ses-02_task-test_run-3_split-01_meg.fif'),
])
def test_parse_bids_filename(fname):
    """Test parsing entities from a bids filename."""
    params = get_entities_from_fname(fname)
    print(params)
    assert params['subject'] == '01'
    assert params['session'] == '02'
    assert params['run'] == '3'
    assert params['task'] == 'test'
    assert params['split'] == '01'
    if 'meg' in fname:
        assert params['kind'] == 'meg'
    assert list(params.keys()) == ['subject', 'session', 'task',
                                   'acquisition', 'run', 'processing',
                                   'space', 'recording', 'split', 'kind']


@pytest.mark.parametrize('candidate_list, best_candidates', [
    # Only one candidate
    (['sub-01_ses-02'], ['sub-01_ses-02']),

    # Two candidates, but the second matches on more entities
    (['sub-01', 'sub-01_ses-02'], ['sub-01_ses-02']),

    # No candidates match
    (['sub-02_ses-02', 'sub-01_ses-01'], []),

    # First candidate is disqualified (session doesn't match)
    (['sub-01_ses-01', 'sub-01_ses-02'], ['sub-01_ses-02']),

    # Multiple equally good candidates
    (['sub-01_run-01', 'sub-01_run-02'], ['sub-01_run-01', 'sub-01_run-02']),
])
def test_find_best_candidates(candidate_list, best_candidates):
    """Test matching of candidate sidecar files."""
    params = dict(subject='01', session='02', acquisition=None)
    assert _find_best_candidates(params, candidate_list) == best_candidates


def test_find_matching_sidecar(return_bids_test_dir):
    """Test finding a sidecar file from a BIDS dir."""
    bids_root = return_bids_test_dir

    bids_fpath = bids_basename.copy().update(bids_root=bids_root)
    # Now find a sidecar
    sidecar_fname = _find_matching_sidecar(bids_fpath,
                                           kind='coordsystem',
                                           extension='.json')
    expected_file = op.join('sub-01', 'ses-01', 'meg',
                            'sub-01_ses-01_coordsystem.json')
    assert sidecar_fname.endswith(expected_file)

    # Find multiple sidecars, tied in score, triggering an error
    with pytest.raises(RuntimeError, match='Expected to find a single'):
        open(sidecar_fname.replace('coordsystem.json',
                                   '2coordsystem.json'), 'w').close()
        _find_matching_sidecar(bids_fpath,
                               kind='coordsystem', extension='.json')

    # Find nothing but receive None, because we set `allow_fail` to True
    with pytest.warns(RuntimeWarning, match='Did not find any'):
        _find_matching_sidecar(bids_fpath,
                               kind='foo', extension='.bogus',
                               allow_fail=True)


def test_bids_path(return_bids_test_dir):
    """Test usage of BIDSPath object."""
    bids_root = return_bids_test_dir
    bids_basename = make_bids_basename(
        subject=subject_id, session=session_id, run=run,
        task=task)

    # test bids path without bids_root, kind, extension
    # basename and fpath should be the same
    expected_basename = \
        f'sub-{subject_id}_ses-{session_id}_task-{task}_run-{run}'
    assert (bids_basename.basename == expected_basename)
    assert (bids_basename.fpath == expected_basename)

    # without bids_root and with kind/extension
    # basename and fpath should be the same
    bids_basename.update(kind='ieeg', extension='vhdr')
    expected_basename2 = expected_basename + '_ieeg.vhdr'
    assert (bids_basename.basename == expected_basename2)
    bids_basename.update(extension='.vhdr')
    assert (bids_basename.basename == expected_basename2)

    # when bids root is not passed in, a warning is shown
    with pytest.warns(RuntimeWarning,
                      match='Bids root is None'):
        assert (bids_basename.fpath == expected_basename2)

    # with bids_root, but without kind/extension
    # basename should work, but fpath should not.
    bids_basename.update(bids_root=bids_root, kind=None, extension=None)
    assert bids_basename.basename == expected_basename

    # get_bids_fname should fire error when no ``kind`` is passed
    with pytest.raises(RuntimeError, match='No kind was provided'):
        bids_fpath = bids_basename.fpath

    # should find the correct filename if kind was passed
    bids_basename.update(kind='meg')
    bids_fpath = bids_basename.fpath
    assert op.basename(bids_fpath) == \
           bids_basename.update(extension='.fif').basename

    # temporarily create another copy of the dataset
    # with another extension and it will cause the
    # inference of the correct fpath to be incorrect
    bids_basename.update(extension=None)
    wrong_fpath = op.join(bids_root, f'sub-{subject_id}',
                          f'ses-{session_id}', 'meg',
                          bids_basename.basename + '.sqd')
    copyfile(bids_fpath, wrong_fpath)
    with pytest.raises(RuntimeError, match='Found more than one '
                                           'matching data file'):
        bids_fpath = bids_basename.fpath
        os.remove(wrong_fpath)

    # confirm BIDSPath assigns properties correctly
    bids_basename = make_bids_basename(subject=subject_id, session=session_id)
    assert bids_basename.subject == subject_id
    assert bids_basename.session == session_id
    assert 'subject' in bids_basename.entities
    assert 'session' in bids_basename.entities
    assert all(bids_basename.entities.get(entity) is None
               for entity in ['task', 'run', 'recording', 'acquisition',
                              'space', 'processing',
                              'bids_root', 'kind', 'extension'])

    # test updating functionality
    bids_basename.update(acquisition='03', run='2', session='02',
                         task=None)
    assert bids_basename.subject == subject_id
    assert bids_basename.session == '02'
    assert bids_basename.acquisition == '03'
    assert bids_basename.run == '2'
    assert bids_basename.task is None

    new_bids_basename = bids_basename.copy().update(task='02',
                                                    acquisition=None)
    assert new_bids_basename.task == '02'
    assert new_bids_basename.acquisition is None

    # equality of bids basename
    assert new_bids_basename != bids_basename
    assert new_bids_basename == bids_basename.copy().update(task='02',
                                                            acquisition=None)

    # error check on kwargs of update
    with pytest.raises(ValueError, match='Key must be one of*'):
        bids_basename.update(sub=subject_id, session=session_id)

    # error check on the passed in entity containing a magic char
    with pytest.raises(ValueError, match='Unallowed*'):
        bids_basename.update(subject=subject_id + '-')

    # error check on kind in make_bids_basename (deep check)
    kind = 'meeg'
    with pytest.raises(ValueError, match=f'Kind {kind} is not'):
        make_bids_basename(subject=subject_id, session=session_id,
                           kind=kind)

    # do not error check kind in update (not deep check)
    bids_basename.update(kind='foobar')

    # error check on extension in make_bids_basename (deep check)
    extension = '.mat'
    with pytest.raises(ValueError, match=f'Extension {extension} is not'):
        make_bids_basename(subject=subject_id, session=session_id,
                           extension=extension)

    # do not error extension in update (not deep check)
    bids_basename.update(extension='.foo')

    # test repr
    bids_path = make_bids_basename(subject='01', session='02',
                                   task='03', kind='ieeg',
                                   extension='.edf')
<<<<<<< HEAD
    assert repr(bids_path) == ('BIDSPath(\n'
                               'bids_root: None\n'
                               'basename: sub-01_ses-02_task-03_ieeg.edf)')
=======
    assert repr(bids_path) == 'BIDSPath(sub-01_ses-02_task-03_ieeg.edf)'


@pytest.mark.parametrize(
    'entities, expected_n_matches',
    [
        (dict(), 9),
        (dict(subject='01'), 2),
        (dict(task='audio'), 2),
        (dict(processing='sss'), 1),
        (dict(kind='meg'), 4),
        (dict(acquisition='lowres'), 1),
        (dict(task='test', processing='ica', kind='eeg'), 2),
        (dict(subject='5', task='test', processing='ica', kind='eeg'), 1)
    ])
def test_filter_fnames(entities, expected_n_matches):
    """Test filtering filenames based on BIDS entities works."""

    fnames = ('sub-01_task-audio_meg.fif',
              'sub-01_ses-05_task-audio_meg.fif',
              'sub-02_task-visual_eeg.vhdr',
              'sub-Foo_ses-bar_meg.fif',
              'sub-Bar_task-invasive_run-1_ieeg.fif',
              'sub-3_task-fun_proc-sss_meg.fif',
              'sub-4_task-pain_acq-lowres_T1w.nii.gz',
              'sub-5_task-test_proc-ica_eeg.vhdr',
              'sub-6_task-test_proc-ica_eeg.vhdr')

    output = _filter_fnames(fnames, **entities)
    assert len(output) == expected_n_matches


def test_get_matched_basenames(return_bids_test_dir):
    """Test retrieval of matching basenames."""
    bids_root = return_bids_test_dir

    paths = get_matched_basenames(bids_root=bids_root)
    assert len(paths) == 7
    assert all('sub-01_ses-01' in p.basename for p in paths)
    assert all([p.prefix == bids_root for p in paths])

    paths = get_matched_basenames(bids_root=bids_root, run='01')
    assert len(paths) == 3
    assert paths[0].basename == 'sub-01_ses-01_task-testing_run-01_channels'

    paths = get_matched_basenames(bids_root=bids_root, subject='unknown')
    assert len(paths) == 0
>>>>>>> 6a8852a1
<|MERGE_RESOLUTION|>--- conflicted
+++ resolved
@@ -371,13 +371,10 @@
     bids_path = make_bids_basename(subject='01', session='02',
                                    task='03', kind='ieeg',
                                    extension='.edf')
-<<<<<<< HEAD
     assert repr(bids_path) == ('BIDSPath(\n'
                                'bids_root: None\n'
                                'basename: sub-01_ses-02_task-03_ieeg.edf)')
-=======
-    assert repr(bids_path) == 'BIDSPath(sub-01_ses-02_task-03_ieeg.edf)'
-
+  
 
 @pytest.mark.parametrize(
     'entities, expected_n_matches',
@@ -422,5 +419,4 @@
     assert paths[0].basename == 'sub-01_ses-01_task-testing_run-01_channels'
 
     paths = get_matched_basenames(bids_root=bids_root, subject='unknown')
-    assert len(paths) == 0
->>>>>>> 6a8852a1
+    assert len(paths) == 0