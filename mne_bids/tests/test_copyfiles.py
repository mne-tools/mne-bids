"""Testing copyfile functions."""
# Authors: Chris Holdgraf <choldgraf@berkeley.edu>
#          Mainak Jas <mainak.jas@telecom-paristech.fr>
#          Stefan Appelhoff <stefan.appelhoff@mailbox.org>
#
# License: BSD (3-clause)
import os.path as op
import datetime
import pytest

from scipy.io import savemat

# This is here to handle mne-python <0.20
import warnings
with warnings.catch_warnings():
    warnings.filterwarnings(action='ignore',
                            message="can't resolve package",
                            category=ImportWarning)
    import mne

from mne.datasets import testing
from mne.utils import _TempDir
from mne_bids import make_bids_basename
from mne_bids.utils import _handle_kind
from mne_bids.path import _parse_ext

from mne_bids.copyfiles import (_get_brainvision_encoding,
                                _get_brainvision_paths,
                                copyfile_brainvision,
                                copyfile_eeglab,
                                copyfile_kit)


base_path = op.join(op.dirname(mne.__file__), 'io')


def test_get_brainvision_encoding():
    """Test getting the file-encoding from a BrainVision header."""
    data_path = op.join(base_path, 'brainvision', 'tests', 'data')
    raw_fname = op.join(data_path, 'test.vhdr')

    with pytest.raises(UnicodeDecodeError):
        with open(raw_fname, 'r', encoding='ascii') as f:
            f.readlines()

    enc = _get_brainvision_encoding(raw_fname, verbose=True)
    with open(raw_fname, 'r', encoding=enc) as f:
        f.readlines()


def test_get_brainvision_paths():
    """Test getting the file links from a BrainVision header."""
    test_dir = _TempDir()
    data_path = op.join(base_path, 'brainvision', 'tests', 'data')
    raw_fname = op.join(data_path, 'test.vhdr')

    with pytest.raises(ValueError):
        _get_brainvision_paths(op.join(data_path, 'test.eeg'))

    # Write some temporary test files
    with open(op.join(test_dir, 'test1.vhdr'), 'w') as f:
        f.write('DataFile=testing.eeg')

    with open(op.join(test_dir, 'test2.vhdr'), 'w') as f:
        f.write('MarkerFile=testing.vmrk')

    with pytest.raises(ValueError):
        _get_brainvision_paths(op.join(test_dir, 'test1.vhdr'))

    with pytest.raises(ValueError):
        _get_brainvision_paths(op.join(test_dir, 'test2.vhdr'))

    # This should work
    eeg_file_path, vmrk_file_path = _get_brainvision_paths(raw_fname)
    head, tail = op.split(eeg_file_path)
    assert tail == 'test.eeg'
    head, tail = op.split(vmrk_file_path)
    assert tail == 'test.vmrk'


def test_copyfile_brainvision():
    """Test the copying of BrainVision vhdr, vmrk and eeg files."""
    bids_root = _TempDir()
    data_path = op.join(base_path, 'brainvision', 'tests', 'data')
    raw_fname = op.join(data_path, 'test.vhdr')
    new_name = op.join(bids_root, 'tested_conversion.vhdr')

    # IO error testing
    with pytest.raises(ValueError, match='Need to move data with same'):
        copyfile_brainvision(raw_fname, new_name + '.eeg')

    # Try to copy the file
    copyfile_brainvision(raw_fname, new_name, verbose=True)

    # Have all been copied?
    head, tail = op.split(new_name)
    assert op.exists(op.join(head, 'tested_conversion.vhdr'))
    assert op.exists(op.join(head, 'tested_conversion.vmrk'))
    assert op.exists(op.join(head, 'tested_conversion.eeg'))

    # Try to read with MNE - if this works, the links are correct
    raw = mne.io.read_raw_brainvision(new_name)
    assert raw.filenames[0] == (op.join(head, 'tested_conversion.eeg'))

    # Test with anonymization
    raw = mne.io.read_raw_brainvision(raw_fname)
    prev_date = raw.info['meas_date']
    anonymize = {'daysback': 32459}
    copyfile_brainvision(raw_fname, new_name, anonymize, verbose=True)
    raw = mne.io.read_raw_brainvision(new_name)
    new_date = raw.info['meas_date']
    assert new_date == (prev_date - datetime.timedelta(days=32459))


def test_copyfile_eeglab():
    """Test the copying of EEGlab set and fdt files."""
    bids_root = _TempDir()
    data_path = op.join(testing.data_path(), 'EEGLAB')
    raw_fname = op.join(data_path, 'test_raw.set')
    new_name = op.join(bids_root, 'tested_conversion.set')

    # IO error testing
    with pytest.raises(ValueError):
        copyfile_eeglab(raw_fname, new_name + '.wrong')

    # Bad .set file testing
    with pytest.raises(ValueError):
        tmp = _TempDir()
        fake_set = op.join(tmp, 'fake.set')
        savemat(fake_set, {'arr': [1, 2, 3]}, appendmat=False)
        copyfile_eeglab(fake_set, new_name)

    # Test copying and reading a combined set+fdt
    copyfile_eeglab(raw_fname, new_name)
    raw = mne.io.read_raw_eeglab(new_name)
    assert isinstance(raw, mne.io.BaseRaw)


def test_copyfile_kit():
    """Test copying and renaming KIT files to a new location."""
    output_path = _TempDir()
    data_path = op.join(base_path, 'kit', 'tests', 'data')
    raw_fname = op.join(data_path, 'test.sqd')
    hpi_fname = op.join(data_path, 'test_mrk.sqd')
    electrode_fname = op.join(data_path, 'test.elp')
    headshape_fname = op.join(data_path, 'test.hsp')
    subject_id = '01'
    session_id = '01'
    run = '01'
    acq = '01'
    task = 'testing'

    bids_basename = make_bids_basename(
        subject=subject_id, session=session_id, run=run, acquisition=acq,
        task=task)

    kit_bids_basename = bids_basename.copy().update(acquisition=None,
                                                    bids_root=output_path)

    raw = mne.io.read_raw_kit(
        raw_fname, mrk=hpi_fname, elp=electrode_fname,
        hsp=headshape_fname)
    _, ext = _parse_ext(raw_fname, verbose=True)
    kind = _handle_kind(raw)
<<<<<<< HEAD
    bids_fname = bids_basename.copy().update(kind=kind, extension=ext,
                                             bids_root=output_path)
=======
    bids_fname = str(bids_basename.copy().update(kind=kind,
                                                 extension=ext,
                                                 prefix=output_path))
>>>>>>> ab7f8dbc

    copyfile_kit(raw_fname, bids_fname, subject_id, session_id,
                 task, run, raw._init_kwargs)
    assert op.exists(bids_fname)
    _, ext = _parse_ext(hpi_fname, verbose=True)
    if ext == '.sqd':
        kit_bids_basename.update(kind='markers', extension='.sqd')
        assert op.exists(kit_bids_basename)
    elif ext == '.mrk':
        kit_bids_basename.update(kind='markers', extension='.mrk')
        assert op.exists(kit_bids_basename)

    if op.exists(electrode_fname):
        task, run, key = None, None, 'ELP'
        elp_ext = '.pos'
<<<<<<< HEAD
        elp_fname = make_bids_basename(subject=subject_id, session=session_id,
                                       task=task, acquisition=key, run=run,
                                       bids_root=output_path,
                                       suffix='headshape%s' % elp_ext)
=======
        elp_fname = make_bids_basename(
            subject=subject_id, session=session_id, task=task, run=run,
            acquisition=key, kind='headshape', extension=elp_ext,
            prefix=output_path)
>>>>>>> ab7f8dbc
        assert op.exists(elp_fname)

    if op.exists(headshape_fname):
        task, run, key = None, None, 'HSP'
        hsp_ext = '.pos'
<<<<<<< HEAD
        hsp_fname = make_bids_basename(subject=subject_id, session=session_id,
                                       task=task, acquisition=key, run=run,
                                       bids_root=output_path,
                                       suffix='headshape%s' % hsp_ext)
=======
        hsp_fname = make_bids_basename(
            subject=subject_id, session=session_id, task=task, run=run,
            acquisition=key, kind='headshape', extension=hsp_ext,
            prefix=output_path)
>>>>>>> ab7f8dbc
        assert op.exists(hsp_fname)<|MERGE_RESOLUTION|>--- conflicted
+++ resolved
@@ -162,14 +162,8 @@
         hsp=headshape_fname)
     _, ext = _parse_ext(raw_fname, verbose=True)
     kind = _handle_kind(raw)
-<<<<<<< HEAD
     bids_fname = bids_basename.copy().update(kind=kind, extension=ext,
                                              bids_root=output_path)
-=======
-    bids_fname = str(bids_basename.copy().update(kind=kind,
-                                                 extension=ext,
-                                                 prefix=output_path))
->>>>>>> ab7f8dbc
 
     copyfile_kit(raw_fname, bids_fname, subject_id, session_id,
                  task, run, raw._init_kwargs)
@@ -185,31 +179,17 @@
     if op.exists(electrode_fname):
         task, run, key = None, None, 'ELP'
         elp_ext = '.pos'
-<<<<<<< HEAD
-        elp_fname = make_bids_basename(subject=subject_id, session=session_id,
-                                       task=task, acquisition=key, run=run,
-                                       bids_root=output_path,
-                                       suffix='headshape%s' % elp_ext)
-=======
         elp_fname = make_bids_basename(
             subject=subject_id, session=session_id, task=task, run=run,
             acquisition=key, kind='headshape', extension=elp_ext,
-            prefix=output_path)
->>>>>>> ab7f8dbc
+            bids_root=output_path)
         assert op.exists(elp_fname)
 
     if op.exists(headshape_fname):
         task, run, key = None, None, 'HSP'
         hsp_ext = '.pos'
-<<<<<<< HEAD
-        hsp_fname = make_bids_basename(subject=subject_id, session=session_id,
-                                       task=task, acquisition=key, run=run,
-                                       bids_root=output_path,
-                                       suffix='headshape%s' % hsp_ext)
-=======
         hsp_fname = make_bids_basename(
             subject=subject_id, session=session_id, task=task, run=run,
             acquisition=key, kind='headshape', extension=hsp_ext,
-            prefix=output_path)
->>>>>>> ab7f8dbc
+            bids_root=output_path)
         assert op.exists(hsp_fname)