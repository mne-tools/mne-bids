# -*- coding: utf-8 -*-
"""Test the MNE BIDS converter.

For each supported file format, implement a test.
"""
# Authors: Mainak Jas <mainak.jas@telecom-paristech.fr>
#          Teon L Brooks <teon.brooks@gmail.com>
#          Chris Holdgraf <choldgraf@berkeley.edu>
#          Stefan Appelhoff <stefan.appelhoff@mailbox.org>
#          Matt Sanderson <matt.sanderson@mq.edu.au>
#
# License: BSD (3-clause)
import os
import os.path as op
import pytest
from glob import glob
from datetime import datetime, timezone
import platform
import shutil as sh
import json
from distutils.version import LooseVersion
from pathlib import Path

import numpy as np
from numpy.testing import assert_array_equal, assert_array_almost_equal

# This is here to handle mne-python <0.20
import warnings
with warnings.catch_warnings():
    warnings.filterwarnings(action='ignore',
                            message="can't resolve package",
                            category=ImportWarning)
    import mne

from mne.datasets import testing
from mne.utils import (_TempDir, run_subprocess, check_version,
                       requires_nibabel, requires_version)
from mne.io import anonymize_info
from mne.io.constants import FIFF
from mne.io.kit.kit import get_kit_info

<<<<<<< HEAD
from mne_bids import (write_raw_bids, read_raw_bids, make_bids_basename,
                      make_bids_folders, write_anat, make_dataset_description,
                      mark_bad_channels)
=======
from mne_bids import (write_raw_bids, read_raw_bids, BIDSPath,
                      make_bids_folders, write_anat, make_dataset_description)
>>>>>>> 1a52b18d
from mne_bids.utils import (_stamp_to_dt, _get_anonymization_daysback,
                            get_anonymization_daysback)
from mne_bids.tsv_handler import _from_tsv, _to_tsv
from mne_bids.utils import _update_sidecar
from mne_bids.path import _find_matching_sidecar
from mne_bids.pick import coil_type
from mne_bids.config import REFERENCES

base_path = op.join(op.dirname(mne.__file__), 'io')
subject_id = '01'
subject_id2 = '02'
session_id = '01'
run = '01'
acq = '01'
run2 = '02'
task = 'testing'

_bids_path = BIDSPath(
    subject=subject_id, session=session_id, run=run, acquisition=acq,
    task=task)
_bids_path_minimal = BIDSPath(subject=subject_id, task=task)

warning_str = dict(
    channel_unit_changed='ignore:The unit for chann*.:RuntimeWarning:mne',
    meas_date_set_to_none="ignore:.*'meas_date' set to None:RuntimeWarning:"
                          "mne",
    nasion_not_found='ignore:.*nasion not found:RuntimeWarning:mne',
    annotations_omitted='ignore:Omitted .* annot.*:RuntimeWarning:mne',
)


def _wrap_read_raw(read_raw):
    def fn(fname, *args, **kwargs):
        raw = read_raw(fname, *args, **kwargs)
        raw.info['line_freq'] = 60
        return raw
    return fn


_read_raw_fif = _wrap_read_raw(mne.io.read_raw_fif)
_read_raw_ctf = _wrap_read_raw(mne.io.read_raw_ctf)
_read_raw_kit = _wrap_read_raw(mne.io.read_raw_kit)
_read_raw_bti = _wrap_read_raw(mne.io.read_raw_bti)
_read_raw_edf = _wrap_read_raw(mne.io.read_raw_edf)
_read_raw_bdf = _wrap_read_raw(mne.io.read_raw_bdf)
_read_raw_eeglab = _wrap_read_raw(mne.io.read_raw_eeglab)
_read_raw_brainvision = _wrap_read_raw(mne.io.read_raw_brainvision)


# WINDOWS issues:
# the bids-validator development version does not work properly on Windows as
# of 2019-06-25 --> https://github.com/bids-standard/bids-validator/issues/790
# As a workaround, we try to get the path to the executable from an environment
# variable VALIDATOR_EXECUTABLE ... if this is not possible we assume to be
# using the stable bids-validator and make a direct call of bids-validator
# also: for windows, shell = True is needed to call npm, bids-validator etc.
# see: https://stackoverflow.com/q/28891053/5201771
@pytest.fixture(scope="session")
def _bids_validate():
    """Fixture to run BIDS validator."""
    vadlidator_args = ['--config.error=41']
    exe = os.getenv('VALIDATOR_EXECUTABLE', 'bids-validator')

    if platform.system() == 'Windows':
        shell = True
    else:
        shell = False

    bids_validator_exe = [exe, *vadlidator_args]

    def _validate(bids_root):
        cmd = [*bids_validator_exe, bids_root]
        run_subprocess(cmd, shell=shell)

    return _validate


def _test_anonymize(raw, bids_path, events_fname=None, event_id=None):
    bids_root = _TempDir()
    bids_path = _bids_path.copy().update(root=bids_root)
    write_raw_bids(raw, bids_path, events_data=events_fname,
                   event_id=event_id, anonymize=dict(daysback=33000),
                   overwrite=False)
    scans_tsv = BIDSPath(
        subject=subject_id, session=session_id,
        suffix='scans', extension='.tsv', root=bids_root)
    data = _from_tsv(scans_tsv)
    if data['acq_time'] is not None and data['acq_time'][0] != 'n/a':
        assert datetime.strptime(data['acq_time'][0],
                                 '%Y-%m-%dT%H:%M:%S').year < 1925

    return bids_root


def test_write_correct_inputs():
    """Test that inputs of write_raw_bids is correct."""
    data_path = testing.data_path()
    raw_fname = op.join(data_path, 'MEG', 'sample',
                        'sample_audvis_trunc_raw.fif')
    raw = _read_raw_fif(raw_fname)

    bids_path_str = 'sub-01_ses-01_meg.fif'
    with pytest.raises(RuntimeError, match='"bids_path" must be a '
                                           'BIDSPath object'):
        write_raw_bids(raw, bids_path_str)

    bids_path = _bids_path.copy().update(root=None)
    with pytest.raises(
            ValueError,
            match='The root of the "bids_path" must be set'):
        write_raw_bids(raw, bids_path)


def test_make_dataset_description():
    """Test making a dataset_description.json."""
    tmp_dir = _TempDir()
    with pytest.raises(ValueError, match='`dataset_type` must be either "raw" '
                                         'or "derivative."'):
        make_dataset_description(path=tmp_dir, name='tst', dataset_type='src')

    make_dataset_description(path=tmp_dir, name='tst')

    with open(op.join(tmp_dir, 'dataset_description.json'), 'r') as fid:
        dataset_description_json = json.load(fid)
        assert dataset_description_json["Authors"] == \
            ["Please cite MNE-BIDS in your publication before removing this "
             "(citations in README)"]

    make_dataset_description(
        path=tmp_dir, name='tst', authors='MNE B., MNE P.',
        funding='GSOC2019, GSOC2021',
        references_and_links='https://doi.org/10.21105/joss.01896',
        dataset_type='derivative', overwrite=False, verbose=True
    )

    with open(op.join(tmp_dir, 'dataset_description.json'), 'r') as fid:
        dataset_description_json = json.load(fid)
        assert dataset_description_json["Authors"] == \
            ["Please cite MNE-BIDS in your publication before removing this "
             "(citations in README)"]

    make_dataset_description(
        path=tmp_dir, name='tst2', authors='MNE B., MNE P.',
        funding='GSOC2019, GSOC2021',
        references_and_links='https://doi.org/10.21105/joss.01896',
        dataset_type='derivative', overwrite=True, verbose=True
    )

    with open(op.join(tmp_dir, 'dataset_description.json'), 'r') as fid:
        dataset_description_json = json.load(fid)
        assert dataset_description_json["Authors"] == ['MNE B.', 'MNE P.']

    with pytest.raises(ValueError, match='Previous BIDS version used'):
        version = make_dataset_description.__globals__['BIDS_VERSION']
        make_dataset_description.__globals__['BIDS_VERSION'] = 'old'
        make_dataset_description(path=tmp_dir, name='tst')
        # put version back so that it doesn't cause issues down the road
        make_dataset_description.__globals__['BIDS_VERSION'] = version


def test_stamp_to_dt():
    """Test conversions of meas_date to datetime objects."""
    meas_date = (1346981585, 835782)
    meas_datetime = _stamp_to_dt(meas_date)
    assert(meas_datetime == datetime(2012, 9, 7, 1, 33, 5, 835782,
                                     tzinfo=timezone.utc))
    meas_date = (1346981585,)
    meas_datetime = _stamp_to_dt(meas_date)
    assert(meas_datetime == datetime(2012, 9, 7, 1, 33, 5, 0,
                                     tzinfo=timezone.utc))


def test_get_anonymization_daysback():
    """Test daysback querying for anonymization."""
    data_path = testing.data_path()
    raw_fname = op.join(data_path, 'MEG', 'sample',
                        'sample_audvis_trunc_raw.fif')
    raw = _read_raw_fif(raw_fname)
    daysback_min, daysback_max = _get_anonymization_daysback(raw)
    # max_val off by 1 on Windows for some reason
    assert abs(daysback_min - 28461) < 2 and abs(daysback_max - 36880) < 2
    raw2 = raw.copy()
    raw2.info['meas_date'] = (np.int32(1158942080), np.int32(720100))
    raw3 = raw.copy()
    raw3.info['meas_date'] = (np.int32(914992080), np.int32(720100))
    daysback_min, daysback_max = get_anonymization_daysback([raw, raw2, raw3])
    assert abs(daysback_min - 29850) < 2 and abs(daysback_max - 35446) < 2
    raw4 = raw.copy()
    raw4.info['meas_date'] = (np.int32(4992080), np.int32(720100))
    raw5 = raw.copy()
    raw5.info['meas_date'] = None
    daysback_min2, daysback_max2 = get_anonymization_daysback([raw, raw2,
                                                               raw3, raw5])
    assert daysback_min2 == daysback_min and daysback_max2 == daysback_max
    with pytest.raises(ValueError, match='The dataset spans more time'):
        daysback_min, daysback_max = \
            get_anonymization_daysback([raw, raw2, raw4])


def test_create_fif(_bids_validate):
    """Test functionality for very short raw file created from data."""
    out_dir = _TempDir()
    bids_root = _TempDir()
    bids_path = _bids_path.copy().update(root=bids_root)
    sfreq, n_points = 1024., int(1e6)
    info = mne.create_info(['ch1', 'ch2', 'ch3', 'ch4', 'ch5'], sfreq,
                           ['seeg'] * 5)
    rng = np.random.RandomState(99)
    raw = mne.io.RawArray(rng.random((5, n_points)) * 1e-6, info)
    raw.info['line_freq'] = 60
    raw.save(op.join(out_dir, 'test-raw.fif'))
    raw = _read_raw_fif(op.join(out_dir, 'test-raw.fif'))
    write_raw_bids(raw, bids_path, verbose=False, overwrite=True)
    _bids_validate(bids_root)


@requires_version('pybv', '0.2.0')
@pytest.mark.filterwarnings(warning_str['annotations_omitted'])
@pytest.mark.filterwarnings(warning_str['channel_unit_changed'])
def test_fif(_bids_validate):
    """Test functionality of the write_raw_bids conversion for fif."""
    bids_root = _TempDir()
    bids_path = _bids_path.copy().update(root=bids_root, datatype='meg')
    data_path = testing.data_path()
    raw_fname = op.join(data_path, 'MEG', 'sample',
                        'sample_audvis_trunc_raw.fif')

    event_id = {'Auditory/Left': 1, 'Auditory/Right': 2, 'Visual/Left': 3,
                'Visual/Right': 4, 'Smiley': 5, 'Button': 32}
    events_fname = op.join(data_path, 'MEG', 'sample',
                           'sample_audvis_trunc_raw-eve.fif')

    raw = _read_raw_fif(raw_fname)
    # add data in as a montage for MEG
    ch_names = raw.ch_names
    elec_locs = np.random.random((len(ch_names), 3)).tolist()
    ch_pos = dict(zip(ch_names, elec_locs))
    meg_montage = mne.channels.make_dig_montage(ch_pos=ch_pos,
                                                coord_frame='head')
    raw.set_montage(meg_montage)

    write_raw_bids(raw, bids_path, events_data=events_fname,
                   event_id=event_id, overwrite=False)

    # Read the file back in to check that the data has come through cleanly.
    # Events and bad channel information was read through JSON sidecar files.
    with pytest.raises(TypeError, match="unexpected keyword argument 'foo'"):
        read_raw_bids(bids_path=bids_path, extra_params=dict(foo='bar'))

    raw2 = read_raw_bids(bids_path=bids_path,
                         extra_params=dict(allow_maxshield=True))
    assert set(raw.info['bads']) == set(raw2.info['bads'])
    events, _ = mne.events_from_annotations(raw2)
    events2 = mne.read_events(events_fname)
    events2 = events2[events2[:, 2] != 0]
    assert_array_equal(events2[:, 0], events[:, 0])

    # check if write_raw_bids works when there is no stim channel
    raw.set_channel_types({raw.ch_names[i]: 'misc'
                           for i in
                           mne.pick_types(raw.info, stim=True, meg=False)})
    bids_root = _TempDir()
    bids_path.update(root=bids_root)
    with pytest.warns(RuntimeWarning, match='No events found or provided.'):
        write_raw_bids(raw, bids_path, overwrite=False)

    _bids_validate(bids_root)

    # try with eeg data only (conversion to bv)
    bids_root = _TempDir()
    bids_path.update(root=bids_root)
    raw = _read_raw_fif(raw_fname)
    raw.load_data()
    raw2 = raw.pick_types(meg=False, eeg=True, stim=True, eog=True, ecg=True)
    raw2.save(op.join(bids_root, 'test-raw.fif'), overwrite=True)
    raw2 = mne.io.Raw(op.join(bids_root, 'test-raw.fif'), preload=False)
    events = mne.find_events(raw2)
    event_id = {'auditory/left': 1, 'auditory/right': 2, 'visual/left': 3,
                'visual/right': 4, 'smiley': 5, 'button': 32}
    epochs = mne.Epochs(raw2, events, event_id=event_id, tmin=-0.2, tmax=0.5,
                        preload=True)
    with pytest.warns(RuntimeWarning,
                      match='Converting data files to BrainVision format'):
        write_raw_bids(raw2, bids_path,
                       events_data=events_fname, event_id=event_id,
                       verbose=True, overwrite=False)
    bids_dir = op.join(bids_root, 'sub-%s' % subject_id,
                       'ses-%s' % session_id, 'eeg')
    sidecar_basename = bids_path.copy()
    for sidecar in ['channels.tsv', 'eeg.eeg', 'eeg.json', 'eeg.vhdr',
                    'eeg.vmrk', 'events.tsv']:
        suffix, extension = sidecar.split('.')
        sidecar_basename.update(suffix=suffix, extension=extension)
        assert op.isfile(op.join(bids_dir, sidecar_basename.basename))

    bids_path.update(root=bids_root, datatype='eeg')
    raw2 = read_raw_bids(bids_path=bids_path)
    os.remove(op.join(bids_root, 'test-raw.fif'))

    events2 = mne.find_events(raw2)
    epochs2 = mne.Epochs(raw2, events2, event_id=event_id, tmin=-0.2, tmax=0.5,
                         preload=True)
    assert_array_almost_equal(raw.get_data(), raw2.get_data())
    assert_array_almost_equal(epochs.get_data(), epochs2.get_data(), decimal=4)
    _bids_validate(bids_root)

    # write the same data but pretend it is empty room data:
    raw = _read_raw_fif(raw_fname)
    meas_date = raw.info['meas_date']
    if not isinstance(meas_date, datetime):
        meas_date = datetime.fromtimestamp(meas_date[0], tz=timezone.utc)
    er_date = meas_date.strftime('%Y%m%d')
    er_bids_path = BIDSPath(subject='emptyroom', session=er_date,
                            task='noise', root=bids_root)
    write_raw_bids(raw, er_bids_path, overwrite=False)
    assert op.exists(op.join(
        bids_root, 'sub-emptyroom', 'ses-{0}'.format(er_date), 'meg',
        'sub-emptyroom_ses-{0}_task-noise_meg.json'.format(er_date)))

    _bids_validate(bids_root)

    # test that an incorrect date raises an error.
    er_bids_basename_bad = BIDSPath(subject='emptyroom', session='19000101',
                                    task='noise', root=bids_root)
    with pytest.raises(ValueError, match='Date provided'):
        write_raw_bids(raw, er_bids_basename_bad, overwrite=False)

    # test that the acquisition time was written properly
    scans_tsv = BIDSPath(
        subject=subject_id, session=session_id,
        suffix='scans', extension='.tsv', root=bids_root)
    data = _from_tsv(scans_tsv)
    assert data['acq_time'][0] == meas_date.strftime('%Y-%m-%dT%H:%M:%S')

    # give the raw object some fake participant data (potentially overwriting)
    raw = _read_raw_fif(raw_fname)
    raw.info['subject_info'] = {'his_id': subject_id2,
                                'birthday': (1993, 1, 26), 'sex': 1, 'hand': 2}
    write_raw_bids(raw, bids_path, events_data=events_fname,
                   event_id=event_id, overwrite=True)
    # assert age of participant is correct
    participants_tsv = op.join(bids_root, 'participants.tsv')
    data = _from_tsv(participants_tsv)
    assert data['age'][data['participant_id'].index('sub-01')] == '9'

    # check to make sure participant data is overwritten, but keeps the fields
    data = _from_tsv(participants_tsv)
    participant_idx = data['participant_id'].index(f'sub-{subject_id}')
    # create a new test column in participants file tsv
    data['subject_test_col1'] = ['n/a'] * len(data['participant_id'])
    data['subject_test_col1'][participant_idx] = 'S'
    data['test_col2'] = ['n/a'] * len(data['participant_id'])
    orig_key_order = list(data.keys())
    _to_tsv(data, participants_tsv)
    # crate corresponding json entry
    participants_json_fpath = op.join(bids_root, 'participants.json')
    json_field = {
        'Description': 'trial-outcome',
        'Levels': {
            'S': 'success',
            'F': 'failure'
        }
    }
    _update_sidecar(participants_json_fpath, 'subject_test_col1', json_field)
    # bids root should still be valid because json reflects changes in tsv
    _bids_validate(bids_root)
    write_raw_bids(raw, bids_path, overwrite=True)
    data = _from_tsv(participants_tsv)
    with open(participants_json_fpath, 'r') as fin:
        participants_json = json.load(fin)
    assert 'subject_test_col1' in participants_json
    assert data['age'][data['participant_id'].index('sub-01')] == '9'
    assert data['subject_test_col1'][participant_idx] == 'S'
    # in addition assert the original ordering of the new overwritten file
    assert list(data.keys()) == orig_key_order

    # if overwrite is False, then nothing should change from the above
    with pytest.raises(FileExistsError, match='already exists'):
        raw.info['subject_info'] = None
        write_raw_bids(raw, bids_path, overwrite=False)
    data = _from_tsv(participants_tsv)
    with open(participants_json_fpath, 'r') as fin:
        participants_json = json.load(fin)
    assert 'subject_test_col1' in participants_json
    assert data['age'][data['participant_id'].index('sub-01')] == '9'
    assert data['subject_test_col1'][participant_idx] == 'S'
    # in addition assert the original ordering of the new overwritten file
    assert list(data.keys()) == orig_key_order

    # try and write preloaded data
    raw = _read_raw_fif(raw_fname, preload=True)
    with pytest.raises(ValueError, match='preloaded'):
        write_raw_bids(raw, bids_path, events_data=events_fname,
                       event_id=event_id, overwrite=False)

    # test anonymize
    raw = _read_raw_fif(raw_fname)
    raw.anonymize()

    data_path2 = _TempDir()
    raw_fname2 = op.join(data_path2, 'sample_audvis_raw.fif')
    raw.save(raw_fname2)

    # add some readme text
    readme = op.join(bids_root, 'README')
    with open(readme, 'w') as fid:
        fid.write('Welcome to my dataset\n')

    bids_path2 = bids_path.copy().update(subject=subject_id2)
    raw = _read_raw_fif(raw_fname2)
    bids_output_path = write_raw_bids(raw, bids_path2,
                                      events_data=events_fname,
                                      event_id=event_id, overwrite=False)

    # check that the overwrite parameters work correctly for the participant
    # data
    # change the gender but don't force overwrite.
    raw = _read_raw_fif(raw_fname)
    raw.info['subject_info'] = {'his_id': subject_id2,
                                'birthday': (1994, 1, 26), 'sex': 2, 'hand': 1}
    with pytest.raises(FileExistsError, match="already exists"):  # noqa: F821
        write_raw_bids(raw, bids_path2,
                       events_data=events_fname, event_id=event_id,
                       overwrite=False)

    # assert README has references in it
    with open(readme, 'r') as fid:
        text = fid.read()
        assert 'Welcome to my dataset\n' in text
        assert REFERENCES['mne-bids'] in text
        assert REFERENCES['meg'] in text
        assert REFERENCES['eeg'] not in text
        assert REFERENCES['ieeg'] not in text

    # now force the overwrite
    write_raw_bids(raw, bids_path2, events_data=events_fname,
                   event_id=event_id, overwrite=True)

    with open(readme, 'r') as fid:
        text = fid.read()
        assert 'Welcome to my dataset\n' not in text
        assert REFERENCES['mne-bids'] in text
        assert REFERENCES['meg'] in text

    with pytest.raises(ValueError, match='raw_file must be'):
        write_raw_bids('blah', bids_path)

    del raw._filenames
    with pytest.raises(ValueError, match='raw.filenames is missing'):
        write_raw_bids(raw, bids_path2)

    _bids_validate(bids_root)

    assert op.exists(op.join(bids_root, 'participants.tsv'))

    # asserting that single fif files do not include the split key
    files = glob(op.join(bids_output_path, 'sub-' + subject_id2,
                         'ses-' + subject_id2, 'meg', '*.fif'))
    ii = 0
    for ii, FILE in enumerate(files):
        assert 'split' not in FILE
    assert ii < 1

    # check that split files have split key
    raw = _read_raw_fif(raw_fname)
    data_path3 = _TempDir()
    raw_fname3 = op.join(data_path3, 'sample_audvis_raw.fif')
    raw.save(raw_fname3, buffer_size_sec=1.0, split_size='10MB',
             split_naming='neuromag', overwrite=True)
    raw = _read_raw_fif(raw_fname3)
    subject_id3 = '03'
    bids_path3 = bids_path.copy().update(subject=subject_id3)
    bids_output_path = write_raw_bids(raw, bids_path3,
                                      overwrite=False)
    files = glob(op.join(bids_output_path, 'sub-' + subject_id3,
                         'ses-' + subject_id3, 'meg', '*.fif'))
    for FILE in files:
        assert 'split' in FILE

    # test unknown extension
    raw = _read_raw_fif(raw_fname)
    raw._filenames = (raw.filenames[0].replace('.fif', '.foo'),)
    with pytest.raises(ValueError, match='Unrecognized file format'):
        write_raw_bids(raw, bids_path)


@pytest.mark.skipif(LooseVersion(mne.__version__) < LooseVersion('0.20'),
                    reason="requires mne 0.20.dev0 or higher")
def test_fif_anonymize(_bids_validate):
    """Test write_raw_bids() with anonymization fif."""
    bids_root = _TempDir()
    bids_path = _bids_path.copy().update(root=bids_root)
    data_path = testing.data_path()
    raw_fname = op.join(data_path, 'MEG', 'sample',
                        'sample_audvis_trunc_raw.fif')

    event_id = {'Auditory/Left': 1, 'Auditory/Right': 2, 'Visual/Left': 3,
                'Visual/Right': 4, 'Smiley': 5, 'Button': 32}
    events_fname = op.join(data_path, 'MEG', 'sample',
                           'sample_audvis_trunc_raw-eve.fif')

    # test keyword mne-bids anonymize
    raw = _read_raw_fif(raw_fname)
    with pytest.raises(ValueError, match='`daysback` argument required'):
        write_raw_bids(raw, bids_path, events_data=events_fname,
                       event_id=event_id,
                       anonymize=dict(),
                       overwrite=True)

    bids_root = _TempDir()
    bids_path.update(root=bids_root)
    raw = _read_raw_fif(raw_fname)
    with pytest.warns(RuntimeWarning, match='daysback` is too small'):
        write_raw_bids(raw, bids_path, events_data=events_fname,
                       event_id=event_id,
                       anonymize=dict(daysback=400),
                       overwrite=False)

    bids_root = _TempDir()
    bids_path.update(root=bids_root)
    raw = _read_raw_fif(raw_fname)
    with pytest.raises(ValueError, match='`daysback` exceeds maximum value'):
        write_raw_bids(raw, bids_path, events_data=events_fname,
                       event_id=event_id,
                       anonymize=dict(daysback=40000),
                       overwrite=False)

    bids_root = _TempDir()
    bids_path.update(root=bids_root)
    raw = _read_raw_fif(raw_fname)
    write_raw_bids(raw, bids_path, events_data=events_fname,
                   event_id=event_id,
                   anonymize=dict(daysback=30000, keep_his=True),
                   overwrite=False)
    scans_tsv = BIDSPath(
        subject=subject_id, session=session_id,
        suffix='scans', extension='.tsv',
        root=bids_root)
    data = _from_tsv(scans_tsv)

    # anonymize using MNE manually
    anonymized_info = anonymize_info(info=raw.info, daysback=30000,
                                     keep_his=True)
    anon_date = anonymized_info['meas_date'].strftime("%Y-%m-%dT%H:%M:%S")
    assert data['acq_time'][0] == anon_date
    _bids_validate(bids_root)


def test_kit(_bids_validate):
    """Test functionality of the write_raw_bids conversion for KIT data."""
    bids_root = _TempDir()
    data_path = op.join(base_path, 'kit', 'tests', 'data')
    raw_fname = op.join(data_path, 'test.sqd')
    events_fname = op.join(data_path, 'test-eve.txt')
    hpi_fname = op.join(data_path, 'test_mrk.sqd')
    hpi_pre_fname = op.join(data_path, 'test_mrk_pre.sqd')
    hpi_post_fname = op.join(data_path, 'test_mrk_post.sqd')
    electrode_fname = op.join(data_path, 'test.elp')
    headshape_fname = op.join(data_path, 'test.hsp')
    event_id = dict(cond=1)

    kit_bids_path = _bids_path.copy().update(acquisition=None,
                                             root=bids_root,
                                             suffix='meg')

    raw = _read_raw_kit(
        raw_fname, mrk=hpi_fname, elp=electrode_fname,
        hsp=headshape_fname)
    write_raw_bids(raw, kit_bids_path,
                   events_data=events_fname,
                   event_id=event_id, overwrite=False)

    _bids_validate(bids_root)
    assert op.exists(op.join(bids_root, 'participants.tsv'))
    read_raw_bids(bids_path=kit_bids_path)

    # ensure the marker file is produced in the right place
    marker_fname = BIDSPath(
        subject=subject_id, session=session_id, task=task, run=run,
        suffix='markers', extension='.sqd',
        root=bids_root)
    assert op.exists(marker_fname)

    # test anonymize
    if check_version('mne', '0.20'):
        output_path = _test_anonymize(raw, kit_bids_path,
                                      events_fname, event_id)
        _bids_validate(output_path)
    else:
        with pytest.raises(ValueError, match='MNE is too old.'):
            output_path = _test_anonymize(raw, kit_bids_path,
                                          events_fname, event_id)

    # ensure the channels file has no STI 014 channel:
    channels_tsv = marker_fname.copy().update(datatype='meg',
                                              suffix='channels',
                                              extension='.tsv')
    data = _from_tsv(channels_tsv)
    assert 'STI 014' not in data['name']

    # ensure the marker file is produced in the right place
    assert op.exists(marker_fname)

    # test attempts at writing invalid event data
    event_data = np.loadtxt(events_fname)
    # make the data the wrong number of dimensions
    event_data_3d = np.atleast_3d(event_data)
    other_output_path = _TempDir()
    bids_path = _bids_path.copy().update(root=other_output_path)
    with pytest.raises(ValueError, match='two dimensions'):
        write_raw_bids(raw, bids_path, events_data=event_data_3d,
                       event_id=event_id, overwrite=True)
    # remove 3rd column
    event_data = event_data[:, :2]
    with pytest.raises(ValueError, match='second dimension'):
        write_raw_bids(raw, bids_path, events_data=event_data,
                       event_id=event_id, overwrite=True)
    # test correct naming of marker files
    raw = _read_raw_kit(
        raw_fname, mrk=[hpi_pre_fname, hpi_post_fname], elp=electrode_fname,
        hsp=headshape_fname)
    kit_bids_path.update(subject=subject_id2)
    write_raw_bids(raw, kit_bids_path, events_data=events_fname,
                   event_id=event_id, overwrite=False)

    _bids_validate(bids_root)
    # ensure the marker files are renamed correctly
    marker_fname.update(acquisition='pre', subject=subject_id2)
    info = get_kit_info(marker_fname, False)[0]
    assert info['meas_date'] == get_kit_info(hpi_pre_fname,
                                             False)[0]['meas_date']
    marker_fname.update(acquisition='post')
    info = get_kit_info(marker_fname, False)[0]
    assert info['meas_date'] == get_kit_info(hpi_post_fname,
                                             False)[0]['meas_date']

    # check that providing markers in the wrong order raises an error
    raw = _read_raw_kit(
        raw_fname, mrk=[hpi_post_fname, hpi_pre_fname], elp=electrode_fname,
        hsp=headshape_fname)
    with pytest.raises(ValueError, match='Markers'):
        write_raw_bids(raw, kit_bids_path.update(subject=subject_id2),
                       events_data=events_fname, event_id=event_id,
                       overwrite=True)


@pytest.mark.filterwarnings(warning_str['meas_date_set_to_none'])
def test_ctf(_bids_validate):
    """Test functionality of the write_raw_bids conversion for CTF data."""
    bids_root = _TempDir()
    data_path = op.join(testing.data_path(download=False), 'CTF')
    raw_fname = op.join(data_path, 'testdata_ctf.ds')
    bids_path = _bids_path.copy().update(root=bids_root, datatype='meg')

    raw = _read_raw_ctf(raw_fname)
    raw.info['line_freq'] = 60
    write_raw_bids(raw, bids_path)

    _bids_validate(bids_root)
    with pytest.warns(RuntimeWarning, match='Did not find any events'):
        raw = read_raw_bids(bids_path=bids_path,
                            extra_params=dict(clean_names=False))

    # test to check that running again with overwrite == False raises an error
    with pytest.raises(FileExistsError, match="already exists"):  # noqa: F821
        write_raw_bids(raw, bids_path)

    assert op.exists(op.join(bids_root, 'participants.tsv'))

    # test anonymize
    if check_version('mne', '0.20'):
        raw = _read_raw_ctf(raw_fname)
        with pytest.warns(RuntimeWarning,
                          match='Converting to FIF for anonymization'):
            output_path = _test_anonymize(raw, bids_path)
        _bids_validate(output_path)

        raw.set_meas_date(None)
        raw.anonymize()
        with pytest.raises(ValueError, match='All measurement dates are None'):
            get_anonymization_daysback(raw)


@pytest.mark.filterwarnings(warning_str['channel_unit_changed'])
def test_bti(_bids_validate):
    """Test functionality of the write_raw_bids conversion for BTi data."""
    bids_root = _TempDir()
    data_path = op.join(base_path, 'bti', 'tests', 'data')
    raw_fname = op.join(data_path, 'test_pdf_linux')
    config_fname = op.join(data_path, 'test_config_linux')
    headshape_fname = op.join(data_path, 'test_hs_linux')

    raw = _read_raw_bti(raw_fname, config_fname=config_fname,
                        head_shape_fname=headshape_fname)

    bids_path = _bids_path.copy().update(root=bids_root, datatype='meg')

    # write the BIDS dataset description, then write BIDS files
    make_dataset_description(bids_root, name="BTi data")
    write_raw_bids(raw, bids_path, verbose=True)

    assert op.exists(op.join(bids_root, 'participants.tsv'))
    _bids_validate(bids_root)

    raw = read_raw_bids(bids_path=bids_path)

    with pytest.raises(TypeError, match="unexpected keyword argument 'foo'"):
        read_raw_bids(bids_path=bids_path, extra_params=dict(foo='bar'))

    if check_version('mne', '0.20'):
        # test anonymize
        raw = _read_raw_bti(raw_fname, config_fname=config_fname,
                            head_shape_fname=headshape_fname)
        with pytest.warns(RuntimeWarning,
                          match='Converting to FIF for anonymization'):
            output_path = _test_anonymize(raw, bids_path)
        _bids_validate(output_path)


# XXX: vhdr test currently passes only on MNE master. Skip until next release.
@pytest.mark.skipif(LooseVersion(mne.__version__) < LooseVersion('0.21'),
                    reason='requires mne 0.21.dev0 or higher')
@pytest.mark.filterwarnings(warning_str['channel_unit_changed'])
def test_vhdr(_bids_validate):
    """Test write_raw_bids conversion for BrainVision data."""
    bids_root = _TempDir()
    data_path = op.join(base_path, 'brainvision', 'tests', 'data')
    raw_fname = op.join(data_path, 'test.vhdr')

    raw = _read_raw_brainvision(raw_fname)

    # inject a bad channel
    assert not raw.info['bads']
    injected_bad = ['FP1']
    raw.info['bads'] = injected_bad

    bids_path = _bids_path.copy().update(root=bids_root)
    bids_path_minimal = _bids_path_minimal.copy().update(root=bids_root,
                                                         datatype='eeg')

    # write with injected bad channels
    write_raw_bids(raw, bids_path_minimal, overwrite=False)
    _bids_validate(bids_root)

    # read and also get the bad channels
    raw = read_raw_bids(bids_path=bids_path_minimal)
    with pytest.raises(TypeError, match="unexpected keyword argument 'foo'"):
        read_raw_bids(bids_path=bids_path_minimal,
                      extra_params=dict(foo='bar'))

    # Check that injected bad channel shows up in raw after reading
    np.testing.assert_array_equal(np.asarray(raw.info['bads']),
                                  np.asarray(injected_bad))

    # Test that correct channel units are written ... and that bad channel
    # is in channels.tsv
    suffix, ext = 'channels', '.tsv'
    channels_tsv_name = bids_path_minimal.copy().update(
        suffix=suffix, extension=ext)

    data = _from_tsv(channels_tsv_name)
    assert data['units'][data['name'].index('FP1')] == 'µV'
    assert data['units'][data['name'].index('CP5')] == 'n/a'
    assert data['status'][data['name'].index(injected_bad[0])] == 'bad'
    status_description = data['status_description']
    assert status_description[data['name'].index(injected_bad[0])] == 'n/a'

    # check events.tsv is written
    events_tsv_fname = channels_tsv_name.update(suffix='events')
    assert op.exists(events_tsv_fname)

    # create another bids folder with the overwrite command and check
    # no files are in the folder
    data_path = make_bids_folders(subject=subject_id, datatype='eeg',
                                  bids_root=bids_root, overwrite=True)
    assert len([f for f in os.listdir(data_path) if op.isfile(f)]) == 0

    # test anonymize and convert
    if check_version('mne', '0.20') and check_version('pybv', '0.2.0'):
        raw = _read_raw_brainvision(raw_fname)
        output_path = _test_anonymize(raw, bids_path)
        _bids_validate(output_path)

    # Also cover iEEG
    # We use the same data and pretend that eeg channels are ecog
    raw = _read_raw_brainvision(raw_fname)
    raw.set_channel_types({raw.ch_names[i]: 'ecog'
                           for i in mne.pick_types(raw.info, eeg=True)})
    bids_root = _TempDir()
    bids_path.update(root=bids_root)
    write_raw_bids(raw, bids_path, overwrite=False)
    _bids_validate(bids_root)

    # Test coords and impedance writing
    # first read the data and set a montage
    data_path = op.join(testing.data_path(), 'montage')
    fname_vhdr = op.join(data_path, 'bv_dig_test.vhdr')
    raw = _read_raw_brainvision(fname_vhdr, preload=False)
    raw.set_channel_types({'HEOG': 'eog', 'VEOG': 'eog', 'ECG': 'ecg'})
    fname_bvct = op.join(data_path, 'captrak_coords.bvct')
    montage = mne.channels.read_dig_captrak(fname_bvct)
    raw.set_montage(montage)

    # convert to BIDS and check impedances
    bids_root = _TempDir()
    bids_path.update(root=bids_root)
    write_raw_bids(raw, bids_path)
    electrodes_fpath = _find_matching_sidecar(
        bids_path.copy().update(root=bids_root),
        suffix='electrodes', extension='.tsv')
    tsv = _from_tsv(electrodes_fpath)
    assert len(tsv.get('impedance', {})) > 0
    assert tsv['impedance'][-3:] == ['n/a', 'n/a', 'n/a']
    assert tsv['impedance'][:3] == ['5.0', '2.0', '4.0']


@pytest.mark.filterwarnings(warning_str['nasion_not_found'])
def test_edf(_bids_validate):
    """Test write_raw_bids conversion for European Data Format data."""
    bids_root = _TempDir()
    data_path = op.join(testing.data_path(), 'EDF')
    raw_fname = op.join(data_path, 'test_reduced.edf')

    raw = _read_raw_edf(raw_fname)

    raw.rename_channels({raw.info['ch_names'][0]: 'EOG'})
    raw.info['chs'][0]['coil_type'] = FIFF.FIFFV_COIL_EEG_BIPOLAR
    raw.rename_channels({raw.info['ch_names'][1]: 'EMG'})
    raw.set_channel_types({'EMG': 'emg'})
    bids_path = _bids_path.copy().update(root=bids_root, datatype='eeg')

    # test dataset description overwrites with the authors set
    make_dataset_description(bids_root, name="test",
                             authors=["test1", "test2"])
    write_raw_bids(raw, bids_path, overwrite=False)
    dataset_description_fpath = op.join(bids_root, "dataset_description.json")
    with open(dataset_description_fpath, 'r') as f:
        dataset_description_json = json.load(f)
        assert dataset_description_json["Authors"] == ["test1", "test2"]

    # write from fresh start w/ overwrite
    write_raw_bids(raw, bids_path, overwrite=True)
    # after overwrite, the dataset description if defaulted to MNE-BIDS
    with open(dataset_description_fpath, 'r') as f:
        dataset_description_json = json.load(f)
        assert dataset_description_json["Authors"] == \
            ["Please cite MNE-BIDS in your publication before removing this "
             "(citations in README)"]

    # Reading the file back should raise an error, because we renamed channels
    # in `raw` and used that information to write a channels.tsv. Yet, we
    # saved the unchanged `raw` in the BIDS folder, so channels in the TSV and
    # in raw clash
    with pytest.raises(RuntimeError, match='Channels do not correspond'):
        read_raw_bids(bids_path=bids_path)

    with pytest.raises(TypeError, match="unexpected keyword argument 'foo'"):
        read_raw_bids(bids_path=bids_path, extra_params=dict(foo='bar'))

    bids_fname = bids_path.copy().update(run=run2)
    # add data in as a montage
    ch_names = raw.ch_names
    elec_locs = np.random.random((len(ch_names), 3))

    # test what happens if there is some nan entries
    elec_locs[-1, :] = [np.nan, np.nan, np.nan]
    ch_pos = dict(zip(ch_names, elec_locs.tolist()))
    eeg_montage = mne.channels.make_dig_montage(ch_pos=ch_pos,
                                                coord_frame='head')
    raw.set_montage(eeg_montage)
    # electrodes are not written w/o landmarks
    with pytest.warns(RuntimeWarning, match='Skipping EEG electrodes.tsv... '
                                            'Setting montage not possible'):
        write_raw_bids(raw, bids_fname, overwrite=True)
        electrodes_fpath = _find_matching_sidecar(bids_fname,
                                                  suffix='electrodes',
                                                  extension='.tsv',
                                                  allow_fail=True)
        assert electrodes_fpath is None

    # with landmarks, eeg montage is written
    eeg_montage = mne.channels.make_dig_montage(ch_pos=ch_pos,
                                                coord_frame='head',
                                                nasion=[1, 0, 0],
                                                lpa=[0, 1, 0],
                                                rpa=[0, 0, 1])
    raw.set_montage(eeg_montage)
    write_raw_bids(raw, bids_fname, overwrite=True)
    electrodes_fpath = _find_matching_sidecar(bids_fname,
                                              suffix='electrodes',
                                              extension='.tsv')
    assert op.exists(electrodes_fpath)
    _bids_validate(bids_root)

    # ensure there is an EMG channel in the channels.tsv:
    channels_tsv = BIDSPath(
        subject=subject_id, session=session_id, task=task, run=run,
        suffix='channels', extension='.tsv', acquisition=acq,
        root=bids_root, datatype='eeg')
    data = _from_tsv(channels_tsv)
    assert 'ElectroMyoGram' in data['description']

    # check that the scans list contains two scans
    scans_tsv = BIDSPath(
        subject=subject_id, session=session_id,
        suffix='scans', extension='.tsv',
        root=bids_root)
    data = _from_tsv(scans_tsv)
    assert len(list(data.values())[0]) == 2

    # check that scans list is properly converted to brainvision
    if check_version('mne', '0.20') and check_version('pybv', '0.2.0'):
        write_raw_bids(raw, bids_path,
                       anonymize=dict(daysback=33000),
                       overwrite=True)
        data = _from_tsv(scans_tsv)
        bids_fname = bids_path.copy().update(suffix='eeg',
                                             extension='.vhdr')
        assert any([bids_fname.basename in fname
                    for fname in data['filename']])

    # Also cover iEEG
    # We use the same data and pretend that eeg channels are ecog
    ieeg_raw = raw.copy()

    # remove the old "EEG" montage, to test iEEG functionality
    ieeg_raw.set_montage(None)

    # convert channel types to ECoG and write BIDS
    eeg_picks = mne.pick_types(ieeg_raw.info, eeg=True)
    ieeg_raw.set_channel_types({raw.ch_names[i]: 'ecog'
                                for i in eeg_picks})
    bids_root = _TempDir()
    bids_path.update(root=bids_root)
    write_raw_bids(ieeg_raw, bids_path)
    _bids_validate(bids_root)

    # assert README has references in it
    readme = op.join(bids_root, 'README')
    with open(readme, 'r') as fid:
        text = fid.read()
        assert REFERENCES['ieeg'] in text
        assert REFERENCES['meg'] not in text
        assert REFERENCES['eeg'] not in text

    # test writing electrode coordinates (.tsv)
    # and coordinate system (.json)
    ch_names = ieeg_raw.ch_names
    elec_locs = np.random.random((len(ch_names), 3)).tolist()
    ch_pos = dict(zip(ch_names, elec_locs))
    ecog_montage = mne.channels.make_dig_montage(ch_pos=ch_pos,
                                                 coord_frame='mri')
    ieeg_raw.set_montage(ecog_montage)
    bids_root = _TempDir()
    bids_path.update(root=bids_root)
    write_raw_bids(ieeg_raw, bids_path)
    _bids_validate(bids_root)

    # XXX: Should be improved with additional coordinate system descriptions
    # iEEG montages written from mne-python end up as "Other"
    bids_fname.update(root=bids_root)
    electrodes_fname = _find_matching_sidecar(bids_fname,
                                              suffix='electrodes',
                                              extension='.tsv')
    coordsystem_fname = _find_matching_sidecar(bids_fname,
                                               suffix='coordsystem',
                                               extension='.json')
    assert 'space-mri' in electrodes_fname
    assert 'space-mri' in coordsystem_fname
    with open(coordsystem_fname, 'r') as fin:
        coordsystem_json = json.load(fin)
    assert coordsystem_json['iEEGCoordinateSystem'] == 'Other'

    # test anonymize and convert
    if check_version('mne', '0.20') and check_version('pybv', '0.2.0'):
        raw = _read_raw_edf(raw_fname)
        output_path = _test_anonymize(raw, bids_path)
        _bids_validate(output_path)


def test_bdf(_bids_validate):
    """Test write_raw_bids conversion for Biosemi data."""
    bids_root = _TempDir()
    data_path = op.join(base_path, 'edf', 'tests', 'data')
    raw_fname = op.join(data_path, 'test.bdf')

    bids_path = _bids_path.copy().update(root=bids_root)

    raw = _read_raw_bdf(raw_fname)
    raw.info['line_freq'] = 60
    write_raw_bids(raw, bids_path, overwrite=False)
    _bids_validate(bids_root)

    # assert README has references in it
    readme = op.join(bids_root, 'README')
    with open(readme, 'r') as fid:
        text = fid.read()
        assert REFERENCES['eeg'] in text
        assert REFERENCES['meg'] not in text
        assert REFERENCES['ieeg'] not in text

    # Test also the reading of channel types from channels.tsv
    # the first channel in the raw data is not MISC right now
    test_ch_idx = 0
    assert coil_type(raw.info, test_ch_idx) != 'misc'

    # we will change the channel type to MISC and overwrite the channels file
    bids_fname = bids_path.copy().update(suffix='eeg',
                                         extension='.bdf')
    channels_fname = _find_matching_sidecar(bids_fname,
                                            suffix='channels',
                                            extension='.tsv')
    channels_dict = _from_tsv(channels_fname)
    channels_dict['type'][test_ch_idx] = 'MISC'
    _to_tsv(channels_dict, channels_fname)

    # Now read the raw data back from BIDS, with the tampered TSV, to show
    # that the channels.tsv truly influences how read_raw_bids sets ch_types
    # in the raw data object
    bids_path.update(datatype='eeg')
    raw = read_raw_bids(bids_path=bids_path)
    assert coil_type(raw.info, test_ch_idx) == 'misc'
    with pytest.raises(TypeError, match="unexpected keyword argument 'foo'"):
        read_raw_bids(bids_path=bids_path, extra_params=dict(foo='bar'))

    # Test cropped assertion error
    raw = _read_raw_bdf(raw_fname)
    raw.crop(0, raw.times[-2])
    with pytest.raises(AssertionError, match='cropped'):
        write_raw_bids(raw, bids_path)

    # test anonymize and convert
    if check_version('mne', '0.20') and check_version('pybv', '0.2.0'):
        raw = _read_raw_bdf(raw_fname)
        output_path = _test_anonymize(raw, bids_path)
        _bids_validate(output_path)


@pytest.mark.filterwarnings(warning_str['meas_date_set_to_none'])
def test_set(_bids_validate):
    """Test write_raw_bids conversion for EEGLAB data."""
    # standalone .set file with associated .fdt
    bids_root = _TempDir()
    data_path = op.join(testing.data_path(), 'EEGLAB')
    raw_fname = op.join(data_path, 'test_raw.set')
    raw = _read_raw_eeglab(raw_fname)
    bids_path = _bids_path.copy().update(root=bids_root, datatype='eeg')

    # embedded - test mne-version assertion
    tmp_version = mne.__version__
    mne.__version__ = '0.16'
    with pytest.raises(ValueError, match='Your version of MNE is too old.'):
        write_raw_bids(raw, bids_path)
    mne.__version__ = tmp_version

    # proceed with the actual test for EEGLAB data
    write_raw_bids(raw, bids_path, overwrite=False)
    read_raw_bids(bids_path=bids_path)

    with pytest.raises(TypeError, match="unexpected keyword argument 'foo'"):
        read_raw_bids(bids_path=bids_path, extra_params=dict(foo='bar'))

    with pytest.raises(FileExistsError, match="already exists"):  # noqa: F821
        write_raw_bids(raw, bids_path, overwrite=False)
    _bids_validate(bids_root)

    # check events.tsv is written
    # XXX: only from 0.18 onwards because events_from_annotations
    # is broken for earlier versions
    events_tsv_fname = op.join(bids_root, 'sub-' + subject_id,
                               'ses-' + session_id, 'eeg',
                               str(bids_path.basename) + '_events.tsv')
    if check_version('mne', '0.18'):
        assert op.exists(events_tsv_fname)

    # Also cover iEEG
    # We use the same data and pretend that eeg channels are ecog
    raw.set_channel_types({raw.ch_names[i]: 'ecog'
                           for i in mne.pick_types(raw.info, eeg=True)})
    bids_root = _TempDir()
    bids_path.update(root=bids_root)
    write_raw_bids(raw, bids_path)
    _bids_validate(bids_root)

    # test anonymize and convert
    if check_version('mne', '0.20') and check_version('pybv', '0.2.0'):
        output_path = _test_anonymize(raw, bids_path)
        _bids_validate(output_path)


@requires_nibabel()
def test_write_anat(_bids_validate):
    """Test writing anatomical data."""
    # Get the MNE testing sample data
    import nibabel as nib
    bids_root = _TempDir()
    data_path = testing.data_path()
    raw_fname = op.join(data_path, 'MEG', 'sample',
                        'sample_audvis_trunc_raw.fif')

    event_id = {'Auditory/Left': 1, 'Auditory/Right': 2, 'Visual/Left': 3,
                'Visual/Right': 4, 'Smiley': 5, 'Button': 32}
    events_fname = op.join(data_path, 'MEG', 'sample',
                           'sample_audvis_trunc_raw-eve.fif')

    raw = _read_raw_fif(raw_fname)
    bids_path = _bids_path.copy().update(root=bids_root)
    write_raw_bids(raw, bids_path, events_data=events_fname,
                   event_id=event_id, overwrite=False)

    # Write some MRI data and supply a `trans`
    trans_fname = raw_fname.replace('_raw.fif', '-trans.fif')
    trans = mne.read_trans(trans_fname)

    # Get the T1 weighted MRI data file
    # Needs to be converted to Nifti because we only have mgh in our test base
    t1w_mgh = op.join(data_path, 'subjects', 'sample', 'mri', 'T1.mgz')

    anat_dir = write_anat(bids_root, subject_id, t1w_mgh, session_id, acq,
                          raw=raw, trans=trans, deface=True, verbose=True,
                          overwrite=True)
    _bids_validate(bids_root)

    # Validate that files are as expected
    t1w_json_path = op.join(anat_dir, 'sub-01_ses-01_acq-01_T1w.json')
    assert op.exists(t1w_json_path)
    assert op.exists(op.join(anat_dir, 'sub-01_ses-01_acq-01_T1w.nii.gz'))
    with open(t1w_json_path, 'r') as f:
        t1w_json = json.load(f)

    # We only should have AnatomicalLandmarkCoordinates as key
    np.testing.assert_array_equal(list(t1w_json.keys()),
                                  ['AnatomicalLandmarkCoordinates'])
    # And within AnatomicalLandmarkCoordinates only LPA, NAS, RPA in that order
    anat_dict = t1w_json['AnatomicalLandmarkCoordinates']
    point_list = ['LPA', 'NAS', 'RPA']
    np.testing.assert_array_equal(list(anat_dict.keys()),
                                  point_list)
    sidecar_basename = BIDSPath(subject='01', session='01',
                                acquisition='01', root=bids_root,
                                suffix='T1w', extension='.nii.gz')
    # test the actual values of the voxels (no floating points)
    for i, point in enumerate([(66, 51, 46), (41, 32, 74), (17, 53, 47)]):
        coords = anat_dict[point_list[i]]
        np.testing.assert_array_equal(np.asarray(coords, dtype=int),
                                      point)

        # BONUS: test also that we can find the matching sidecar
        side_fname = _find_matching_sidecar(sidecar_basename,
                                            suffix='T1w',
                                            extension='.json')
        assert op.split(side_fname)[-1] == 'sub-01_ses-01_acq-01_T1w.json'

    # Now try some anat writing that will fail
    # We already have some MRI data there
    with pytest.raises(IOError, match='`overwrite` is set to False'):
        write_anat(bids_root, subject_id, t1w_mgh, session_id, acq,
                   raw=raw, trans=trans, verbose=True, deface=False,
                   overwrite=False)

    # pass some invalid type as T1 MRI
    with pytest.raises(ValueError, match='must be a path to a T1 weighted'):
        write_anat(bids_root, subject_id, 9999999999999, session_id, raw=raw,
                   trans=trans, verbose=True, deface=False, overwrite=True)

    # Return without writing sidecar
    sh.rmtree(anat_dir)
    write_anat(bids_root, subject_id, t1w_mgh, session_id)
    # Assert that we truly cannot find a sidecar
    with pytest.raises(RuntimeError, match='Did not find any'):
        _find_matching_sidecar(sidecar_basename,
                               suffix='T1w', extension='.json')

    # trans has a wrong type
    wrong_type = 1
    if check_version('mne', min_version='0.21'):
        match = f'trans must be an instance of .*, got {type(wrong_type)} '
        ex = TypeError
    else:
        match = f'transform type {type(wrong_type)} not known, must be'
        ex = ValueError

    with pytest.raises(ex, match=match):
        write_anat(bids_root, subject_id, t1w_mgh, session_id, raw=raw,
                   trans=wrong_type, verbose=True, deface=False,
                   overwrite=True)

    # trans is a str, but file does not exist
    wrong_fname = 'not_a_trans'
    match = 'trans file "{}" not found'.format(wrong_fname)
    with pytest.raises(IOError, match=match):
        write_anat(bids_root, subject_id, t1w_mgh, session_id, raw=raw,
                   trans=wrong_fname, verbose=True, overwrite=True)

    # However, reading trans if it is a string pointing to trans is fine
    write_anat(bids_root, subject_id, t1w_mgh, session_id, raw=raw,
               trans=trans_fname, verbose=True, deface=False,
               overwrite=True)

    # Writing without a session does NOT yield "ses-None" anywhere
    anat_dir2 = write_anat(bids_root, subject_id, t1w_mgh, None)
    assert 'ses-None' not in anat_dir2
    assert op.exists(op.join(anat_dir2, 'sub-01_T1w.nii.gz'))

    # specify trans but not raw
    with pytest.raises(ValueError, match='must be specified if `trans`'):
        write_anat(bids_root, subject_id, t1w_mgh, session_id, raw=None,
                   trans=trans, verbose=True, deface=False, overwrite=True)

    # test deface
    anat_dir = write_anat(bids_root, subject_id, t1w_mgh,
                          session_id, raw=raw, trans=trans_fname,
                          verbose=True, deface=True, overwrite=True)
    t1w = nib.load(op.join(anat_dir, 'sub-01_ses-01_T1w.nii.gz'))
    vox_sum = t1w.get_fdata().sum()

    anat_dir2 = write_anat(bids_root, subject_id, t1w_mgh,
                           session_id, raw=raw, trans=trans_fname,
                           verbose=True, deface=dict(inset=25.),
                           overwrite=True)
    t1w2 = nib.load(op.join(anat_dir2, 'sub-01_ses-01_T1w.nii.gz'))
    vox_sum2 = t1w2.get_fdata().sum()

    assert vox_sum > vox_sum2

    anat_dir3 = write_anat(bids_root, subject_id, t1w_mgh,
                           session_id, raw=raw, trans=trans_fname,
                           verbose=True, deface=dict(theta=25),
                           overwrite=True)
    t1w3 = nib.load(op.join(anat_dir3, 'sub-01_ses-01_T1w.nii.gz'))
    vox_sum3 = t1w3.get_fdata().sum()

    assert vox_sum > vox_sum3

    with pytest.raises(ValueError,
                       match='The raw object, trans and raw or the landmarks'):
        write_anat(bids_root, subject_id, t1w_mgh, session_id, raw=raw,
                   trans=None, verbose=True, deface=True,
                   overwrite=True)

    with pytest.raises(ValueError, match='inset must be numeric'):
        write_anat(bids_root, subject_id, t1w_mgh, session_id, raw=raw,
                   trans=trans, verbose=True, deface=dict(inset='small'),
                   overwrite=True)

    with pytest.raises(ValueError, match='inset should be positive'):
        write_anat(bids_root, subject_id, t1w_mgh, session_id, raw=raw,
                   trans=trans, verbose=True, deface=dict(inset=-2.),
                   overwrite=True)

    with pytest.raises(ValueError, match='theta must be numeric'):
        write_anat(bids_root, subject_id, t1w_mgh, session_id, raw=raw,
                   trans=trans, verbose=True, deface=dict(theta='big'),
                   overwrite=True)

    with pytest.raises(ValueError,
                       match='theta should be between 0 and 90 degrees'):
        write_anat(bids_root, subject_id, t1w_mgh, session_id, raw=raw,
                   trans=trans, verbose=True, deface=dict(theta=100),
                   overwrite=True)

    # Write some MRI data and supply `landmarks`
    mri_voxel_landmarks = mne.channels.make_dig_montage(
        lpa=[66.08580, 51.33362, 46.52982],
        nasion=[41.87363, 32.24694, 74.55314],
        rpa=[17.23812, 53.08294, 47.01789],
        coord_frame='mri_voxel')

    mri_landmarks = mne.channels.make_dig_montage(
        lpa=[-0.07629625, -0.00062556, -0.00776012],
        nasion=[0.00267222, 0.09362256, 0.03224791],
        rpa=[0.07635873, -0.00258065, -0.01212903],
        coord_frame='mri')

    meg_landmarks = mne.channels.make_dig_montage(
        lpa=[-7.13766068e-02, 0.00000000e+00, 5.12227416e-09],
        nasion=[3.72529030e-09, 1.02605611e-01, 4.19095159e-09],
        rpa=[7.52676800e-02, 0.00000000e+00, 5.58793545e-09],
        coord_frame='head')

    # test mri voxel landmarks
    anat_dir = write_anat(bids_root, subject_id, t1w_mgh, session_id, acq,
                          deface=True, landmarks=mri_voxel_landmarks,
                          verbose=True, overwrite=True)
    _bids_validate(bids_root)

    t1w1 = nib.load(op.join(anat_dir, 'sub-01_ses-01_acq-01_T1w.nii.gz'))
    vox1 = t1w1.get_fdata()

    # test mri landmarks
    anat_dir = write_anat(bids_root, subject_id, t1w_mgh, session_id,
                          acq, deface=True,
                          landmarks=mri_landmarks, verbose=True,
                          overwrite=True)
    _bids_validate(bids_root)

    t1w2 = nib.load(op.join(anat_dir, 'sub-01_ses-01_acq-01_T1w.nii.gz'))
    vox2 = t1w2.get_fdata()

    # because of significant rounding errors the voxels are fairly different
    # but the deface works in all three cases and was checked
    assert abs(vox1 - vox2).sum() / abs(vox1).sum() < 0.2

    # crash for raw also
    with pytest.raises(ValueError, match='Please use either `landmarks`'):
        anat_dir = write_anat(bids_root, subject_id, t1w_mgh, session_id,
                              acq, raw=raw, trans=trans, deface=True,
                              landmarks=mri_landmarks, verbose=True,
                              overwrite=True)

    # crash for trans also
    with pytest.raises(ValueError, match='`trans` was provided'):
        anat_dir = write_anat(bids_root, subject_id, t1w_mgh, session_id,
                              acq, trans=trans, deface=True,
                              landmarks=mri_landmarks, verbose=True,
                              overwrite=True)

    # test meg landmarks
    tmp_dir = _TempDir()
    meg_landmarks.save(op.join(tmp_dir, 'meg_landmarks.fif'))
    anat_dir = write_anat(bids_root, subject_id, t1w_mgh, session_id,
                          acq, deface=True, trans=trans,
                          landmarks=op.join(tmp_dir, 'meg_landmarks.fif'),
                          verbose=True, overwrite=True)
    _bids_validate(bids_root)

    t1w3 = nib.load(op.join(anat_dir, 'sub-01_ses-01_acq-01_T1w.nii.gz'))
    vox3 = t1w3.get_fdata()

    assert abs(vox1 - vox3).sum() / abs(vox1).sum() < 0.2

    # test raise error on meg_landmarks with no trans
    with pytest.raises(ValueError, match='Head space landmarks provided'):
        anat_dir = write_anat(bids_root, subject_id, t1w_mgh, session_id,
                              acq, deface=True, landmarks=meg_landmarks,
                              verbose=True, overwrite=True)

    # test unsupported (any coord_frame other than head and mri) coord_frame
    fail_landmarks = meg_landmarks.copy()
    fail_landmarks.dig[0]['coord_frame'] = 3
    fail_landmarks.dig[1]['coord_frame'] = 3
    fail_landmarks.dig[2]['coord_frame'] = 3

    with pytest.raises(ValueError, match='Coordinate frame not recognized'):
        anat_dir = write_anat(bids_root, subject_id, t1w_mgh, session_id,
                              acq, deface=True, landmarks=fail_landmarks,
                              verbose=True, overwrite=True)


def test_write_raw_pathlike():
    data_path = testing.data_path()
    raw_fname = op.join(data_path, 'MEG', 'sample',
                        'sample_audvis_trunc_raw.fif')
    event_id = {'Auditory/Left': 1, 'Auditory/Right': 2, 'Visual/Left': 3,
                'Visual/Right': 4, 'Smiley': 5, 'Button': 32}
    raw = _read_raw_fif(raw_fname)

    bids_root = Path(_TempDir())
    events_fname = (Path(data_path) / 'MEG' / 'sample' /
                    'sample_audvis_trunc_raw-eve.fif')
    bids_path = _bids_path.copy().update(root=bids_root)
    bids_root_ = write_raw_bids(raw=raw, bids_path=bids_path,
                                events_data=events_fname,
                                event_id=event_id, overwrite=False)

    # write_raw_bids() should return a string.
    assert isinstance(bids_root_, str)
    assert bids_root_ == str(bids_root)


def test_write_raw_no_dig():
    data_path = testing.data_path()
    raw_fname = op.join(data_path, 'MEG', 'sample',
                        'sample_audvis_trunc_raw.fif')
    raw = _read_raw_fif(raw_fname)
    bids_root = Path(_TempDir())
    bids_path = _bids_path.copy().update(root=bids_root)
    bids_root_ = write_raw_bids(raw=raw, bids_path=bids_path,
                                overwrite=True)
    assert bids_root_ == str(bids_root)
    raw.info['dig'] = None
    raw.save(str(bids_root / 'tmp_raw.fif'))
    raw = _read_raw_fif(bids_root / 'tmp_raw.fif')
    bids_root_ = write_raw_bids(raw=raw, bids_path=bids_path,
                                overwrite=True)
    assert bids_root_ == str(bids_root)


@requires_nibabel()
def test_write_anat_pathlike():
    """Test writing anatomical data with pathlib.Paths."""
    data_path = testing.data_path()
    raw_fname = op.join(data_path, 'MEG', 'sample',
                        'sample_audvis_trunc_raw.fif')
    trans_fname = raw_fname.replace('_raw.fif', '-trans.fif')
    raw = _read_raw_fif(raw_fname)
    trans = mne.read_trans(trans_fname)

    bids_root = Path(_TempDir())
    t1w_mgh_fname = Path(data_path) / 'subjects' / 'sample' / 'mri' / 'T1.mgz'
    anat_dir = write_anat(bids_root=bids_root, subject=subject_id,
                          t1w=t1w_mgh_fname,
                          session=session_id, acquisition=acq,
                          raw=raw, trans=trans, deface=True, verbose=True,
                          overwrite=True)

    # write_anat() should return a string.
    assert isinstance(anat_dir, str)


def test_write_does_not_alter_events_inplace():
    """Test that writing does not modify the passed events array."""
    data_path = testing.data_path()
    raw_fname = op.join(data_path, 'MEG', 'sample',
                        'sample_audvis_trunc_raw.fif')
    events_fname = op.join(data_path, 'MEG', 'sample',
                           'sample_audvis_trunc_raw-eve.fif')

    raw = _read_raw_fif(raw_fname)
    events = mne.read_events(events_fname)
    events_orig = events.copy()

    bids_root = _TempDir()
    bids_path = _bids_path.copy().update(root=bids_root)
    write_raw_bids(raw=raw, bids_path=bids_path,
                   events_data=events, overwrite=True)

    assert np.array_equal(events, events_orig)


def _ensure_list(x):
    """Return a list representation of the input."""
    if isinstance(x, str):
        return [x]
    elif x is None:
        return []
    else:
        return list(x)


@pytest.mark.parametrize(
    'ch_names, descriptions, drop_status_col, drop_description_col, '
    'existing_ch_names, existing_descriptions, kind, overwrite',
    [
        # Only mark channels, do not set descriptions.
        (['MEG 0112', 'MEG 0131', 'EEG 053'], None, False, False, [], [], None,
         False),
        ('MEG 0112', None, False, False, [], [], None, False),
        ('nonsense', None, False, False, [], [], None, False),
        # Now also set descriptions.
        (['MEG 0112', 'MEG 0131'], ['Really bad!', 'Even worse.'], False,
         False, [], [], None, False),
        ('MEG 0112', 'Really bad!', False, False, [], [], None, False),
        (['MEG 0112', 'MEG 0131'], ['Really bad!'], False, False, [], [], None,
         False),  # Should raise.
        # `kind='meg`
        (['MEG 0112'], ['Really bad!'], False, False, [], [], 'meg', False),
        # Enure we create missing columns.
        ('MEG 0112', 'Really bad!', True, True, [], [], None, False),
        # Ensure existing entries are left untouched if `overwrite=False`
        (['EEG 053'], ['Just testing'], False, False, ['MEG 0112', 'MEG 0131'],
         ['Really bad!', 'Even worse.'], None, False),
        # Ensure existing entries are discarded if `overwrite=True`.
        (['EEG 053'], ['Just testing'], False, False, ['MEG 0112', 'MEG 0131'],
         ['Really bad!', 'Even worse.'], None, True)
    ])
@pytest.mark.filterwarnings(warning_str['channel_unit_changed'])
def test_mark_bad_channels(_bids_validate,
                           ch_names, descriptions,
                           drop_status_col, drop_description_col,
                           existing_ch_names, existing_descriptions,
                           kind, overwrite):
    """Test marking channels of an existing BIDS dataset as "bad"."""

    # Setup: Create a fresh BIDS dataset.
    bids_root = _TempDir()
    data_path = testing.data_path()
    raw_fname = op.join(data_path, 'MEG', 'sample',
                        'sample_audvis_trunc_raw.fif')
    event_id = {'Auditory/Left': 1, 'Auditory/Right': 2, 'Visual/Left': 3,
                'Visual/Right': 4, 'Smiley': 5, 'Button': 32}
    events_fname = op.join(data_path, 'MEG', 'sample',
                           'sample_audvis_trunc_raw-eve.fif')
    raw = mne.io.read_raw_fif(raw_fname, verbose=False)
    raw.info['bads'] = []
    write_raw_bids(raw, bids_basename, bids_root, events_data=events_fname,
                   event_id=event_id, verbose=False)

    bids_fname = bids_basename.get_bids_fname(kind='meg', bids_root=bids_root)
    channels_fname = _find_matching_sidecar(bids_fname, bids_root,
                                            'channels.tsv')

    if drop_status_col:
        # Remove `status` column from the sidecare TSV file.
        tsv_data = _from_tsv(channels_fname)
        del tsv_data['status']
        _to_tsv(tsv_data, channels_fname)

    if drop_description_col:
        # Remove `status_description` column from the sidecare TSV file.
        tsv_data = _from_tsv(channels_fname)
        del tsv_data['status_description']
        _to_tsv(tsv_data, channels_fname)

    # Test that we raise if number of channels doesn't match number of
    # descriptions.
    if (descriptions is not None and
            len(_ensure_list(ch_names)) != len(_ensure_list(descriptions))):
        with pytest.raises(ValueError, match='must match'):
            mark_bad_channels(ch_names=ch_names, descriptions=descriptions,
                              bids_basename=bids_basename, bids_root=bids_root,
                              kind=kind, overwrite=overwrite)
        return

    # Test that we raise if we encounter an unknown channel name.
    if any([ch_name not in raw.ch_names
            for ch_name in _ensure_list(ch_names)]):
        with pytest.raises(ValueError, match='not found in dataset'):
            mark_bad_channels(ch_names=ch_names, descriptions=descriptions,
                              bids_basename=bids_basename, bids_root=bids_root,
                              kind=kind, overwrite=overwrite)
        return

    if not overwrite:
        # Mark `existing_ch_names` as bad in raw and sidecar TSV before we
        # begin our actual tests, which should then add additional channels
        # to the list of bads, retaining the ones we're specifying here.
        mark_bad_channels(ch_names=existing_ch_names,
                          descriptions=existing_descriptions,
                          bids_basename=bids_basename, bids_root=bids_root,
                          kind=kind, overwrite=True)
        _bids_validate(bids_root)
        raw = read_raw_bids(bids_basename=bids_basename, bids_root=bids_root,
                            kind=kind, verbose=False)
        # XXX Order is not preserved
        assert set(existing_ch_names) == set(raw.info['bads'])
        del raw

    mark_bad_channels(ch_names=ch_names, descriptions=descriptions,
                      bids_basename=bids_basename, bids_root=bids_root,
                      kind=kind, overwrite=overwrite)
    _bids_validate(bids_root)
    raw = read_raw_bids(bids_basename=bids_basename, bids_root=bids_root,
                        kind=kind, verbose=False)

    if drop_status_col or overwrite:
        # Existing column values should have been discarded, so only the new
        # ones should be present.
        expected_bads = _ensure_list(ch_names)
    else:
        expected_bads = (_ensure_list(ch_names) +
                         _ensure_list(existing_ch_names))

    if drop_description_col or overwrite:
        # Existing column values should have been discarded, so only the new
        # ones should be present.
        expected_descriptions = _ensure_list(descriptions)
    else:
        expected_descriptions = (_ensure_list(descriptions) +
                                 _ensure_list(existing_descriptions))

    # XXX Order is not preserved
    assert len(expected_bads) == len(raw.info['bads'])
    assert set(expected_bads) == set(raw.info['bads'])

    # Descriptions are not mapped to Raw, so let's check the TSV contents
    # directly.
    tsv_data = _from_tsv(channels_fname)
    assert 'status' in tsv_data
    assert 'status_description' in tsv_data
    for description in expected_descriptions:
        assert description in tsv_data['status_description']<|MERGE_RESOLUTION|>--- conflicted
+++ resolved
@@ -39,14 +39,9 @@
 from mne.io.constants import FIFF
 from mne.io.kit.kit import get_kit_info
 
-<<<<<<< HEAD
-from mne_bids import (write_raw_bids, read_raw_bids, make_bids_basename,
+from mne_bids import (write_raw_bids, read_raw_bids, BIDSPath,
                       make_bids_folders, write_anat, make_dataset_description,
                       mark_bad_channels)
-=======
-from mne_bids import (write_raw_bids, read_raw_bids, BIDSPath,
-                      make_bids_folders, write_anat, make_dataset_description)
->>>>>>> 1a52b18d
 from mne_bids.utils import (_stamp_to_dt, _get_anonymization_daysback,
                             get_anonymization_daysback)
 from mne_bids.tsv_handler import _from_tsv, _to_tsv
@@ -1523,6 +1518,7 @@
 
     # Setup: Create a fresh BIDS dataset.
     bids_root = _TempDir()
+    bids_path = _bids_path.copy()
     data_path = testing.data_path()
     raw_fname = op.join(data_path, 'MEG', 'sample',
                         'sample_audvis_trunc_raw.fif')
@@ -1532,10 +1528,10 @@
                            'sample_audvis_trunc_raw-eve.fif')
     raw = mne.io.read_raw_fif(raw_fname, verbose=False)
     raw.info['bads'] = []
-    write_raw_bids(raw, bids_basename, bids_root, events_data=events_fname,
+    write_raw_bids(raw, bids_path=bids_path, events_data=events_fname,
                    event_id=event_id, verbose=False)
 
-    bids_fname = bids_basename.get_bids_fname(kind='meg', bids_root=bids_root)
+    bids_fname = bids_path.get_bids_fname(kind='meg', bids_root=bids_root)
     channels_fname = _find_matching_sidecar(bids_fname, bids_root,
                                             'channels.tsv')
 
@@ -1557,7 +1553,7 @@
             len(_ensure_list(ch_names)) != len(_ensure_list(descriptions))):
         with pytest.raises(ValueError, match='must match'):
             mark_bad_channels(ch_names=ch_names, descriptions=descriptions,
-                              bids_basename=bids_basename, bids_root=bids_root,
+                              bids_basename=bids_path, bids_root=bids_root,
                               kind=kind, overwrite=overwrite)
         return
 
@@ -1566,7 +1562,7 @@
             for ch_name in _ensure_list(ch_names)]):
         with pytest.raises(ValueError, match='not found in dataset'):
             mark_bad_channels(ch_names=ch_names, descriptions=descriptions,
-                              bids_basename=bids_basename, bids_root=bids_root,
+                              bids_basename=bids_path, bids_root=bids_root,
                               kind=kind, overwrite=overwrite)
         return
 
@@ -1576,20 +1572,20 @@
         # to the list of bads, retaining the ones we're specifying here.
         mark_bad_channels(ch_names=existing_ch_names,
                           descriptions=existing_descriptions,
-                          bids_basename=bids_basename, bids_root=bids_root,
+                          bids_basename=bids_path, bids_root=bids_root,
                           kind=kind, overwrite=True)
         _bids_validate(bids_root)
-        raw = read_raw_bids(bids_basename=bids_basename, bids_root=bids_root,
+        raw = read_raw_bids(bids_basename=bids_path, bids_root=bids_root,
                             kind=kind, verbose=False)
         # XXX Order is not preserved
         assert set(existing_ch_names) == set(raw.info['bads'])
         del raw
 
     mark_bad_channels(ch_names=ch_names, descriptions=descriptions,
-                      bids_basename=bids_basename, bids_root=bids_root,
+                      bids_basename=bids_path, bids_root=bids_root,
                       kind=kind, overwrite=overwrite)
     _bids_validate(bids_root)
-    raw = read_raw_bids(bids_basename=bids_basename, bids_root=bids_root,
+    raw = read_raw_bids(bids_basename=bids_path, bids_root=bids_root,
                         kind=kind, verbose=False)
 
     if drop_status_col or overwrite:
