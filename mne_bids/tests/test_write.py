"""Test the MNE BIDS converter.

For each supported file format, implement a test.
"""

# Authors: The MNE-BIDS developers
# SPDX-License-Identifier: BSD-3-Clause

import codecs
import json
import os
import os.path as op
import shutil as sh
import sys
import warnings
from concurrent.futures import ProcessPoolExecutor
from datetime import date, datetime, timedelta, timezone
from glob import glob
from pathlib import Path

import mne
import numpy as np
import pandas as pd
import pytest
from mne.datasets import testing
from mne.io import anonymize_info
from mne.io.constants import FIFF
from mne.io.kit.kit import get_kit_info
from mne.utils import check_version
from numpy.testing import assert_allclose, assert_array_almost_equal, assert_array_equal

from mne_bids import (
    BIDSPath,
    anonymize_dataset,
    get_anat_landmarks,
    get_entities_from_fname,
    get_entity_vals,
    make_dataset_description,
    mark_channels,
    read_raw_bids,
    write,
    write_anat,
    write_meg_calibration,
    write_meg_crosstalk,
    write_raw_bids,
)
from mne_bids.config import (
    BIDS_COORD_FRAME_DESCRIPTIONS,
    EEGLABIO_VERSION,
    PYBV_VERSION,
    REFERENCES,
)
from mne_bids.copyfiles import _kit_marker_acq_label
from mne_bids.path import _find_matching_sidecar, _parse_ext
from mne_bids.pick import coil_type
from mne_bids.sidecar_updates import _update_sidecar, update_sidecar_json
from mne_bids.tsv_handler import _from_tsv, _to_tsv
from mne_bids.utils import (
    _get_anonymization_daysback,
    _stamp_to_dt,
    _write_json,
    get_anonymization_daysback,
)
from mne_bids.write import _get_fid_coords

base_path = Path(mne.__file__).parent / "io"
subject_id = "01"
subject_id2 = "02"
session_id = "01"
run = "01"
acq = "01"
run2 = "02"
task = "testing"

_bids_path = BIDSPath(
    subject=subject_id, session=session_id, run=run, acquisition=acq, task=task
)
_bids_path_minimal = BIDSPath(subject=subject_id, task=task)

warning_str = dict(
    channel_unit_changed="ignore:The unit for chann*.:RuntimeWarning:mne",
    meas_date_set_to_none="ignore:.*'meas_date' set to None:RuntimeWarning:mne",
    nasion_not_found="ignore:.*nasion not found:RuntimeWarning:mne",
    unraisable_exception="ignore:.*Exception ignored.*:"
    "pytest.PytestUnraisableExceptionWarning",
    encountered_data_in="ignore:Encountered data in*.:RuntimeWarning:mne",
    edf_warning=r"ignore:^EDF\/EDF\+\/BDF files contain two fields .*"
    r":RuntimeWarning:mne",
    maxshield="ignore:.*Internal Active Shielding:RuntimeWarning:mne",
    edfblocks="ignore:.*EDF format requires equal-length data "
    "blocks:RuntimeWarning:mne",
    brainvision_unit="ignore:Encountered unsupported non-voltage units*.:UserWarning",
    cnt_warning1="ignore:.*Could not parse meas date from the header. Setting to None.",
    cnt_warning2="ignore:.*Could not define the number of bytes automatically."
    " Defaulting to 2.",
    cnt_warning3="ignore:.*Coordinate frame could not be inferred.*",
    no_hand=r"ignore:Unable to map.*\n.*subject handedness.*:RuntimeWarning:mne",
    no_montage=r"ignore:Not setting position of.*channel found in "
    r"montage.*:RuntimeWarning:mne",
<<<<<<< HEAD
    emg_coords_missing=r"ignore:No electrode location info found.*:RuntimeWarning",
    converting_to_edf=r"ignore:Converting data files to EDF format:RuntimeWarning",
=======
    channel_mismatch=(
        "ignore:Channel mismatch between .*channels\\.tsv and the raw data file "
        "detected\\.:RuntimeWarning:mne"
    ),
>>>>>>> 60830be1
)


def _make_parallel_raw(subject, *, seed=None):
    """Generate a lightweight Raw instance for parallel-writing tests."""
    rng_seed = seed if seed is not None else sum(ord(ch) for ch in subject)
    rng = np.random.default_rng(rng_seed)
    info = mne.create_info(["MEG0113"], 100, ch_types="mag")
    data = rng.standard_normal((1, 100)) * 1e-12
    raw = mne.io.RawArray(data, info, verbose=False)
    raw.set_meas_date(datetime(2020, 1, 1, tzinfo=timezone.utc))
    raw.info["line_freq"] = 60
    raw.info["subject_info"] = {
        "his_id": subject,
        "sex": 1,
        "hand": 2,
        "birthday": date(1996, 9, 24),
    }
    return raw


def _write_parallel_subject(root, *, subject, run):
    """Write a minimal MEG dataset for a single subject."""
    root = Path(root)
    root.mkdir(parents=True, exist_ok=True)
    raw = _make_parallel_raw(subject)
    bids_path = BIDSPath(
        subject=subject, task="rest", run=run, datatype="meg", root=root
    )
    write_raw_bids(raw, bids_path, allow_preload=True, format="FIF", verbose=False)


def _write_parallel_subject_runner(args):
    """Execute `_write_parallel_subject` in process pools."""
    root, subject, run = args
    _write_parallel_subject(root, subject=subject, run=run)
    return subject


def _wrap_read_raw(read_raw):
    def fn(fname, *args, **kwargs):
        if Path(fname).suffix == ".mff":
            kwargs["events_as_annotations"] = True
        raw = read_raw(fname, *args, **kwargs)
        raw.info["line_freq"] = 60
        return raw

    return fn


_read_raw_fif = _wrap_read_raw(mne.io.read_raw_fif)
_read_raw_ctf = _wrap_read_raw(mne.io.read_raw_ctf)
_read_raw_kit = _wrap_read_raw(mne.io.read_raw_kit)
_read_raw_bti = _wrap_read_raw(mne.io.read_raw_bti)
_read_raw_edf = _wrap_read_raw(mne.io.read_raw_edf)
_read_raw_bdf = _wrap_read_raw(mne.io.read_raw_bdf)
_read_raw_eeglab = _wrap_read_raw(mne.io.read_raw_eeglab)
_read_raw_brainvision = _wrap_read_raw(mne.io.read_raw_brainvision)
_read_raw_persyst = _wrap_read_raw(mne.io.read_raw_persyst)
_read_raw_nihon = _wrap_read_raw(mne.io.read_raw_nihon)
_read_raw_cnt = _wrap_read_raw(mne.io.read_raw_cnt)
_read_raw_snirf = _wrap_read_raw(mne.io.read_raw_snirf)
_read_raw_egi = _wrap_read_raw(mne.io.read_raw_egi)
_read_raw_curry = _wrap_read_raw(mne.io.read_raw_curry)

# parametrized directory, filename and reader for EEG/iEEG data formats
test_eegieeg_data = [
    ("EDF", "test_reduced.edf", _read_raw_edf),
    (
        "Persyst",
        "sub-pt1_ses-02_task-monitor_acq-ecog_run-01_clip2.lay",
        _read_raw_persyst,
    ),
    ("NihonKohden", "MB0400FU.EEG", _read_raw_nihon),
    ("CNT", "scan41_short.cnt", _read_raw_cnt),
    ("EGI", "test_egi.mff", _read_raw_egi),
    ("curry", "test_bdf_stim_channel Curry 8.cdt", _read_raw_curry),
]
test_convert_data = test_eegieeg_data.copy()
test_convert_data.append(("CTF", "testdata_ctf.ds", _read_raw_ctf))

# parametrization for testing conversion of file formats for MEG
test_convertmeg_data = [
    ("CTF", "FIF", "testdata_ctf.ds", _read_raw_ctf),
    ("CTF", "auto", "testdata_ctf.ds", _read_raw_ctf),
]

# parametrization for testing converting file formats for EEG/iEEG
test_converteeg_data = [
    ("EEGLAB", "EEGLAB", "test_raw.set", _read_raw_eeglab),
    (
        "Persyst",
        "BrainVision",
        "sub-pt1_ses-02_task-monitor_acq-ecog_run-01_clip2.lay",
        _read_raw_persyst,
    ),
    ("NihonKohden", "BrainVision", "MB0400FU.EEG", _read_raw_nihon),
    ("CNT", "BrainVision", "scan41_short.cnt", _read_raw_cnt),
    (
        "curry",
        "BrainVision",
        "test_bdf_stim_channel Curry 8.cdt",
        _read_raw_curry,
    ),
    (
        "Persyst",
        "EDF",
        "sub-pt1_ses-02_task-monitor_acq-ecog_run-01_clip2.lay",
        _read_raw_persyst,
    ),
    ("NihonKohden", "EDF", "MB0400FU.EEG", _read_raw_nihon),
    ("CNT", "EDF", "scan41_short.cnt", _read_raw_cnt),
    ("curry", "EDF", "test_bdf_stim_channel Curry 8.cdt", _read_raw_curry),
]
test_convertemg_data = [
    ("BDF", "EDF", "test_generator_2.bdf", _read_raw_bdf),
    ("EDF", "BDF", "test_generator_2.edf", _read_raw_edf),
]

data_path = testing.data_path(download=False)


def _test_anonymize(root, raw, bids_path, events_fname=None, event_id=None):
    """Write data to `root` for testing anonymization."""
    bids_path = _bids_path.copy().update(root=root)
    if raw.info["meas_date"] is not None:
        daysback, _ = get_anonymization_daysback(raw)
    else:
        # just pass back any arbitrary number if no measurement date
        daysback = 3300
    write_raw_bids(
        raw,
        bids_path,
        events=events_fname,
        event_id=event_id,
        anonymize=dict(daysback=daysback),
        overwrite=False,
    )
    scans_tsv = BIDSPath(
        subject=subject_id,
        session=session_id,
        suffix="scans",
        extension=".tsv",
        root=root,
    )
    data = _from_tsv(scans_tsv)
    if data["acq_time"] is not None and data["acq_time"][0] != "n/a":
        assert (
            datetime.strptime(data["acq_time"][0], "%Y-%m-%dT%H:%M:%S.%fZ").year < 1925
        )

    return root


@testing.requires_testing_data
def test_write_participants(_bids_validate, tmp_path):
    """Test participants.tsv/.json file writing.

    Test that user modifications of the participants
    files are kept, and mne-bids correctly writes all
    the subject info it can using ``raw.info['subject_info']``.
    """
    raw_fname = data_path / "MEG" / "sample" / "sample_audvis_trunc_raw.fif"
    raw = _read_raw_fif(raw_fname)

    # add fake participants data
    raw.set_meas_date(datetime(year=1994, month=1, day=26, tzinfo=timezone.utc))
    birthday = (1993, 1, 26)
    birthday = date(*birthday)
    raw.info["subject_info"] = {
        "his_id": subject_id2,
        "birthday": birthday,
        "sex": 1,
        "hand": 2,
    }

    bids_path = _bids_path.copy().update(root=tmp_path)
    write_raw_bids(raw, bids_path)

    # assert age of participant is correct
    participants_tsv = tmp_path / "participants.tsv"
    data = _from_tsv(participants_tsv)
    assert data["age"][data["participant_id"].index("sub-01")] == "1"

    # Removing some columns from participants.tsv should not prevent us from
    # writing additional participants later on. Before running this test,
    # ensure we have at least 2 participants in the dataset already – this is
    # a regression test for GH-1104.
    bids_path.update(subject="02")
    write_raw_bids(raw, bids_path, verbose=False)
    data = _from_tsv(participants_tsv)
    data.pop("hand")
    _to_tsv(data, participants_tsv)

    # write in now another subject
    # (use alphanumeric label to test for GH-1291)
    bids_path.update(subject="D03")
    write_raw_bids(raw, bids_path, verbose=False)
    data = _from_tsv(participants_tsv)

    # hand should have been written properly with now 'n/a' for sub-01 and
    # sub-02, but 'L' for sub-D03
    assert data["hand"][data["participant_id"].index("sub-01")] == "n/a"
    assert data["hand"][data["participant_id"].index("sub-02")] == "n/a"
    assert data["hand"][data["participant_id"].index("sub-D03")] == "L"

    # check to make sure participant data is overwritten, but keeps the fields
    # if there are extra fields that were user defined
    data = _from_tsv(participants_tsv)
    participant_idx = data["participant_id"].index(f"sub-{subject_id}")
    # create a new test column in participants file tsv
    data["subject_test_col1"] = ["n/a"] * len(data["participant_id"])
    data["subject_test_col1"][participant_idx] = "S"
    data["test_col2"] = ["n/a"] * len(data["participant_id"])
    orig_key_order = list(data.keys())
    _to_tsv(data, participants_tsv)
    # create corresponding json entry
    participants_json_fpath = tmp_path / "participants.json"
    json_field = {
        "Description": "trial-outcome",
        "Levels": {"S": "success", "F": "failure"},
    }
    _update_sidecar(participants_json_fpath, "subject_test_col1", json_field)
    # bids root should still be valid because json reflects changes in tsv
    _bids_validate(tmp_path)
    write_raw_bids(raw, bids_path, overwrite=True)
    data = _from_tsv(participants_tsv)
    with open(participants_json_fpath, encoding="utf-8") as fin:
        participants_json = json.load(fin)
    assert "subject_test_col1" in participants_json
    assert data["subject_test_col1"][participant_idx] == "S"
    # in addition assert the original ordering of the new overwritten file
    assert list(data.keys()) == orig_key_order

    # if overwrite is False, then nothing should change from the above
    with pytest.raises(FileExistsError, match="already exists"):
        write_raw_bids(raw, bids_path, overwrite=False)
    data = _from_tsv(participants_tsv)
    with open(participants_json_fpath, encoding="utf-8") as fin:
        participants_json = json.load(fin)
    assert "subject_test_col1" in participants_json
    assert data["age"][data["participant_id"].index("sub-01")] == "1"
    assert data["subject_test_col1"][participant_idx] == "S"
    # in addition assert the original ordering of the new overwritten file
    assert list(data.keys()) == orig_key_order

    # For empty-room data, all fields except participant_id should be 'n/a'
    assert raw.info["subject_info"]  # Ensure the following test makes sense!
    bids_path_er = bids_path.copy().update(
        subject="emptyroom",
        task="noise",
        session=raw.info["meas_date"].strftime("%Y%m%d"),
    )
    write_raw_bids(raw=raw, bids_path=bids_path_er, verbose=False)
    participants_tsv = _from_tsv(participants_tsv)
    idx = participants_tsv["participant_id"].index("sub-emptyroom")
    assert participants_tsv["hand"][idx] == "n/a"
    assert participants_tsv["sex"][idx] == "n/a"
    assert participants_tsv["age"][idx] == "n/a"


@testing.requires_testing_data
def test_write_correct_inputs():
    """Test that inputs of write_raw_bids is correct."""
    raw_fname = data_path / "MEG" / "sample" / "sample_audvis_trunc_raw.fif"
    raw = _read_raw_fif(raw_fname)

    bids_path_str = "sub-01_ses-01_meg.fif"
    with pytest.raises(RuntimeError, match='"bids_path" must be a BIDSPath object'):
        write_raw_bids(raw, bids_path_str)

    bids_path = _bids_path.copy()
    assert bids_path.root is None
    with pytest.raises(ValueError, match='The root of the "bids_path" must be set'):
        write_raw_bids(raw=raw, bids_path=bids_path)

    bids_path = _bids_path.copy().update(root="/foo", subject=None)
    with pytest.raises(ValueError, match='The subject of the "bids_path" must be set'):
        write_raw_bids(raw=raw, bids_path=bids_path)

    bids_path = _bids_path.copy().update(root="/foo", task=None)
    with pytest.raises(ValueError, match='The task of the "bids_path" must be set'):
        write_raw_bids(raw=raw, bids_path=bids_path)


def test_make_dataset_description(tmp_path, monkeypatch):
    """Test making a dataset_description.json."""
    make_dataset_description(path=tmp_path, name="tst")

    with open(op.join(tmp_path, "dataset_description.json"), encoding="utf-8") as fid:
        dataset_description_json = json.load(fid)
        assert dataset_description_json["Authors"] == [
            "[Unspecified1]",
            "[Unspecified2]",
        ]

    make_dataset_description(
        path=tmp_path,
        name="tst",
        authors="MNE B., MNE P.",
        funding="GSOC2019, GSOC2021",
        references_and_links="https://doi.org/10.21105/joss.01896",
        dataset_type="derivative",
        overwrite=False,
        verbose=True,
    )

    with open(op.join(tmp_path, "dataset_description.json"), encoding="utf-8") as fid:
        dataset_description_json = json.load(fid)
        assert dataset_description_json["Authors"] == [
            "[Unspecified1]",
            "[Unspecified2]",
        ]

    make_dataset_description(
        path=tmp_path,
        name="tst2",
        authors="MNE B., MNE P., MNE Ł.",
        funding="GSOC2019, GSOC2021",
        references_and_links="https://doi.org/10.21105/joss.01896",
        dataset_type="derivative",
        overwrite=True,
        verbose=True,
    )

    with open(op.join(tmp_path, "dataset_description.json"), encoding="utf-8") as fid:
        dataset_description_json = json.load(fid)
        assert dataset_description_json["Authors"] == ["MNE B.", "MNE P.", "MNE Ł."]
        # If the text on disk is unicode, json.load will convert it. So let's test that
        # the text was encoded correctly on disk.
        fid.seek(0)
        # don't use json.load here, as it will convert unicode to str
        dataset_description_string = fid.read()
        # Check that U+0141 was correctly encoded as Ł on disk
        assert "MNE Ł." in dataset_description_string

    # Check we raise warnings and errors where appropriate
    with pytest.raises(
        ValueError, match='`dataset_type` must be either "raw" or "derivative."'
    ):
        make_dataset_description(path=tmp_path, name="tst", dataset_type="src")

    with pytest.warns(RuntimeWarning, match="The `doi` field in.*"):
        make_dataset_description(
            path=tmp_path, name="tst", doi="10.5281/zenodo.3686061"
        )

    for gen_by in [[1, 2], 12]:
        with pytest.raises(ValueError, match="generated_by must be a list.*"):
            make_dataset_description(path=tmp_path, name="tst", generated_by=gen_by)

    with pytest.raises(ValueError, match='"Name" is a required field.*'):
        make_dataset_description(
            path=tmp_path, name="tst", generated_by=[{"Version": 2}]
        )

    gen_by = [{"Name": "bla", "x": 3, "y": 1}]
    with pytest.raises(ValueError, match=".*in dict: {'.', '.'}"):
        make_dataset_description(path=tmp_path, name="tst", generated_by=gen_by)

    for s_ds in [[1, 2], 12]:
        with pytest.raises(ValueError, match="source_datasets must be a.*"):
            make_dataset_description(path=tmp_path, name="tst", source_datasets=s_ds)

    s_ds = [{"URL": "bla", "x": 3, "y": 1}]
    with pytest.raises(ValueError, match=".*in dict: {'.', '.'}"):
        make_dataset_description(path=tmp_path, name="tst", source_datasets=s_ds)

    monkeypatch.setattr(write, "BIDS_VERSION", "old")
    with pytest.warns(UserWarning, match="Conflicting BIDSVersion found*"):
        make_dataset_description(path=tmp_path, name="tst")


def test_stamp_to_dt():
    """Test conversions of meas_date to datetime objects."""
    meas_date = (1346981585, 835782)
    meas_datetime = _stamp_to_dt(meas_date)
    assert meas_datetime == datetime(2012, 9, 7, 1, 33, 5, 835782, tzinfo=timezone.utc)
    meas_date = (1346981585,)
    meas_datetime = _stamp_to_dt(meas_date)
    assert meas_datetime == datetime(2012, 9, 7, 1, 33, 5, 0, tzinfo=timezone.utc)


@testing.requires_testing_data
def test_get_anonymization_daysback():
    """Test daysback querying for anonymization."""
    raw_fname = data_path / "MEG" / "sample" / "sample_audvis_trunc_raw.fif"
    raw = _read_raw_fif(raw_fname)
    daysback_min, daysback_max = _get_anonymization_daysback(raw)
    # max_val off by 1 on Windows for some reason
    assert abs(daysback_min - 28461) < 2 and abs(daysback_max - 36880) < 2
    raw2 = raw.copy()
    with raw2.info._unlock():
        raw2.info["meas_date"] = (np.int32(1158942080), np.int32(720100))
    raw3 = raw.copy()
    with raw3.info._unlock():
        raw3.info["meas_date"] = (np.int32(914992080), np.int32(720100))
    daysback_min, daysback_max = get_anonymization_daysback([raw, raw2, raw3])
    assert abs(daysback_min - 29850) < 2 and abs(daysback_max - 35446) < 2
    raw4 = raw.copy()
    with raw4.info._unlock():
        raw4.info["meas_date"] = (np.int32(4992080), np.int32(720100))
    raw5 = raw.copy()
    with raw5.info._unlock():
        raw5.info["meas_date"] = None
    daysback_min2, daysback_max2 = get_anonymization_daysback([raw, raw2, raw3, raw5])
    assert daysback_min2 == daysback_min and daysback_max2 == daysback_max
    with pytest.raises(ValueError, match="The dataset spans more time"):
        daysback_min, daysback_max = get_anonymization_daysback([raw, raw2, raw4])


def test_create_fif(_bids_validate, tmp_path):
    """Test functionality for very short raw file created from data."""
    out_dir = tmp_path / "out"
    bids_root = tmp_path / "bids"
    out_dir.mkdir()

    bids_path = _bids_path.copy().update(root=bids_root)
    sfreq, n_points = 1024.0, int(1e6)
    info = mne.create_info(["ch1", "ch2", "ch3", "ch4", "ch5"], sfreq, ["seeg"] * 5)
    rng = np.random.RandomState(99)
    raw = mne.io.RawArray(rng.random((5, n_points)) * 1e-6, info)
    raw.info["line_freq"] = 60
    raw.save(out_dir / "test-raw.fif")
    raw = _read_raw_fif(out_dir / "test-raw.fif")
    write_raw_bids(raw, bids_path, verbose=False, overwrite=True)
    _bids_validate(bids_root)


@pytest.mark.parametrize("line_freq", [60, None])
def test_line_freq(line_freq, _bids_validate, tmp_path):
    """Test the power line frequency is written correctly."""
    out_dir = tmp_path / "out"
    out_dir.mkdir()
    bids_root = tmp_path / "bids"
    bids_path = _bids_path.copy().update(root=bids_root)
    sfreq, n_points = 1024.0, int(1e6)
    info = mne.create_info(["ch1", "ch2", "ch3", "ch4", "ch5"], sfreq, ["eeg"] * 5)
    rng = np.random.RandomState(99)
    raw = mne.io.RawArray(rng.random((5, n_points)) * 1e-6, info)

    raw.save(out_dir / "test-raw.fif")
    raw = _read_raw_fif(out_dir / "test-raw.fif")
    raw.info["line_freq"] = line_freq
    write_raw_bids(raw, bids_path, verbose=False, overwrite=True)
    _bids_validate(bids_root)

    eeg_json_fpath = (
        bids_path.copy().update(suffix="eeg", datatype="eeg", extension=".json").fpath
    )
    with open(eeg_json_fpath, encoding="utf-8") as fin:
        eeg_json = json.load(fin)

    if line_freq == 60:
        assert eeg_json["PowerLineFrequency"] == line_freq
    elif line_freq is None:
        assert eeg_json["PowerLineFrequency"] == "n/a"


@testing.requires_testing_data
@pytest.mark.filterwarnings(warning_str["maxshield"])
def test_fif(_bids_validate, tmp_path):
    """Test functionality of the write_raw_bids conversion for fif."""
    pytest.importorskip("pybv", PYBV_VERSION)
    bids_root = tmp_path / "bids1"
    bids_path = _bids_path.copy().update(root=bids_root, datatype="meg")
    raw_fname = data_path / "MEG" / "sample" / "sample_audvis_trunc_raw.fif"

    event_id = {
        "Auditory/Left": 1,
        "Auditory/Right": 2,
        "Visual/Left": 3,
        "Visual/Right": 4,
        "Smiley": 5,
        "Button": 32,
    }
    events_fname = data_path / "MEG" / "sample" / "sample_audvis_trunc_raw-eve.fif"

    # Drop unknown events.
    events = mne.read_events(events_fname)
    events = events[events[:, 2] != 0]

    raw = _read_raw_fif(raw_fname)
    write_raw_bids(raw, bids_path, events=events, event_id=event_id, overwrite=False)

    # Read the file back in to check that the data has come through cleanly.
    # Events and bad channel information was read through JSON sidecar files.
    with pytest.raises(TypeError, match="unexpected keyword argument 'foo'"):
        read_raw_bids(bids_path=bids_path, extra_params=dict(foo="bar"))

    raw2 = read_raw_bids(bids_path=bids_path)
    assert set(raw.info["bads"]) == set(raw2.info["bads"])
    events, _ = mne.events_from_annotations(raw2)
    events2 = mne.read_events(events_fname)
    events2 = events2[events2[:, 2] != 0]
    assert_array_equal(events2[:, 0], events[:, 0])

    # check if write_raw_bids works when there is no stim channel
    raw.set_channel_types(
        {
            raw.ch_names[i]: "misc"
            for i in mne.pick_types(raw.info, stim=True, meg=False)
        },
        on_unit_change="ignore",
    )
    bids_root = tmp_path / "bids2"
    bids_path.update(root=bids_root)
    with pytest.warns(RuntimeWarning, match="No events found or provided."):
        write_raw_bids(raw, bids_path, overwrite=False)

    _bids_validate(bids_root)

    # try with eeg data only (conversion to bv)
    bids_root = tmp_path / "bids3"
    bids_root.mkdir()
    bids_path.update(root=bids_root)
    raw = _read_raw_fif(raw_fname)
    raw.load_data()
    raw2 = raw.pick(["eeg", "stim", "eog", "ecg"])
    raw2.save(bids_root / "test-raw.fif", overwrite=True)
    raw2 = mne.io.Raw(op.join(bids_root, "test-raw.fif"), preload=False)
    events = mne.find_events(raw2)
    event_id = {
        "auditory/left": 1,
        "auditory/right": 2,
        "visual/left": 3,
        "visual/right": 4,
        "smiley": 5,
        "button": 32,
    }

    epochs = mne.Epochs(
        raw2, events, event_id=event_id, tmin=-0.2, tmax=0.5, preload=True
    )
    bids_path = bids_path.update(datatype="eeg")
    with pytest.warns(
        RuntimeWarning, match="Converting data files to BrainVision format"
    ):
        write_raw_bids(
            raw2,
            bids_path,
            events=events,
            event_id=event_id,
            verbose=True,
            overwrite=False,
        )
    bids_dir = op.join(bids_root, f"sub-{subject_id}", f"ses-{session_id}", "eeg")
    sidecar_basename = bids_path.copy()
    for sidecar in [
        "channels.tsv",
        "eeg.eeg",
        "eeg.json",
        "eeg.vhdr",
        "eeg.vmrk",
        "events.tsv",
    ]:
        suffix, extension = sidecar.split(".")
        extension = f".{extension}"

        sidecar_basename.update(suffix=suffix, extension=extension)
        assert op.isfile(op.join(bids_dir, sidecar_basename.basename))

    bids_path.update(root=bids_root, datatype="eeg")
    with (
        pytest.warns(RuntimeWarning, match="Not setting position"),
    ):
        raw2 = read_raw_bids(bids_path=bids_path)
    os.remove(op.join(bids_root, "test-raw.fif"))

    events2, _ = mne.events_from_annotations(raw2, event_id)
    epochs2 = mne.Epochs(
        raw2, events2, event_id=event_id, tmin=-0.2, tmax=0.5, preload=True
    )
    assert_array_almost_equal(raw.get_data(), raw2.get_data())
    kwargs = dict()
    kwargs["copy"] = False
    assert_array_almost_equal(
        epochs.get_data(**kwargs),
        epochs2.get_data(**kwargs),
        decimal=4,
    )
    _bids_validate(bids_root)

    # write the same data but pretend it is empty room data:
    raw = _read_raw_fif(raw_fname)
    meas_date = raw.info["meas_date"]
    if not isinstance(meas_date, datetime):
        meas_date = datetime.fromtimestamp(meas_date[0], tz=timezone.utc)
    er_date = meas_date.strftime("%Y%m%d")
    er_bids_path = BIDSPath(
        subject="emptyroom", session=er_date, task="noise", root=bids_root
    )
    write_raw_bids(raw, er_bids_path, overwrite=False)
    assert op.exists(
        op.join(
            bids_root,
            "sub-emptyroom",
            f"ses-{er_date}",
            "meg",
            f"sub-emptyroom_ses-{er_date}_task-noise_meg.json",
        )
    )

    _bids_validate(bids_root)

    # test that an incorrect date raises an error.
    er_bids_basename_bad = BIDSPath(
        subject="emptyroom", session="19000101", task="noise", root=bids_root
    )
    with pytest.raises(ValueError, match="The date provided"):
        write_raw_bids(raw, er_bids_basename_bad, overwrite=False)

    # test that the acquisition time was written properly
    scans_tsv = BIDSPath(
        subject=subject_id,
        session=session_id,
        suffix="scans",
        extension=".tsv",
        root=bids_root,
    )
    data = _from_tsv(scans_tsv)
    assert data["acq_time"][0] == meas_date.strftime("%Y-%m-%dT%H:%M:%S.%fZ")

    # give the raw object some fake participant data (potentially overwriting)
    raw = _read_raw_fif(raw_fname)
    bids_path_meg = bids_path.copy().update(datatype="meg")
    write_raw_bids(raw, bids_path_meg, events=events, event_id=event_id, overwrite=True)

    # try and write preloaded data
    raw = _read_raw_fif(raw_fname, preload=True)
    with pytest.raises(ValueError, match="allow_preload"):
        write_raw_bids(
            raw,
            bids_path_meg,
            events=events,
            event_id=event_id,
            allow_preload=False,
            overwrite=False,
        )

    # test anonymize
    raw = _read_raw_fif(raw_fname)
    raw.anonymize()

    raw_fname2 = tmp_path / "tmp_anon" / "sample_audvis_raw.fif"
    raw_fname2.parent.mkdir()
    raw.save(raw_fname2)

    # add some readme text
    readme = op.join(bids_root, "README")
    with open(readme, "w", encoding="utf-8-sig") as fid:
        fid.write("Welcome to my dataset\n")

    bids_path2 = bids_path_meg.copy().update(subject=subject_id2)
    raw = _read_raw_fif(raw_fname2)
    bids_output_path = write_raw_bids(
        raw, bids_path2, events=events, event_id=event_id, overwrite=False
    )

    # check that the overwrite parameters work correctly for the participant
    # data
    # change the gender but don't force overwrite.
    raw = _read_raw_fif(raw_fname)
    birthday = (1994, 1, 26)
    birthday = date(*birthday)
    raw.info["subject_info"] = {
        "his_id": subject_id2,
        "birthday": birthday,
        "sex": 2,
        "hand": 1,
    }
    with pytest.raises(FileExistsError, match="already exists"):
        write_raw_bids(
            raw, bids_path2, events=events, event_id=event_id, overwrite=False
        )

    # assert README has references in it
    with open(readme, encoding="utf-8-sig") as fid:
        text = fid.read()
        assert "Welcome to my dataset\n" in text
        assert REFERENCES["mne-bids"] in text
        assert REFERENCES["meg"] in text
        assert REFERENCES["eeg"] not in text
        assert REFERENCES["ieeg"] not in text

    # now force the overwrite
    write_raw_bids(raw, bids_path2, events=events, event_id=event_id, overwrite=True)

    with open(readme, encoding="utf-8-sig") as fid:
        text = fid.read()
        assert "Welcome to my dataset\n" in text
        assert REFERENCES["mne-bids"] in text
        assert REFERENCES["meg"] in text

    with pytest.raises(ValueError, match="raw_file must be"):
        write_raw_bids("blah", bids_path)

    _bids_validate(bids_root)

    assert op.exists(op.join(bids_root, "participants.tsv"))

    # asserting that single fif files do not include the split key
    files = glob(
        op.join(
            bids_output_path, "sub-" + subject_id2, "ses-" + subject_id2, "meg", "*.fif"
        )
    )
    ii = 0
    for ii, FILE in enumerate(files):
        assert "split" not in FILE
    assert ii < 1

    # check that split files have split key
    raw = _read_raw_fif(raw_fname)
    raw_fname3 = tmp_path / "test-split-key" / "sample_audvis_raw.fif"
    raw_fname3.parent.mkdir()
    raw.save(
        raw_fname3,
        buffer_size_sec=1.0,
        split_size="10MB",
        split_naming="neuromag",
        overwrite=True,
    )
    raw = _read_raw_fif(raw_fname3)
    subject_id3 = "03"
    bids_path3 = bids_path.copy().update(subject=subject_id3)
    bids_output_path = write_raw_bids(raw, bids_path3, overwrite=False)
    files = glob(
        op.join(
            bids_output_path, "sub-" + subject_id3, "ses-" + subject_id3, "meg", "*.fif"
        )
    )
    for FILE in files:
        assert "split" in FILE

    # test whether extra points in raw.info['dig'] are correctly used
    # to set DigitizedHeadShape in the JSON sidecar
    # unchanged sample data includes extra points
    meg_json_path = Path(
        _find_matching_sidecar(
            bids_path=bids_path.copy().update(root=bids_root, datatype="meg"),
            suffix="meg",
            extension=".json",
        )
    )

    meg_json = json.loads(meg_json_path.read_text(encoding="utf-8"))
    assert meg_json["DigitizedHeadPoints"] is True

    # drop extra points from raw.info['dig'] and write again
    raw_no_extra_points = _read_raw_fif(raw_fname)
    new_dig = []
    for dig_point in raw_no_extra_points.info["dig"]:
        if dig_point["kind"] != FIFF.FIFFV_POINT_EXTRA:
            new_dig.append(dig_point)

    with raw_no_extra_points.info._unlock():
        raw_no_extra_points.info["dig"] = new_dig

    write_raw_bids(
        raw_no_extra_points, bids_path, events=events, event_id=event_id, overwrite=True
    )

    meg_json_path = Path(
        _find_matching_sidecar(
            bids_path=bids_path.copy().update(root=bids_root, datatype="meg"),
            suffix="meg",
            extension=".json",
        )
    )
    meg_json = json.loads(meg_json_path.read_text(encoding="utf-8"))

    assert meg_json["DigitizedHeadPoints"] is False
    assert "SoftwareFilters" in meg_json
    software_filters = meg_json["SoftwareFilters"]
    assert "SpatialCompensation" in software_filters
    assert "GradientOrder" in software_filters["SpatialCompensation"]
    assert (
        software_filters["SpatialCompensation"]["GradientOrder"]
        == raw.compensation_grade
    )


@pytest.mark.parametrize("fmt", ("fif_no_chpi", "fif", "ctf", "kit"))
@pytest.mark.filterwarnings(warning_str["maxshield"])
@testing.requires_testing_data
def test_chpi(_bids_validate, tmp_path, fmt):
    """Test writing of cHPI information."""
    if fmt == "fif_no_chpi":
        fif_raw_fname = data_path / "MEG" / "sample" / "sample_audvis_trunc_raw.fif"
        raw = _read_raw_fif(fif_raw_fname)
    elif fmt == "fif":
        fif_raw_fname = data_path / "SSS" / "test_move_anon_raw.fif"
        raw = _read_raw_fif(fif_raw_fname, allow_maxshield="yes")
    elif fmt == "ctf":
        ctf_raw_fname = data_path / "CTF" / "testdata_ctf.ds"
        raw = _read_raw_ctf(ctf_raw_fname)
    elif fmt == "kit":
        kit_data_path = op.join(base_path, "kit", "tests", "data")
        kit_raw_fname = op.join(kit_data_path, "test.sqd")
        kit_hpi_fname = op.join(kit_data_path, "test_mrk.sqd")
        kit_electrode_fname = op.join(kit_data_path, "test.elp")
        kit_headshape_fname = op.join(kit_data_path, "test.hsp")
        raw = _read_raw_kit(
            kit_raw_fname,
            mrk=kit_hpi_fname,
            elp=kit_electrode_fname,
            hsp=kit_headshape_fname,
        )

    bids_root = tmp_path / "bids"
    bids_path = _bids_path.copy().update(root=bids_root, datatype="meg")

    write_raw_bids(raw, bids_path)
    _bids_validate(bids_path.root)

    meg_json = bids_path.copy().update(suffix="meg", extension=".json")
    meg_json_data = json.loads(meg_json.fpath.read_text(encoding="utf-8"))

    if fmt in ["fif_no_chpi", "fif"]:
        if fmt == "fif_no_chpi":
            assert meg_json_data["ContinuousHeadLocalization"] is False
            assert meg_json_data["HeadCoilFrequency"] == []
        elif fmt == "fif":
            assert meg_json_data["ContinuousHeadLocalization"] is True
            assert_array_almost_equal(
                meg_json_data["HeadCoilFrequency"], [83.0, 143.0, 203.0, 263.0, 323.0]
            )
    elif fmt == "kit":
        # no cHPI info is contained in the sample data
        assert meg_json_data["ContinuousHeadLocalization"] is False
        assert meg_json_data["HeadCoilFrequency"] == []
    elif fmt == "ctf":
        assert meg_json_data["ContinuousHeadLocalization"] is True
        assert meg_json_data["HeadCoilFrequency"] == []


@pytest.mark.filterwarnings(warning_str["channel_unit_changed"])
@testing.requires_testing_data
def test_fif_dtype(_bids_validate, tmp_path):
    """Test functionality of the write_raw_bids conversion for fif."""
    bids_path = _bids_path.copy().update(root=tmp_path, datatype="meg")
    raw_fname = data_path / "MEG" / "sample" / "sample_audvis_trunc_raw.fif"
    desired_fmt = "int"
    raw = _read_raw_fif(raw_fname)

    # Fiddle with raw.orig_format -- this should never be done in "real-life",
    # but we do it here to test whether write_raw_bids() will actually stick
    # to the format that's specified in that attribute.
    assert raw.orig_format != desired_fmt  # We're actually changing something
    raw.orig_format = desired_fmt

    write_raw_bids(raw, bids_path, overwrite=False)
    raw = read_raw_bids(bids_path)
    assert raw.orig_format == desired_fmt


@testing.requires_testing_data
def test_fif_anonymize(_bids_validate, tmp_path):
    """Test write_raw_bids() with anonymization fif."""
    bids_root = tmp_path / "bids1"
    bids_path = _bids_path.copy().update(root=bids_root)
    raw_fname = data_path / "MEG" / "sample" / "sample_audvis_trunc_raw.fif"

    event_id = {
        "Auditory/Left": 1,
        "Auditory/Right": 2,
        "Visual/Left": 3,
        "Visual/Right": 4,
        "Smiley": 5,
        "Button": 32,
    }
    events_fname = data_path / "MEG" / "sample" / "sample_audvis_trunc_raw-eve.fif"

    # Drop unknown events.
    events = mne.read_events(events_fname)
    events = events[events[:, 2] != 0]

    # test keyword mne-bids anonymize
    raw = _read_raw_fif(raw_fname)
    with pytest.raises(ValueError, match="`daysback` argument required"):
        write_raw_bids(
            raw,
            bids_path,
            events=events,
            event_id=event_id,
            anonymize=dict(),
            overwrite=True,
        )

    bids_root = tmp_path / "bids2"
    bids_path.update(root=bids_root)
    raw = _read_raw_fif(raw_fname)
    with pytest.warns(RuntimeWarning, match="daysback` is too small"):
        write_raw_bids(
            raw,
            bids_path,
            events=events,
            event_id=event_id,
            anonymize=dict(daysback=400),
            overwrite=False,
        )

    bids_root = tmp_path / "bids3"
    bids_path.update(root=bids_root)
    raw = _read_raw_fif(raw_fname)
    with pytest.raises(ValueError, match="`daysback` exceeds maximum value"):
        write_raw_bids(
            raw,
            bids_path,
            events=events,
            event_id=event_id,
            anonymize=dict(daysback=40000),
            overwrite=False,
        )

    bids_root = tmp_path / "bids4"
    bids_path.update(root=bids_root)
    raw = _read_raw_fif(raw_fname)
    write_raw_bids(
        raw,
        bids_path,
        events=events,
        event_id=event_id,
        anonymize=dict(daysback=30000, keep_his=True),
        overwrite=False,
    )
    scans_tsv = BIDSPath(
        subject=subject_id,
        session=session_id,
        suffix="scans",
        extension=".tsv",
        root=bids_root,
    )
    data = _from_tsv(scans_tsv)

    # anonymize using MNE manually
    anonymized_info = anonymize_info(info=raw.info, daysback=30000, keep_his=True)
    anon_date = anonymized_info["meas_date"].strftime("%Y-%m-%dT%H:%M:%S.%fZ")
    assert data["acq_time"][0] == anon_date
    _bids_validate(bids_root)


@pytest.mark.filterwarnings(warning_str["channel_unit_changed"])
@testing.requires_testing_data
def test_fif_ias(tmp_path):
    """Test writing FIF files with internal active shielding."""
    raw_fname = data_path / "MEG" / "sample" / "sample_audvis_trunc_raw.fif"
    raw = _read_raw_fif(raw_fname)

    raw.set_channel_types({raw.ch_names[0]: "ias"})

    this_path = BIDSPath(subject="sample", task="task", root=tmp_path)

    write_raw_bids(raw, this_path)
    raw = read_raw_bids(this_path)
    assert raw.info["chs"][0]["kind"] == FIFF.FIFFV_IAS_CH


@pytest.mark.filterwarnings(warning_str["channel_unit_changed"])
@testing.requires_testing_data
def test_fif_exci(tmp_path):
    """Test writing FIF files with excitation channel."""
    raw_fname = data_path / "MEG" / "sample" / "sample_audvis_trunc_raw.fif"
    raw = _read_raw_fif(raw_fname)

    raw.set_channel_types({raw.ch_names[0]: "exci"})
    this_path = BIDSPath(subject="sample", task="task", root=tmp_path)

    write_raw_bids(raw, this_path)
    raw = read_raw_bids(this_path)
    assert raw.info["chs"][0]["kind"] == FIFF.FIFFV_EXCI_CH


@testing.requires_testing_data
def test_kit(_bids_validate, tmp_path):
    """Test functionality of the write_raw_bids conversion for KIT data."""
    bids_root = tmp_path / "bids"
    kit_path = base_path / "kit" / "tests" / "data"
    raw_fname = kit_path / "test.sqd"
    events_fname = kit_path / "test-eve.txt"
    hpi_fname = kit_path / "test_mrk.sqd"
    hpi_pre_fname = kit_path / "test_mrk_pre.sqd"
    hpi_post_fname = kit_path / "test_mrk_post.sqd"
    electrode_fname = kit_path / "test.elp"
    headshape_fname = kit_path / "test.hsp"
    event_id = dict(cond=128)

    kit_bids_path = _bids_path.copy().update(
        acquisition=None, root=bids_root, suffix="meg"
    )

    raw = _read_raw_kit(
        raw_fname, mrk=hpi_fname, elp=electrode_fname, hsp=headshape_fname
    )
    write_raw_bids(
        raw, kit_bids_path, events=events_fname, event_id=event_id, overwrite=False
    )

    _bids_validate(bids_root)
    assert (bids_root / "participants.tsv").exists()
    read_raw_bids(bids_path=kit_bids_path)

    # ensure the marker file is produced in the right place
    marker_acq = _kit_marker_acq_label(run, None)
    marker_fname = BIDSPath(
        subject=subject_id,
        session=session_id,
        task=task,
        run=None,
        acquisition=marker_acq,
        suffix="markers",
        extension=".sqd",
        datatype="meg",
        root=bids_root,
    )
    assert marker_fname.fpath.exists()

    # test anonymize
    output_path = _test_anonymize(
        tmp_path / "tmp1", raw, kit_bids_path, events_fname, event_id
    )
    _bids_validate(output_path)

    # ensure the channels file has no STI 014 channel:
    channels_tsv = kit_bids_path.copy().update(
        datatype="meg", suffix="channels", extension=".tsv"
    )
    data = _from_tsv(channels_tsv)
    assert "STI 014" not in data["name"]

    # ensure the marker file is produced in the right place
    assert marker_fname.fpath.exists()

    # test attempts at writing invalid event data
    event_data = np.loadtxt(events_fname)
    # make the data the wrong number of dimensions
    event_data_3d = np.atleast_3d(event_data)
    other_output_path = tmp_path / "tmp2"
    bids_path = _bids_path.copy().update(root=other_output_path)
    with pytest.raises(ValueError, match="two dimensions"):
        write_raw_bids(
            raw, bids_path, events=event_data_3d, event_id=event_id, overwrite=True
        )
    # remove 3rd column
    event_data = event_data[:, :2]
    with pytest.raises(ValueError, match="second dimension"):
        write_raw_bids(
            raw, bids_path, events=event_data, event_id=event_id, overwrite=True
        )
    # test correct naming of marker files
    raw = _read_raw_kit(
        raw_fname,
        mrk=[hpi_pre_fname, hpi_post_fname],
        elp=electrode_fname,
        hsp=headshape_fname,
    )
    kit_bids_path.update(subject=subject_id2)
    write_raw_bids(
        raw, kit_bids_path, events=events_fname, event_id=event_id, overwrite=False
    )

    _bids_validate(bids_root)
    # ensure the marker files are renamed correctly
    marker_fname.update(
        acquisition=_kit_marker_acq_label(run, "pre"),
        run=None,
        subject=subject_id2,
    )
    info = get_kit_info(marker_fname, False)[0]
    assert info["meas_date"] == get_kit_info(hpi_pre_fname, False)[0]["meas_date"]
    marker_fname.update(acquisition=_kit_marker_acq_label(run, "post"), run=None)
    info = get_kit_info(marker_fname, False)[0]
    assert info["meas_date"] == get_kit_info(hpi_post_fname, False)[0]["meas_date"]

    # check that providing markers in the wrong order raises an error
    raw = _read_raw_kit(
        raw_fname,
        mrk=[hpi_post_fname, hpi_pre_fname],
        elp=electrode_fname,
        hsp=headshape_fname,
    )
    with pytest.raises(ValueError, match="Markers"):
        write_raw_bids(
            raw,
            kit_bids_path.update(subject=subject_id2),
            events=events_fname,
            event_id=event_id,
            overwrite=True,
        )

    # check that everything works with MRK markers, and CON files
    kit_path = data_path / "KIT"
    raw_fname = kit_path / "data_berlin.con"
    hpi_fname = kit_path / "MQKIT_125.mrk"
    electrode_fname = kit_path / "MQKIT_125.elp"
    headshape_fname = kit_path / "MQKIT_125.hsp"
    bids_root = tmp_path / "bids_kit_mrk"
    kit_bids_path = _bids_path.copy().update(
        acquisition=None, root=bids_root, suffix="meg"
    )
    raw = _read_raw_kit(
        raw_fname, mrk=hpi_fname, elp=electrode_fname, hsp=headshape_fname
    )
    write_raw_bids(raw, kit_bids_path)

    _bids_validate(bids_root)
    assert op.exists(bids_root / "participants.tsv")
    read_raw_bids(bids_path=kit_bids_path)

    # Check that we can successfully write even when elp, hsp, and mrk are not
    # supplied
    raw = _read_raw_kit(raw_fname)
    bids_root = tmp_path / "no_elp_hsp_mrk"
    kit_bids_path = kit_bids_path.copy().update(root=bids_root)
    write_raw_bids(raw=raw, bids_path=kit_bids_path)
    _bids_validate(bids_root)


@pytest.mark.filterwarnings(warning_str["meas_date_set_to_none"])
@testing.requires_testing_data
def test_ctf(_bids_validate, tmp_path):
    """Test functionality of the write_raw_bids conversion for CTF data."""
    raw_fname = data_path / "CTF" / "testdata_ctf.ds"
    bids_path = _bids_path.copy().update(root=tmp_path, datatype="meg")

    raw = _read_raw_ctf(raw_fname)
    raw.info["line_freq"] = 60
    write_raw_bids(raw, bids_path)
    write_raw_bids(raw, bids_path, overwrite=True)  # test overwrite

    _bids_validate(tmp_path)
    with (
        pytest.warns(RuntimeWarning, match="Did not find any events"),
    ):
        raw = read_raw_bids(bids_path=bids_path, extra_params=dict(clean_names=False))

    # test to check that running again with overwrite == False raises an error
    with pytest.raises(FileExistsError, match="already exists"):
        write_raw_bids(raw, bids_path)

    assert op.exists(tmp_path / "participants.tsv")

    # test anonymize
    raw = _read_raw_ctf(raw_fname)
    with pytest.warns(RuntimeWarning, match="Converting to FIF for anonymization"):
        output_path = _test_anonymize(tmp_path / "tmp", raw, bids_path)
    _bids_validate(output_path)

    raw.set_meas_date(None)
    raw.anonymize()
    with pytest.raises(ValueError, match="All measurement dates are None"):
        get_anonymization_daysback(raw)


@pytest.mark.parametrize("dataset", ("inbuilt_linux", "4Dsim", "erm_HFH"))
@testing.requires_testing_data
@pytest.mark.filterwarnings(warning_str["channel_unit_changed"])
def test_bti(_bids_validate, tmp_path, dataset):
    """Test functionality of the write_raw_bids conversion for BTi data."""
    if dataset == "inbuilt_linux":
        bti_path = op.join(base_path, "bti", "tests", "data")
        pdf_fname = op.join(bti_path, "test_pdf_linux")
        kwargs = dict(
            config_fname=op.join(bti_path, "test_config_linux"),
            head_shape_fname=op.join(bti_path, "test_hs_linux"),
        )
    elif dataset == "4Dsim":
        pdf_fname = data_path / "BTi" / dataset / "c,rfDC"
        kwargs = dict()
    else:
        pdf_fname = data_path / "BTi" / dataset / "c,rfDC"
        kwargs = dict(head_shape_fname=None)

    raw = _read_raw_bti(pdf_fname, **kwargs)

    bids_path = _bids_path.copy().update(root=tmp_path, datatype="meg")

    # write the BIDS dataset description, then write BIDS files
    s_ds = [{"URL": "https://mne.testing.data"}]
    gen_by = [{"Name": "mne_bids"}]
    make_dataset_description(
        path=tmp_path,
        name="BTi data",
        source_datasets=s_ds,
        generated_by=gen_by,
        authors="a,b,c",
    )
    bids_output_path = write_raw_bids(raw, bids_path, verbose=True)

    assert op.exists(tmp_path / "participants.tsv")
    _bids_validate(tmp_path)

    if dataset == "inbuilt_linux":
        # Reading this is impossible, because the pdf file was renamed
        # to some idiosyncratic name
        with pytest.raises(RuntimeError, match="Cannot find BTi .*"):
            raw = read_raw_bids(bids_path=bids_output_path)

        # also test anonymize
        raw = _read_raw_bti(pdf_fname, **kwargs)
        with pytest.warns(RuntimeWarning, match="Converting to FIF for anonymization"):
            output_path = _test_anonymize(tmp_path / "tmp", raw, bids_path)
        _bids_validate(output_path)

    else:
        # The other datasets can be read, as their pdf file names were
        # not changed and still fit the "standard" naming patterns
        raw = read_raw_bids(bids_path=bids_output_path)


@pytest.mark.filterwarnings(
    warning_str["channel_unit_changed"], warning_str["unraisable_exception"]
)
@testing.requires_testing_data
def test_vhdr(_bids_validate, tmp_path):
    """Test write_raw_bids conversion for BrainVision data."""
    bids_root = tmp_path / "bids1"
    bv_path = op.join(base_path, "brainvision", "tests", "data")
    raw_fname = op.join(bv_path, "test.vhdr")

    raw = _read_raw_brainvision(raw_fname)

    # inject a bad channel
    assert not raw.info["bads"]
    injected_bad = ["FP1"]
    raw.info["bads"] = injected_bad

    bids_path = _bids_path.copy().update(root=bids_root)
    bids_path_minimal = _bids_path_minimal.copy().update(root=bids_root, datatype="eeg")

    # write with injected bad channels
    write_raw_bids(raw, bids_path_minimal, overwrite=False)
    _bids_validate(bids_root)

    # read and also get the bad channels
    raw = read_raw_bids(bids_path=bids_path_minimal)
    with pytest.raises(TypeError, match="unexpected keyword argument 'foo'"):
        read_raw_bids(bids_path=bids_path_minimal, extra_params=dict(foo="bar"))

    # Check that injected bad channel shows up in raw after reading
    np.testing.assert_array_equal(
        np.asarray(raw.info["bads"]), np.asarray(injected_bad)
    )

    # Test that correct channel units are written ... and that bad channel
    # is in channels.tsv
    suffix, ext = "channels", ".tsv"
    channels_tsv_name = bids_path_minimal.copy().update(suffix=suffix, extension=ext)

    data = _from_tsv(channels_tsv_name)
    assert data["units"][data["name"].index("FP1")] == "µV"
    assert data["units"][data["name"].index("CP5")] == "n/a"
    assert data["status"][data["name"].index(injected_bad[0])] == "bad"
    status_description = data["status_description"]
    assert status_description[data["name"].index(injected_bad[0])] == "n/a"

    # check events.tsv is written
    events_tsv_fname = channels_tsv_name.update(suffix="events")
    assert op.exists(events_tsv_fname)

    # test anonymize and convert
    if check_version("pybv", PYBV_VERSION):
        raw = _read_raw_brainvision(raw_fname)
        output_path = _test_anonymize(tmp_path / "tmp", raw, bids_path)
        _bids_validate(output_path)

    # Also cover iEEG
    # We use the same data and pretend that eeg channels are ecog
    raw = _read_raw_brainvision(raw_fname)
    raw.set_channel_types(
        {raw.ch_names[i]: "ecog" for i in mne.pick_types(raw.info, eeg=True)}
    )
    bids_root = tmp_path / "bids2"
    bids_path.update(root=bids_root, datatype="ieeg")
    write_raw_bids(raw, bids_path, overwrite=False)
    _bids_validate(bids_root)

    # Now let's test that the same works for new channel type 'dbs'
    raw = _read_raw_brainvision(raw_fname)
    raw.set_channel_types(
        {raw.ch_names[i]: "dbs" for i in mne.pick_types(raw.info, eeg=True)}
    )
    bids_root = tmp_path / "bids_dbs"
    bids_path.update(root=bids_root)
    write_raw_bids(raw, bids_path, overwrite=False)
    _bids_validate(bids_root)

    # Test coords and impedance writing
    # first read the data and set a montage
    mon_path = op.join(data_path, "montage")
    fname_vhdr = op.join(mon_path, "bv_dig_test.vhdr")
    raw = _read_raw_brainvision(fname_vhdr, preload=False)
    raw.set_channel_types({"HEOG": "eog", "VEOG": "eog", "ECG": "ecg"})
    fname_bvct = op.join(mon_path, "captrak_coords.bvct")
    montage = mne.channels.read_dig_captrak(fname_bvct)
    raw.set_montage(montage)

    # convert to BIDS
    bids_root = tmp_path / "bids3"
    bids_path.update(root=bids_root, datatype="eeg")
    write_raw_bids(raw, bids_path)

    # check impedances
    electrodes_fpath = _find_matching_sidecar(
        bids_path.copy().update(root=bids_root), suffix="electrodes", extension=".tsv"
    )
    tsv = _from_tsv(electrodes_fpath)
    assert len(tsv.get("impedance", {})) > 0
    assert tsv["impedance"][-3:] == ["n/a", "n/a", "n/a"]
    assert tsv["impedance"][:3] == ["5.0", "2.0", "4.0"]

    # check coordsystem
    coordsystem_fpath = _find_matching_sidecar(
        bids_path.copy().update(root=bids_root), suffix="coordsystem", extension=".json"
    )
    with open(coordsystem_fpath) as fin:
        coordsys_data = json.load(fin)
        descr = coordsys_data.get("EEGCoordinateSystemDescription", "")
        assert descr == BIDS_COORD_FRAME_DESCRIPTIONS["captrak"]

    # electrodes file path should only contain
    # sub/ses/acq/space at most
    entities = get_entities_from_fname(electrodes_fpath)
    assert all(
        [
            entity is None
            for key, entity in entities.items()
            if key not in ["subject", "session", "acquisition", "space"]
        ]
    )


@pytest.mark.parametrize("dir_name, fname, reader", test_eegieeg_data)
@pytest.mark.filterwarnings(
    warning_str["nasion_not_found"],
    warning_str["brainvision_unit"],
    warning_str["channel_unit_changed"],
    warning_str["cnt_warning1"],
    warning_str["cnt_warning2"],
    warning_str["no_hand"],
    warning_str["no_montage"],
    warning_str["channel_mismatch"],
)
@testing.requires_testing_data
def test_eegieeg(dir_name, fname, reader, _bids_validate, tmp_path):
    """Test write_raw_bids conversion for EEG/iEEG data formats."""
    bids_root = tmp_path / "bids1"
    raw_fname = data_path / dir_name / fname

    # the BIDSPath for test datasets to get written to
    bids_path = _bids_path.copy().update(root=bids_root, datatype="eeg")

    raw = reader(raw_fname)
    raw.set_montage(None)  # remove montage
    events, _ = mne.events_from_annotations(raw, event_id=None)
    kwargs = dict(raw=raw, bids_path=bids_path, overwrite=True)

    warning_to_catch = {
        "EDF": None,
        "curry": 'Encountered data in "int" format. Converting to float32.',
        "NihonKohden": 'Encountered data in "short" format',
        "CNT": 'Encountered data in "int" format. Converting to float32.',
        "EGI": None,
        "Persyst": 'Encountered data in "double" format',
    }

    if warning_to_catch[dir_name] is None:
        bids_output_path = write_raw_bids(**kwargs)
    else:
        with pytest.warns(RuntimeWarning, match=warning_to_catch[dir_name]):
            bids_output_path = write_raw_bids(**kwargs)

    with pytest.raises(ValueError, match="You passed events, but no event_id "):
        write_raw_bids(raw, bids_path, events=events)

    # check events.tsv is written
    events_tsv_fname = bids_output_path.copy().update(suffix="events", extension=".tsv")
    if events.size == 0:
        assert not events_tsv_fname.fpath.exists()
    else:
        assert events_tsv_fname.fpath.exists()

    raw2 = read_raw_bids(bids_path=bids_output_path)
    events2, _ = mne.events_from_annotations(raw2)
    assert_array_equal(events2[:, 0], events[:, 0])
    del raw2, events2

    # alter some channels manually
    raw.rename_channels({raw.ch_names[0]: "EOGtest"})
    raw.info["chs"][0]["coil_type"] = FIFF.FIFFV_COIL_EEG_BIPOLAR
    raw.rename_channels({raw.ch_names[1]: "EMG"})
    raw.set_channel_types({"EMG": "emg"})

    # Test we can overwrite dataset_description.json
    kwargs = dict(raw=raw, bids_path=bids_path, overwrite=True)
    if warning_to_catch[dir_name] is None:
        bids_output_path = write_raw_bids(**kwargs)
    else:
        with pytest.warns(RuntimeWarning, match=warning_to_catch[dir_name]):
            bids_output_path = write_raw_bids(**kwargs)

    make_dataset_description(
        path=bids_root,
        name="test",
        authors=["test1", "test2"],
        overwrite=True,
        dataset_type="raw",
        ethics_approvals=["approved by S."],
    )
    dataset_description_fpath = op.join(bids_root, "dataset_description.json")
    with open(dataset_description_fpath, encoding="utf-8") as f:
        dataset_description_json = json.load(f)
        assert dataset_description_json["Authors"] == ["test1", "test2"]

    # After writing the entire dataset again, dataset_description.json should
    # contain the default values.
    kwargs = dict(raw=raw, bids_path=bids_path, overwrite=True)
    if warning_to_catch[dir_name] is None:
        bids_output_path = write_raw_bids(**kwargs)
    else:
        with pytest.warns(RuntimeWarning, match=warning_to_catch[dir_name]):
            bids_output_path = write_raw_bids(**kwargs)

    # dataset_description.json files should not be overwritten inside
    # write_raw_bids calls
    with open(dataset_description_fpath, encoding="utf-8") as f:
        dataset_description_json = json.load(f)
        assert dataset_description_json["Authors"] == ["test1", "test2"]

    # Reading the file back should still work, even though we've renamed
    # some channels (there's now a mismatch between BIDS and Raw channel
    # names, and BIDS should take precedence)
    raw_read = read_raw_bids(bids_path=bids_path, on_ch_mismatch="rename")
    assert raw_read.ch_names[0] == "EOGtest"
    assert raw_read.ch_names[1] == "EMG"

    with pytest.raises(TypeError, match="unexpected keyword argument 'foo'"):
        read_raw_bids(bids_path=bids_path, extra_params=dict(foo="bar"))

    bids_path = bids_path.copy().update(run=run2)
    # add data in as a montage, but .set_montage only works for some
    # channel types, so make a specific selection
    ch_names = [
        ch_name
        for ch_name, ch_type in zip(raw.ch_names, raw.get_channel_types())
        if ch_type in ["eeg", "seeg", "ecog", "dbs", "fnirs"]
    ]
    elec_locs = np.random.random((len(ch_names), 3))

    # test what happens if there is some nan entries
    elec_locs[-1, :] = [np.nan, np.nan, np.nan]
    ch_pos = dict(zip(ch_names, elec_locs.tolist()))
    eeg_montage = mne.channels.make_dig_montage(ch_pos=ch_pos, coord_frame="head")
    raw.set_montage(eeg_montage)
    # remove the 3 fiducial digitization points
    for i in range(3):
        del raw.info["dig"][i]

    # electrodes are not written w/o landmarks
    with pytest.raises(
        RuntimeError, match="'head' coordinate frame must contain nasion"
    ):
        write_raw_bids(**kwargs)

    electrodes_fpath = _find_matching_sidecar(
        bids_path, suffix="electrodes", extension=".tsv", on_error="ignore"
    )
    assert electrodes_fpath is None

    # with landmarks, eeg montage is written
    eeg_montage = mne.channels.make_dig_montage(
        ch_pos=ch_pos,
        coord_frame="head",
        nasion=[1, 0, 0],
        lpa=[0, 1, 0],
        rpa=[0, 0, 1],
    )
    raw.set_montage(eeg_montage)
    kwargs = dict(raw=raw, bids_path=bids_path, overwrite=True)
    if warning_to_catch[dir_name] is None:
        bids_output_path = write_raw_bids(**kwargs)
    else:
        with pytest.warns(RuntimeWarning, match=warning_to_catch[dir_name]):
            bids_output_path = write_raw_bids(**kwargs)

    electrodes_fpath = _find_matching_sidecar(
        bids_path, suffix="electrodes", extension=".tsv"
    )
    assert op.exists(electrodes_fpath)
    _bids_validate(bids_root)

    # ensure there is an EMG channel in the channels.tsv:
    channels_tsv = BIDSPath(
        subject=subject_id,
        session=session_id,
        task=task,
        run=run,
        suffix="channels",
        extension=".tsv",
        acquisition=acq,
        root=bids_root,
        datatype="eeg",
    )
    data = _from_tsv(channels_tsv)
    assert "ElectroMyoGram" in data["description"]

    # check that the scans list contains two scans
    scans_tsv = BIDSPath(
        subject=subject_id,
        session=session_id,
        suffix="scans",
        extension=".tsv",
        root=bids_root,
    )
    data = _from_tsv(scans_tsv)
    assert len(list(data.values())[0]) == 2

    # check that scans list is properly converted to brainvision
    if check_version("pybv", PYBV_VERSION) or dir_name == "EDF":
        if raw.info["meas_date"] is not None:
            daysback_min, daysback_max = _get_anonymization_daysback(raw)
            daysback = (daysback_min + daysback_max) // 2
        else:
            # just pass back any arbitrary number if no measurement date
            daysback = 3300

        kwargs = dict(
            raw=raw,
            bids_path=bids_path,
            anonymize=dict(daysback=daysback),
            overwrite=True,
        )
        if dir_name == "EDF":
            match = r"^EDF\/EDF\+\/BDF files contain two fields .*"
            with pytest.warns(RuntimeWarning, match=match):
                write_raw_bids(**kwargs)
        elif warning_to_catch[dir_name] is None:
            bids_output_path = write_raw_bids(**kwargs)
        else:
            with pytest.warns(RuntimeWarning, match=warning_to_catch[dir_name]):
                bids_output_path = write_raw_bids(**kwargs)

        data = _from_tsv(scans_tsv)
        bids_path = bids_path.copy()
        if dir_name != "EDF":
            bids_path = bids_path.update(suffix="eeg", extension=".vhdr")
        assert any([bids_path.basename in fname for fname in data["filename"]])

    # Also cover iEEG
    # We use the same data and pretend that eeg channels are ecog
    ieeg_raw = raw.copy()

    # remove the old "EEG" montage, to test iEEG functionality
    ieeg_raw.set_montage(None)

    # convert channel types to ECoG and write BIDS
    eeg_picks = mne.pick_types(ieeg_raw.info, eeg=True)
    ieeg_raw.set_channel_types({raw.ch_names[i]: "ecog" for i in eeg_picks})
    bids_root = tmp_path / "bids2"
    bids_path.update(root=bids_root, datatype="ieeg")
    kwargs = dict(raw=ieeg_raw, bids_path=bids_path, overwrite=True)
    if warning_to_catch[dir_name] is None:
        bids_output_path = write_raw_bids(**kwargs)
    else:
        with pytest.warns(RuntimeWarning, match=warning_to_catch[dir_name]):
            bids_output_path = write_raw_bids(**kwargs)

    _bids_validate(bids_root)

    # assert README has references in it
    readme = op.join(bids_root, "README")
    with open(readme, encoding="utf-8-sig") as fid:
        text = fid.read()
        assert REFERENCES["ieeg"] in text
        assert REFERENCES["meg"] not in text
        assert REFERENCES["eeg"] not in text

    # test writing electrode coordinates (.tsv)
    # and coordinate system (.json)
    # .set_montage only works for some channel types -> specific selection
    ch_names = [
        ch_name
        for ch_name, ch_type in zip(ieeg_raw.ch_names, ieeg_raw.get_channel_types())
        if ch_type in ["eeg", "seeg", "ecog", "dbs", "fnirs"]
    ]

    elec_locs = np.random.random((len(ch_names), 3)).tolist()
    ch_pos = dict(zip(ch_names, elec_locs))
    ecog_montage = mne.channels.make_dig_montage(ch_pos=ch_pos, coord_frame="mni_tal")
    ieeg_raw.set_montage(ecog_montage)
    bids_root = tmp_path / "bids3"
    bids_path.update(root=bids_root, datatype="ieeg")
    kwargs = dict(raw=ieeg_raw, bids_path=bids_path, overwrite=True)
    if warning_to_catch[dir_name] is None:
        bids_output_path = write_raw_bids(**kwargs)
    else:
        with pytest.warns(RuntimeWarning, match=warning_to_catch[dir_name]):
            bids_output_path = write_raw_bids(**kwargs)

    _bids_validate(bids_root)

    # XXX: Should be improved with additional coordinate system descriptions
    # iEEG montages written from mne-python end up as "Other"
    bids_path.update(root=bids_root)
    electrodes_path = (
        bids_path.copy()
        .update(
            suffix="electrodes",
            extension=".tsv",
            space="fsaverage",
            task=None,
            run=None,
        )
        .fpath
    )
    coordsystem_path = (
        bids_path.copy()
        .update(
            suffix="coordsystem",
            extension=".json",
            space="fsaverage",
            task=None,
            run=None,
        )
        .fpath
    )

    assert electrodes_path.exists()
    assert coordsystem_path.exists()

    # Test we get the correct sidecar via _find_matching_sidecar()
    electrodes_fname = _find_matching_sidecar(
        bids_path, suffix="electrodes", extension=".tsv"
    )
    coordsystem_fname = _find_matching_sidecar(
        bids_path, suffix="coordsystem", extension=".json"
    )
    electrodes_fname == str(electrodes_fpath)
    coordsystem_fname == str(coordsystem_path)

    coordsystem_json = json.loads(coordsystem_path.read_text(encoding="utf-8"))
    assert coordsystem_json["iEEGCoordinateSystem"] == "fsaverage"

    # test writing to ACPC
    ecog_montage = mne.channels.make_dig_montage(ch_pos=ch_pos, coord_frame="ras")
    bids_root = tmp_path / "bids4"
    bids_path.update(root=bids_root, datatype="ieeg")
    # test works if ACPC-aligned is specified
    kwargs.update(montage=ecog_montage, acpc_aligned=True)
    if warning_to_catch[dir_name] is None:
        bids_output_path = write_raw_bids(**kwargs)
    else:
        with pytest.warns(RuntimeWarning, match=warning_to_catch[dir_name]):
            bids_output_path = write_raw_bids(**kwargs)

    _bids_validate(bids_root)

    bids_path.update(root=bids_root)
    electrodes_path = (
        bids_path.copy()
        .update(
            suffix="electrodes", extension=".tsv", space="ACPC", task=None, run=None
        )
        .fpath
    )
    coordsystem_path = (
        bids_path.copy()
        .update(
            suffix="coordsystem", extension=".json", space="ACPC", task=None, run=None
        )
        .fpath
    )

    assert electrodes_path.exists()
    assert coordsystem_path.exists()

    # Test we get the correct sidecar via _find_matching_sidecar()
    electrodes_fname = _find_matching_sidecar(
        bids_path, suffix="electrodes", extension=".tsv"
    )
    coordsystem_fname = _find_matching_sidecar(
        bids_path, suffix="coordsystem", extension=".json"
    )
    electrodes_fname == str(electrodes_fpath)
    coordsystem_fname == str(coordsystem_path)

    coordsystem_json = json.loads(coordsystem_path.read_text(encoding="utf-8"))
    assert coordsystem_json["iEEGCoordinateSystem"] == "ACPC"

    kwargs.update(acpc_aligned=False)
    with pytest.raises(RuntimeError, match="`acpc_aligned` is False"):
        write_raw_bids(**kwargs)

    # test anonymize and convert
    if check_version("pybv", PYBV_VERSION) or dir_name == "EDF":
        raw = reader(raw_fname)
        bids_path.update(root=bids_root, datatype="eeg")
        kwargs = dict(raw=raw, bids_path=bids_path, overwrite=True)
        if dir_name == "NihonKohden":
            with pytest.warns(
                RuntimeWarning, match='Encountered data in "short" format'
            ):
                write_raw_bids(**kwargs)
                output_path = _test_anonymize(tmp_path / "a", raw, bids_path)
        elif dir_name == "EDF":
            match = r"^EDF\/EDF\+\/BDF files contain two fields .*"
            with pytest.warns(RuntimeWarning, match=match):
                write_raw_bids(**kwargs)  # Just copies.
                output_path = _test_anonymize(tmp_path / "b", raw, bids_path)
        elif dir_name == "CNT":
            with pytest.warns(
                RuntimeWarning,
                match='Encountered data in "int" format. Converting to float32.',
            ):
                write_raw_bids(**kwargs)
                output_path = _test_anonymize(tmp_path / "c", raw, bids_path)
        elif dir_name == "EGI":
            write_raw_bids(**kwargs)
            output_path = _test_anonymize(tmp_path / "d", raw, bids_path)
        elif dir_name == "curry":
            with pytest.warns(
                RuntimeWarning,
                match='Encountered data in "int" format. Converting to float32.',
            ):
                write_raw_bids(**kwargs)
                output_path = _test_anonymize(tmp_path / "d", raw, bids_path)
        else:
            with pytest.warns(
                RuntimeWarning, match='Encountered data in "double" format'
            ):
                write_raw_bids(**kwargs)  # Converts.
                output_path = _test_anonymize(tmp_path / "e", raw, bids_path)
        _bids_validate(output_path)


@testing.requires_testing_data
def test_snirf(_bids_validate, tmp_path):
    """Test write_raw_bids conversion for SNIRF data."""
    raw_fname = op.join(
        data_path, "SNIRF", "MNE-NIRS", "20220217", "20220217_nirx_15_3_recording.snirf"
    )
    bids_path = _bids_path.copy().update(root=tmp_path, datatype="nirs")

    raw = _read_raw_snirf(raw_fname)
    write_raw_bids(raw, bids_path, overwrite=False)
    _bids_validate(tmp_path)

    subjects = get_entity_vals(tmp_path, "subject")
    assert len(subjects) == 1
    sessions = get_entity_vals(tmp_path, "session")
    assert sessions == ["01"]
    rawbids = read_raw_bids(bids_path)
    assert rawbids.annotations.onset[0] == raw.annotations.onset[0]
    assert rawbids.annotations.description[2] == raw.annotations.description[2]
    assert rawbids.annotations.description[2] == "1.0"
    assert raw.times[-1] == rawbids.times[-1]

    # Test common modifications when generating BIDS-formatted data.
    raw.annotations.duration = [2, 7, 1]
    raw.annotations.rename(
        {"1.0": "Control", "2.0": "Tapping/Left", "4.0": "Tapping/Right"}
    )
    write_raw_bids(raw, bids_path, overwrite=True)
    _bids_validate(tmp_path)
    rawbids = read_raw_bids(bids_path)
    assert rawbids.annotations.onset[0] == raw.annotations.onset[0]
    assert rawbids.annotations.description[2] == "Control"
    assert raw.times[-1] == rawbids.times[-1]

    with pytest.raises(ValueError, match='The input "format" FIF is not an accepted.*'):
        write_raw_bids(raw, bids_path, overwrite=True, format="FIF")

    # Test with different optode coordinate frame
    raw = _read_raw_snirf(raw_fname, optode_frame="mri")
    write_raw_bids(raw, bids_path, overwrite=True)
    _bids_validate(tmp_path)

    raw = _read_raw_snirf(raw_fname, optode_frame="mri")
    raw.info["dig"].pop(1)
    with pytest.raises(
        RuntimeError, match="'head' coordinate frame must contain nasion"
    ):
        write_raw_bids(raw, bids_path, overwrite=True)


def test_bdf(_bids_validate, tmp_path):
    """Test write_raw_bids conversion for Biosemi data."""
    raw_fname = op.join(base_path, "edf", "tests", "data", "test.bdf")

    bids_path = _bids_path.copy().update(root=tmp_path, datatype="eeg")

    raw = _read_raw_bdf(raw_fname)
    raw.info["line_freq"] = 60
    write_raw_bids(raw, bids_path, overwrite=False)
    _bids_validate(tmp_path)

    # assert README has references in it
    readme = op.join(tmp_path, "README")
    with open(readme, encoding="utf-8-sig") as fid:
        text = fid.read()
        assert REFERENCES["eeg"] in text
        assert REFERENCES["meg"] not in text
        assert REFERENCES["ieeg"] not in text

    # Test also the reading of channel types from channels.tsv
    # the first channel in the raw data is not MISC right now
    test_ch_idx = 0
    assert coil_type(raw.info, test_ch_idx) != "misc"

    # we will change the channel type to MISC and overwrite the channels file
    bids_fname = bids_path.copy().update(suffix="eeg", extension=".bdf")
    channels_fname = _find_matching_sidecar(
        bids_fname, suffix="channels", extension=".tsv"
    )
    channels_dict = _from_tsv(channels_fname)
    channels_dict["type"][test_ch_idx] = "MISC"
    _to_tsv(channels_dict, channels_fname)

    # Now read the raw data back from BIDS, with the tampered TSV, to show
    # that the channels.tsv truly influences how read_raw_bids sets ch_types
    # in the raw data object
    raw = read_raw_bids(bids_path=bids_path)
    assert coil_type(raw.info, test_ch_idx) == "misc"
    with pytest.raises(TypeError, match="unexpected keyword argument 'foo'"):
        read_raw_bids(bids_path=bids_path, extra_params=dict(foo="bar"))

    # Test errors for modified raw.times
    raw = _read_raw_bdf(raw_fname)

    with pytest.raises(ValueError, match="fewer time points"):
        write_raw_bids(raw.copy().crop(0, raw.times[-2]), bids_path, overwrite=True)

    with pytest.raises(ValueError, match="more time points"):
        write_raw_bids(
            mne.concatenate_raws([raw.copy(), raw]), bids_path, overwrite=True
        )

    if hasattr(raw.info, "_unlock"):
        with raw.info._unlock():
            raw.info["sfreq"] -= 10  # change raw.times, but retain shape
    else:
        raw.info["sfreq"] -= 10

    with pytest.raises(ValueError, match="raw.times has changed"):
        write_raw_bids(raw, bids_path, overwrite=True)

    # test anonymize and convert
    raw = _read_raw_bdf(raw_fname)
    match = r"^EDF\/EDF\+\/BDF files contain two fields .*"
    with pytest.warns(RuntimeWarning, match=match):
        output_path = _test_anonymize(tmp_path / "tmp", raw, bids_path)
    _bids_validate(output_path)


@pytest.mark.filterwarnings(warning_str["meas_date_set_to_none"])
@testing.requires_testing_data
def test_set(_bids_validate, tmp_path):
    """Test write_raw_bids conversion for EEGLAB data."""
    # standalone .set file with associated .fdt
    bids_root = tmp_path / "bids1"
    raw_fname = data_path / "EEGLAB" / "test_raw.set"
    raw = _read_raw_eeglab(raw_fname)
    bids_path = _bids_path.copy().update(root=bids_root, datatype="eeg")

    # proceed with the actual test for EEGLAB data
    write_raw_bids(raw, bids_path, overwrite=False)
    read_raw_bids(bids_path=bids_path)

    with pytest.raises(TypeError, match="unexpected keyword argument 'foo'"):
        read_raw_bids(bids_path=bids_path, extra_params=dict(foo="bar"))

    with pytest.raises(FileExistsError, match="already exists"):
        write_raw_bids(raw, bids_path, overwrite=False)
    _bids_validate(bids_root)

    # check events.tsv is written
    events_tsv_fname = op.join(
        bids_root,
        "sub-" + subject_id,
        "ses-" + session_id,
        "eeg",
        bids_path.basename + "_events.tsv",
    )
    assert op.exists(events_tsv_fname)

    # Also cover iEEG
    # We use the same data and pretend that eeg channels are ecog
    raw.set_channel_types(
        {raw.ch_names[i]: "ecog" for i in mne.pick_types(raw.info, eeg=True)}
    )
    bids_root = tmp_path / "bids2"
    bids_path.update(root=bids_root, datatype="ieeg")
    write_raw_bids(raw, bids_path)
    _bids_validate(bids_root)

    # test anonymize and convert
    if check_version("pybv", PYBV_VERSION):
        with pytest.warns(RuntimeWarning, match='Encountered data in "double" format'):
            output_path = _test_anonymize(tmp_path / "tmp", raw, bids_path)
        _bids_validate(output_path)


def _check_anat_json(bids_path):
    json_path = bids_path.copy().update(extension=".json")
    # Validate that matching sidecar file is as expected
    assert op.exists(json_path.fpath)
    with open(json_path, encoding="utf-8") as f:
        json_dict = json.load(f)

    # We only should have AnatomicalLandmarkCoordinates as key
    np.testing.assert_array_equal(
        list(json_dict.keys()), ["AnatomicalLandmarkCoordinates"]
    )
    # And within AnatomicalLandmarkCoordinates only LPA, NAS, RPA in that order
    anat_dict = json_dict["AnatomicalLandmarkCoordinates"]
    point_list = ["LPA", "NAS", "RPA"]
    np.testing.assert_array_equal(list(anat_dict.keys()), point_list)
    # test the actual values of the voxels (no floating points)
    for i, point in enumerate([(66, 51, 46), (41, 32, 74), (17, 53, 47)]):
        coords = anat_dict[point_list[i]]
        np.testing.assert_array_equal(np.asarray(coords, dtype=int), point)


@testing.requires_testing_data
def test_get_anat_landmarks():
    """Test getting anatomical landmarks in image space."""
    # Get the T1 weighted MRI data file
    # Needs to be converted to Nifti because we only have mgh in our test base
    t1w_mgh = op.join(data_path, "subjects", "sample", "mri", "T1.mgz")
    fs_subjects_dir = op.join(data_path, "subjects")
    base_path = data_path / "MEG" / "sample"
    raw_fname = base_path / "sample_audvis_trunc_raw.fif"
    raw = _read_raw_fif(raw_fname)
    # Write some MRI data and supply a `trans`
    trans_fname = base_path / "sample_audvis_trunc-trans.fif"
    trans = mne.read_trans(trans_fname)

    # define some keyword arguments to simplify testing
    kwargs = dict(
        image=t1w_mgh,
        info=raw.info,
        trans=trans,
        fs_subject="sample",
        fs_subjects_dir=fs_subjects_dir,
    )

    # trans has a wrong type
    wrong_type = 1
    match = f"trans must be an instance of .*, got {type(wrong_type)} "
    ex = TypeError

    with pytest.raises(ex, match=match):
        get_anat_landmarks(**dict(kwargs, trans=wrong_type))

    # trans is a str, but file does not exist
    wrong_fname = "not_a_trans"
    match = f'trans file "{wrong_fname}" not found'
    with pytest.raises(IOError, match=match):
        get_anat_landmarks(**dict(kwargs, trans=wrong_fname))

    # However, reading trans if it is a string pointing to trans is fine
    get_anat_landmarks(**dict(kwargs, trans=trans_fname))

    # test unsupported coord_frame
    fail_info = raw.info.copy()
    fail_info["dig"][0]["coord_frame"] = 3
    fail_info["dig"][1]["coord_frame"] = 3
    fail_info["dig"][2]["coord_frame"] = 3

    with pytest.raises(ValueError, match="must be in the head"):
        get_anat_landmarks(**dict(kwargs, info=fail_info))

    # test bad freesurfer directory
    with pytest.raises(ValueError, match="subject folder is incorrect"):
        get_anat_landmarks(**dict(kwargs, fs_subject="bad"))

    # test _get_fid_coords
    fail_landmarks = mne.channels.make_dig_montage(
        lpa=[66.08580, 51.33362, 46.52982], coord_frame="mri_voxel"
    )

    with pytest.raises(ValueError, match="Some fiducial points are missing"):
        _get_fid_coords(fail_landmarks.dig, raise_error=True)

    fail_landmarks = mne.channels.make_dig_montage(
        lpa=[66.08580, 51.33362, 46.52982],
        nasion=[41.87363, 32.24694, 74.55314],
        rpa=[17.23812, 53.08294, 47.01789],
        coord_frame="mri_voxel",
    )
    fail_landmarks.dig[2]["coord_frame"] = 99

    with pytest.raises(ValueError, match="must be in the same coordinate"):
        _get_fid_coords(fail_landmarks.dig, raise_error=True)

    # test main
    mri_voxel_landmarks = mne.channels.make_dig_montage(
        lpa=[66.08580, 51.33362, 46.52982],
        nasion=[41.87363, 32.24694, 74.55314],
        rpa=[17.23812, 53.08294, 47.01789],
        coord_frame="mri_voxel",
    )
    coords_dict, mri_voxel_coord_frame = _get_fid_coords(mri_voxel_landmarks.dig)
    mri_voxel_landmarks = np.asarray(
        (coords_dict["lpa"], coords_dict["nasion"], coords_dict["rpa"])
    )
    landmarks = get_anat_landmarks(**kwargs)
    coords_dict2, coord_frame = _get_fid_coords(landmarks.dig)
    landmarks = np.asarray(
        (coords_dict2["lpa"], coords_dict2["nasion"], coords_dict2["rpa"])
    )
    assert mri_voxel_coord_frame == coord_frame
    np.testing.assert_array_almost_equal(mri_voxel_landmarks, landmarks, decimal=5)


@testing.requires_testing_data
def test_write_anat(_bids_validate, tmp_path):
    """Test writing anatomical data."""
    nib = pytest.importorskip("nibabel")
    # Get the MNE testing sample data
    bids_root = tmp_path / "bids1"

    # Get the T1 weighted MRI data file
    # Needs to be converted to Nifti because we only have mgh in our test base
    t1w_mgh = op.join(data_path, "subjects", "sample", "mri", "T1.mgz")

    # define hard-coded landmark locations in voxel and scanner RAS
    mri_voxel_landmarks = mne.channels.make_dig_montage(
        lpa=[66.08580, 51.33362, 46.52982],
        nasion=[41.87363, 32.24694, 74.55314],
        rpa=[17.23812, 53.08294, 47.01789],
        coord_frame="mri_voxel",
    )

    mri_scanner_ras_landmarks = mne.channels.make_dig_montage(
        lpa=[-0.07453101, 0.01962855, -0.05228882],
        nasion=[-0.00189453, 0.1036985, 0.00497122],
        rpa=[0.07201203, 0.02109275, -0.05753678],
        coord_frame="ras",
    )

    # write base bids directory
    base_fpath = data_path / "MEG" / "sample"
    raw_fname = base_fpath / "sample_audvis_trunc_raw.fif"

    event_id = {
        "Auditory/Left": 1,
        "Auditory/Right": 2,
        "Visual/Left": 3,
        "Visual/Right": 4,
        "Smiley": 5,
        "Button": 32,
    }
    events_fname = base_fpath / "sample_audvis_trunc_raw-eve.fif"

    # Drop unknown events.
    events = mne.read_events(events_fname)
    events = events[events[:, 2] != 0]

    raw = _read_raw_fif(raw_fname)
    bids_path = _bids_path.copy().update(root=bids_root)
    write_raw_bids(raw, bids_path, events=events, event_id=event_id, overwrite=False)

    # define some keyword arguments to simplify testing
    kwargs = dict(
        bids_path=bids_path,
        landmarks=mri_voxel_landmarks,
        deface=True,
        verbose=True,
        overwrite=True,
    )

    # test writing with no sidecar
    bids_path = write_anat(t1w_mgh, **kwargs)
    anat_dir = bids_path.directory
    _bids_validate(bids_root)
    assert op.exists(op.join(anat_dir, "sub-01_ses-01_acq-01_T1w.nii.gz"))

    # Validate that files are as expected
    _check_anat_json(bids_path)

    # Now try some anat writing that will fail
    # We already have some MRI data there
    with pytest.raises(IOError, match="`overwrite` is set to False"):
        write_anat(t1w_mgh, **dict(kwargs, overwrite=False))

    # check overwrite no JSON
    with pytest.raises(IOError, match="it already exists"):
        write_anat(t1w_mgh, bids_path=bids_path, verbose=True, overwrite=False)

    # pass some invalid type as T1 MRI
    with pytest.raises(ValueError, match="must be a path to an MRI"):
        write_anat(9999999999999, **kwargs)

    # Return without writing sidecar
    sh.rmtree(anat_dir)
    write_anat(t1w_mgh, bids_path=bids_path)
    # Assert that we truly cannot find a sidecar
    with pytest.raises(RuntimeError, match="Did not find any"):
        _find_matching_sidecar(bids_path, suffix="T1w", extension=".json")

    # Writing without a session does NOT yield "ses-None" anywhere
    bids_path.update(session=None, acquisition=None)
    kwargs.update(bids_path=bids_path)
    bids_path = write_anat(t1w_mgh, bids_path=bids_path)
    anat_dir2 = bids_path.directory
    assert "ses-None" not in anat_dir2.as_posix()
    assert op.exists(op.join(anat_dir2, "sub-01_T1w.nii.gz"))

    # test deface
    bids_path = write_anat(t1w_mgh, **kwargs)
    anat_dir = bids_path.directory
    t1w = nib.load(op.join(anat_dir, "sub-01_T1w.nii.gz"))
    vox_sum = t1w.get_fdata().sum()

    _check_anat_json(bids_path)

    # Check that increasing inset leads to more voxels at 0
    bids_path = write_anat(t1w_mgh, **dict(kwargs, deface=dict(inset=25.0)))
    anat_dir2 = bids_path.directory
    t1w2 = nib.load(op.join(anat_dir2, "sub-01_T1w.nii.gz"))
    vox_sum2 = t1w2.get_fdata().sum()

    _check_anat_json(bids_path)

    assert vox_sum > vox_sum2

    # Check that increasing theta leads to more voxels at 0
    bids_path = write_anat(t1w_mgh, **dict(kwargs, deface=dict(theta=45)))
    anat_dir3 = bids_path.directory
    t1w3 = nib.load(op.join(anat_dir3, "sub-01_T1w.nii.gz"))
    vox_sum3 = t1w3.get_fdata().sum()

    assert vox_sum > vox_sum3

    with pytest.raises(ValueError, match="must be provided to deface"):
        write_anat(
            t1w_mgh, bids_path=bids_path, deface=True, verbose=True, overwrite=True
        )

    with pytest.raises(ValueError, match="inset must be numeric"):
        write_anat(t1w_mgh, **dict(kwargs, deface=dict(inset="small")))

    with pytest.raises(ValueError, match="inset should be positive"):
        write_anat(t1w_mgh, **dict(kwargs, deface=dict(inset=-2.0)))

    with pytest.raises(ValueError, match="theta must be numeric"):
        write_anat(t1w_mgh, **dict(kwargs, deface=dict(theta="big")))

    with pytest.raises(ValueError, match="theta should be between 0 and 90"):
        write_anat(t1w_mgh, **dict(kwargs, deface=dict(theta=100)))

    # test using landmarks
    bids_path.update(acquisition=acq)

    # test unsupported coord_frame
    fail_landmarks = mri_voxel_landmarks.copy()
    fail_landmarks.dig[0]["coord_frame"] = 3
    fail_landmarks.dig[1]["coord_frame"] = 3
    fail_landmarks.dig[2]["coord_frame"] = 3

    with pytest.raises(ValueError, match="Coordinate frame not supported"):
        write_anat(t1w_mgh, **dict(kwargs, landmarks=fail_landmarks))

    # Test now using FLASH
    flash_mgh = op.join(data_path, "subjects", "sample", "mri", "flash", "mef05.mgz")
    trans_fname = base_fpath / "sample_audvis_trunc-trans.fif"
    landmarks = get_anat_landmarks(
        flash_mgh, raw.info, trans_fname, "sample", op.join(data_path, "subjects")
    )
    bids_path = BIDSPath(
        subject=subject_id, session=session_id, suffix="FLASH", root=bids_root
    )
    kwargs.update(bids_path=bids_path, landmarks=landmarks)

    bids_path = write_anat(flash_mgh, **kwargs)
    anat_dir = bids_path.directory
    assert op.exists(op.join(anat_dir, "sub-01_ses-01_FLASH.nii.gz"))
    _bids_validate(bids_root)

    flash1 = nib.load(op.join(anat_dir, "sub-01_ses-01_FLASH.nii.gz"))
    fvox1 = flash1.get_fdata()

    # test landmarks in scanner RAS coordinates
    bids_path = write_anat(
        flash_mgh, **dict(kwargs, landmarks=mri_scanner_ras_landmarks)
    )
    anat_dir = bids_path.directory
    flash2 = nib.load(op.join(anat_dir, "sub-01_ses-01_FLASH.nii.gz"))
    fvox2 = flash2.get_fdata()
    assert_array_equal(fvox1, fvox2)

    # test that we can now use a BIDSPath to use the landmarks
    landmarks = get_anat_landmarks(
        bids_path, raw.info, trans_fname, "sample", op.join(data_path, "subjects")
    )


@testing.requires_testing_data
def test_write_raw_pathlike(tmp_path):
    """Ensure writing pathlib.Path works."""
    raw_fname = data_path / "MEG" / "sample" / "sample_audvis_trunc_raw.fif"
    event_id = {
        "Auditory/Left": 1,
        "Auditory/Right": 2,
        "Visual/Left": 3,
        "Visual/Right": 4,
        "Smiley": 5,
        "Button": 32,
        "unknown": 0,
    }
    raw = _read_raw_fif(raw_fname)

    bids_root = tmp_path
    events_fname = data_path / "MEG" / "sample" / "sample_audvis_trunc_raw-eve.fif"
    bids_path = _bids_path.copy().update(root=bids_root)
    bids_path_ = write_raw_bids(
        raw=raw,
        bids_path=bids_path,
        events=events_fname,
        event_id=event_id,
        overwrite=False,
    )

    # write_raw_bids() should return a string.
    assert isinstance(bids_path_, BIDSPath)
    assert bids_path_.root == bids_root


@testing.requires_testing_data
def test_write_raw_no_dig(tmp_path):
    """Test writing without dig."""
    raw_fname = data_path / "MEG" / "sample" / "sample_audvis_trunc_raw.fif"
    raw = _read_raw_fif(raw_fname)
    bids_root = tmp_path
    bids_path = _bids_path.copy().update(root=bids_root)
    bids_path_ = write_raw_bids(raw=raw, bids_path=bids_path, overwrite=True)
    assert bids_path_.root == bids_root
    with raw.info._unlock():
        raw.info["dig"] = None
    raw.save(str(bids_root / "tmp_raw.fif"))
    raw = _read_raw_fif(bids_root / "tmp_raw.fif")
    bids_path_ = write_raw_bids(raw=raw, bids_path=bids_path, overwrite=True)
    assert bids_path_.root == bids_root
    assert bids_path_.suffix == "meg"
    assert bids_path_.extension == ".fif"


@testing.requires_testing_data
def test_write_anat_pathlike(tmp_path):
    """Test writing anatomical data with pathlib.Paths."""
    pytest.importorskip("nibabel")
    base_path = data_path / "MEG" / "sample"
    raw_fname = base_path / "sample_audvis_trunc_raw.fif"
    trans_fname = base_path / "sample_audvis_trunc-trans.fif"
    raw = _read_raw_fif(raw_fname)
    trans = mne.read_trans(trans_fname)

    bids_root = tmp_path
    t1w_mgh_fname = Path(data_path) / "subjects" / "sample" / "mri" / "T1.mgz"
    bids_path = BIDSPath(
        subject=subject_id, session=session_id, acquisition=acq, root=bids_root
    )
    landmarks = get_anat_landmarks(
        t1w_mgh_fname,
        raw.info,
        trans,
        "sample",
        fs_subjects_dir=op.join(data_path, "subjects"),
    )
    bids_path = write_anat(
        t1w_mgh_fname,
        bids_path=bids_path,
        landmarks=landmarks,
        deface=True,
        verbose=True,
        overwrite=True,
    )

    # write_anat() should return a BIDSPath.
    assert isinstance(bids_path, BIDSPath)


@testing.requires_testing_data
def test_write_does_not_alter_events_inplace(tmp_path):
    """Test that writing does not modify the passed events array."""
    raw_fname = data_path / "MEG" / "sample" / "sample_audvis_trunc_raw.fif"
    events_fname = data_path / "MEG" / "sample" / "sample_audvis_trunc_raw-eve.fif"

    raw = _read_raw_fif(raw_fname)
    events = mne.read_events(events_fname)
    # Drop unknown events.
    events = mne.read_events(events_fname)
    events = events[events[:, 2] != 0]

    events_orig = events.copy()
    event_id = {
        "Auditory/Left": 1,
        "Auditory/Right": 2,
        "Visual/Left": 3,
        "Visual/Right": 4,
        "Smiley": 5,
        "Button": 32,
    }

    bids_path = _bids_path.copy().update(root=tmp_path)
    write_raw_bids(
        raw=raw, bids_path=bids_path, events=events, event_id=event_id, overwrite=True
    )

    assert np.array_equal(events, events_orig)


def _ensure_list(x):
    """Return a list representation of the input."""
    if isinstance(x, str):
        return [x]
    elif x is None:
        return []
    else:
        return list(x)


@pytest.mark.parametrize(
    "ch_names, descriptions, drop_status_col, drop_description_col, "
    "existing_ch_names, existing_descriptions",
    [
        # Only mark channels, do not set descriptions.
        (["MEG 0112", "MEG 0131", "EEG 053"], None, False, False, [], []),
        ("MEG 0112", None, False, False, [], []),
        ("nonsense", None, False, False, [], []),
        # Now also set descriptions.
        (
            ["MEG 0112", "MEG 0131"],
            ["Really bad!", "Even worse."],
            False,
            False,
            [],
            [],
        ),
        ("MEG 0112", "Really bad!", False, False, [], []),
        # Should raise.
        (["MEG 0112", "MEG 0131"], ["Really bad!"], False, False, [], []),
        # `datatype='meg`
        (["MEG 0112"], ["Really bad!"], False, False, [], []),
        # Enure we create missing columns.
        ("MEG 0112", "Really bad!", True, True, [], []),
    ],
)
@pytest.mark.filterwarnings(warning_str["channel_unit_changed"])
@testing.requires_testing_data
def test_mark_channels(
    _bids_validate,
    ch_names,
    descriptions,
    drop_status_col,
    drop_description_col,
    existing_ch_names,
    existing_descriptions,
    tmp_path,
):
    """Test marking channels of an existing BIDS dataset as "bad"."""
    # Setup: Create a fresh BIDS dataset.
    bids_root = tmp_path / "bids1"
    bids_path = _bids_path.copy().update(root=bids_root, datatype="meg", suffix="meg")
    raw_fname = data_path / "MEG" / "sample" / "sample_audvis_trunc_raw.fif"
    event_id = {
        "Auditory/Left": 1,
        "Auditory/Right": 2,
        "Visual/Left": 3,
        "Visual/Right": 4,
        "Smiley": 5,
        "Button": 32,
    }
    events_fname = data_path / "MEG" / "sample" / "sample_audvis_trunc_raw-eve.fif"

    # Drop unknown events.
    events = mne.read_events(events_fname)
    events = events[events[:, 2] != 0]

    raw = _read_raw_fif(raw_fname, verbose=False)
    raw.info["bads"] = []
    write_raw_bids(
        raw, bids_path=bids_path, events=events, event_id=event_id, verbose=False
    )

    channels_fname = _find_matching_sidecar(
        bids_path, suffix="channels", extension=".tsv"
    )

    if drop_status_col:
        # Remove `status` column from the sidecare TSV file.
        tsv_data = _from_tsv(channels_fname)
        del tsv_data["status"]
        _to_tsv(tsv_data, channels_fname)

    if drop_description_col:
        # Remove `status_description` column from the sidecare TSV file.
        tsv_data = _from_tsv(channels_fname)
        del tsv_data["status_description"]
        _to_tsv(tsv_data, channels_fname)

    # Test that we raise if number of channels doesn't match number of
    # descriptions.
    if descriptions is not None and len(_ensure_list(ch_names)) != len(
        _ensure_list(descriptions)
    ):
        with pytest.raises(ValueError, match="must match"):
            mark_channels(
                ch_names=ch_names,
                descriptions=descriptions,
                bids_path=bids_path,
                status="bad",
                verbose=False,
            )
        return

    # Test that we raise if we encounter an unknown channel name.
    if any([ch_name not in raw.ch_names for ch_name in _ensure_list(ch_names)]):
        with pytest.raises(ValueError, match="not found in dataset"):
            mark_channels(
                ch_names=ch_names,
                descriptions=descriptions,
                bids_path=bids_path,
                status="bad",
                verbose=False,
            )
        return

    # Mark `existing_ch_names` as bad in raw and sidecar TSV before we
    # begin our actual tests, which should then add additional channels
    # to the list of bads, retaining the ones we're specifying here.
    mark_channels(ch_names="all", bids_path=bids_path, status="good", verbose=False)
    _bids_validate(bids_root)
    raw = read_raw_bids(bids_path=bids_path, verbose=False)
    # Order is not preserved
    assert set(existing_ch_names) == set(raw.info["bads"])
    del raw

    mark_channels(
        ch_names=ch_names,
        descriptions=descriptions,
        bids_path=bids_path,
        status="bad",
        verbose=False,
    )
    _bids_validate(bids_root)
    raw = read_raw_bids(bids_path=bids_path, verbose=False)

    # expected bad channels and descriptions just get appended
    expected_bads = _ensure_list(ch_names) + _ensure_list(existing_ch_names)
    expected_descriptions = _ensure_list(descriptions) + _ensure_list(
        existing_descriptions
    )

    # Order is not preserved
    assert len(expected_bads) == len(raw.info["bads"])
    assert set(expected_bads) == set(raw.info["bads"])

    # Descriptions are not mapped to Raw, so let's check the TSV contents
    # directly.
    tsv_data = _from_tsv(channels_fname)
    assert "status" in tsv_data
    assert "status_description" in tsv_data
    for description in expected_descriptions:
        assert description in tsv_data["status_description"]


@pytest.mark.filterwarnings(warning_str["channel_unit_changed"])
@testing.requires_testing_data
def test_mark_channel_roundtrip(tmp_path):
    """Test marking channels fulfills roundtrip."""
    # Setup: Create a fresh BIDS dataset.
    bids_root = tmp_path / "bids1"
    bids_path = _bids_path.copy().update(root=bids_root, datatype="meg", suffix="meg")
    raw_fname = data_path / "MEG" / "sample" / "sample_audvis_trunc_raw.fif"
    event_id = {
        "Auditory/Left": 1,
        "Auditory/Right": 2,
        "Visual/Left": 3,
        "Visual/Right": 4,
        "Smiley": 5,
        "Button": 32,
    }
    events_fname = data_path / "MEG" / "sample" / "sample_audvis_trunc_raw-eve.fif"

    # Drop unknown events.
    events = mne.read_events(events_fname)
    events = events[events[:, 2] != 0]

    raw = _read_raw_fif(raw_fname, verbose=False)
    write_raw_bids(
        raw, bids_path=bids_path, events=events, event_id=event_id, verbose=False
    )
    channels_fname = _find_matching_sidecar(
        bids_path, suffix="channels", extension=".tsv"
    )

    ch_names = raw.ch_names
    # first mark all channels as good
    with pytest.warns(FutureWarning, match=r"`mark_channels\(\.\.\., ch_names=\[\]\)`"):
        mark_channels(bids_path, ch_names=[], status="good", verbose=False)
    tsv_data = _from_tsv(channels_fname)
    assert all(status == "good" for status in tsv_data["status"])

    # now mark some bad channels
    mark_channels(bids_path, ch_names=ch_names[:5], status="bad", verbose=False)
    tsv_data = _from_tsv(channels_fname)
    status = tsv_data["status"]
    assert all(status_ == "bad" for status_ in status[:5])
    assert all(status_ == "good" for status_ in status[5:])

    # now mark them good again
    mark_channels(bids_path, ch_names=ch_names[:5], status="good", verbose=False)
    tsv_data = _from_tsv(channels_fname)
    assert all(status == "good" for status in tsv_data["status"])


@pytest.mark.filterwarnings(warning_str["channel_unit_changed"])
@testing.requires_testing_data
def test_error_mark_channels(tmp_path):
    """Test errors when marking channels."""
    # Setup: Create a fresh BIDS dataset.
    bids_root = tmp_path / "bids1"
    bids_path = _bids_path.copy().update(root=bids_root, datatype="meg", suffix="meg")
    raw_fname = data_path / "MEG" / "sample" / "sample_audvis_trunc_raw.fif"
    event_id = {
        "Auditory/Left": 1,
        "Auditory/Right": 2,
        "Visual/Left": 3,
        "Visual/Right": 4,
        "Smiley": 5,
        "Button": 32,
    }
    events_fname = data_path / "MEG" / "sample" / "sample_audvis_trunc_raw-eve.fif"

    # Drop unknown events.
    events = mne.read_events(events_fname)
    events = events[events[:, 2] != 0]

    raw = _read_raw_fif(raw_fname, verbose=False)
    write_raw_bids(
        raw, bids_path=bids_path, events=events, event_id=event_id, verbose=False
    )

    ch_names = raw.ch_names

    with pytest.raises(ValueError, match="Setting the status"):
        mark_channels(ch_names=ch_names, bids_path=bids_path, status="test")


@pytest.mark.filterwarnings(warning_str["channel_unit_changed"])
@testing.requires_testing_data
def test_mark_channels_files(tmp_path):
    """Test validity of bad channel writing."""
    # BV
    bids_root = tmp_path / "bids1"
    raw_fname = data_path / "montage" / "bv_dig_test.vhdr"

    raw = _read_raw_brainvision(raw_fname)
    raw.set_channel_types({"HEOG": "eog", "VEOG": "eog", "ECG": "ecg"})

    # inject a bad channel
    assert not raw.info["bads"]
    injected_bad = ["Fp1"]
    raw.info["bads"] = injected_bad

    bids_path = _bids_path.copy().update(root=bids_root)

    # write with injected bad channels
    write_raw_bids(raw, bids_path, overwrite=True)

    # mark bad channels that get stored as uV in write_brain_vision
    bads = ["CP5", "CP6"]
    mark_channels(bids_path=bids_path, ch_names=bads, status="bad")
    raw.info["bads"].extend(bads)

    # the raw data should match if you drop the bads
    raw_2 = read_raw_bids(bids_path)
    raw.drop_channels(raw.info["bads"])
    raw_2.drop_channels(raw_2.info["bads"])
    assert_array_almost_equal(raw.get_data(), raw_2.get_data())

    # test EDF too
    dir_name = "EDF"
    fname = "test_reduced.edf"
    bids_root = tmp_path / "bids2"
    bids_path = _bids_path.copy().update(root=bids_root)
    raw_fname = data_path / dir_name / fname
    raw = _read_raw_edf(raw_fname)
    write_raw_bids(raw, bids_path, overwrite=True)
    mark_channels(bids_path=bids_path, ch_names=raw.ch_names[0], status="bad")


@testing.requires_testing_data
def test_write_meg_calibration(_bids_validate, tmp_path):
    """Test writing of the Elekta/Neuromag fine-calibration file."""
    bids_root = tmp_path / "bids1"
    bids_path = _bids_path.copy().update(root=bids_root)

    raw_fname = data_path / "MEG" / "sample" / "sample_audvis_trunc_raw.fif"
    raw = _read_raw_fif(raw_fname, verbose=False)
    write_raw_bids(raw, bids_path=bids_path, verbose=False)

    fine_cal_fname = data_path / "SSS" / "sss_cal_mgh.dat"

    # Test passing a filename.
    write_meg_calibration(calibration=fine_cal_fname, bids_path=bids_path)
    _bids_validate(bids_root)

    # Test passing a dict.
    calibration = mne.preprocessing.read_fine_calibration(fine_cal_fname)
    write_meg_calibration(calibration=calibration, bids_path=bids_path)
    _bids_validate(bids_root)

    # subject emptyroom
    bids_path_erm = bids_path.copy().update(subject="emptyroom", task="noise")
    write_meg_calibration(calibration=fine_cal_fname, bids_path=bids_path_erm)

    # Test passing in incompatible dict.
    calibration = mne.preprocessing.read_fine_calibration(fine_cal_fname)
    del calibration["locs"]
    with pytest.raises(ValueError, match="not .* proper fine-calibration"):
        write_meg_calibration(calibration=calibration, bids_path=bids_path)

    # subject not set.
    bids_path = bids_path.copy().update(root=bids_root, subject=None)
    with pytest.raises(ValueError, match="must have root and subject set"):
        write_meg_calibration(fine_cal_fname, bids_path)

    # root not set.
    bids_path = bids_path.copy().update(subject="01", root=None)
    with pytest.raises(ValueError, match="must have root and subject set"):
        write_meg_calibration(fine_cal_fname, bids_path)

    # datatype is not 'meg.
    bids_path = bids_path.copy().update(subject="01", root=bids_root, datatype="eeg")
    with pytest.raises(ValueError, match="Can only write .* for MEG"):
        write_meg_calibration(fine_cal_fname, bids_path)


@testing.requires_testing_data
def test_write_meg_crosstalk(_bids_validate, tmp_path):
    """Test writing of the Elekta/Neuromag fine-calibration file."""
    bids_root = tmp_path / "bids1"
    bids_path = _bids_path.copy().update(root=bids_root, suffix="meg")

    raw_fname = data_path / "MEG" / "sample" / "sample_audvis_trunc_raw.fif"
    raw = _read_raw_fif(raw_fname, verbose=False)
    write_raw_bids(raw, bids_path=bids_path, verbose=False)

    crosstalk_fname = data_path / "SSS" / "ct_sparse.fif"

    write_meg_crosstalk(fname=crosstalk_fname, bids_path=bids_path)
    _bids_validate(bids_root)

    # subject emptyroom
    bids_path_erm = bids_path.copy().update(subject="emptyroom", task="noise")
    write_meg_crosstalk(fname=crosstalk_fname, bids_path=bids_path_erm)

    # bad path when task is provided for crosstalk
    with pytest.raises(ValueError, match="task must be None if the acquisition is"):
        assert bids_path_erm.copy().update(acquisition="crosstalk").task == "noise"
    # subject not set.
    bids_path = bids_path.copy().update(root=bids_root, subject=None)
    with pytest.raises(ValueError, match="must have root and subject set"):
        write_meg_crosstalk(crosstalk_fname, bids_path)

    # root not set.
    bids_path = bids_path.copy().update(subject="01", root=None)
    with pytest.raises(ValueError, match="must have root and subject set"):
        write_meg_crosstalk(crosstalk_fname, bids_path)

    # datatype is not 'meg'.
    bids_path = bids_path.copy().update(subject="01", root=bids_root, datatype="eeg")
    with pytest.raises(ValueError, match="Can only write .* for MEG"):
        write_meg_crosstalk(crosstalk_fname, bids_path)


@pytest.mark.parametrize("bad_segments", [False, "add", "only"])
@pytest.mark.filterwarnings(warning_str["channel_unit_changed"])
@testing.requires_testing_data
def test_annotations(_bids_validate, bad_segments, tmp_path):
    """Test that Annotations are stored as events."""
    bids_root = tmp_path / "bids1"
    bids_path = _bids_path.copy().update(root=bids_root, datatype="meg")
    raw_fname = data_path / "MEG" / "sample" / "sample_audvis_trunc_raw.fif"
    events_fname = data_path / "MEG" / "sample" / "sample_audvis_trunc_raw-eve.fif"

    events = mne.read_events(events_fname)
    event_id = {
        "Auditory/Left": 1,
        "Auditory/Right": 2,
        "Visual/Left": 3,
        "Visual/Right": 4,
        "Smiley": 5,
        "Button": 32,
    }
    event_desc = dict(zip(event_id.values(), event_id.keys()))

    raw = _read_raw_fif(raw_fname)
    annotations = mne.annotations_from_events(
        events=events,
        sfreq=raw.info["sfreq"],
        event_desc=event_desc,
        orig_time=raw.info["meas_date"],
    )
    if bad_segments:
        bad_annots = mne.Annotations(
            # Try to avoid rounding errors.
            onset=(
                annotations.onset[0] + 1 / raw.info["sfreq"] * 600,
                annotations.onset[0] + 1 / raw.info["sfreq"] * 3000,
            ),
            duration=(1 / raw.info["sfreq"] * 750, 1 / raw.info["sfreq"] * 550),
            description=("BAD_segment", "BAD_segment"),
            orig_time=annotations.orig_time,
        )

        if bad_segments == "add":
            annotations += bad_annots
        elif bad_segments == "only":
            annotations = bad_annots
        else:
            raise ValueError("Unknown `bad_segments` test parameter passed.")
        del bad_annots

    raw.set_annotations(annotations)
    write_raw_bids(raw, bids_path, events=None, event_id=None, overwrite=False)

    annotations_read = read_raw_bids(bids_path=bids_path).annotations
    assert_array_almost_equal(annotations.onset, annotations_read.onset)
    assert_array_almost_equal(annotations.duration, annotations_read.duration)
    assert_array_equal(annotations.description, annotations_read.description)
    assert annotations.orig_time == annotations_read.orig_time
    _bids_validate(bids_root)


@pytest.mark.parametrize(
    "write_events",
    [True, False],  # whether to pass "events" to write_raw_bids
)
@pytest.mark.filterwarnings(warning_str["channel_unit_changed"])
@testing.requires_testing_data
def test_annotations_and_events(_bids_validate, tmp_path, write_events):
    """Test combined writing of Annotations and events."""
    bids_root = tmp_path / "bids"
    bids_path = _bids_path.copy().update(root=bids_root, datatype="meg")
    raw_fname = data_path / "MEG" / "sample" / "sample_audvis_trunc_raw.fif"
    events_fname = data_path / "MEG" / "sample" / "sample_audvis_trunc_raw-eve.fif"
    events_tsv_fname = bids_path.copy().update(
        suffix="events",
        extension=".tsv",
    )
    events_json_fname = events_tsv_fname.copy().update(extension=".json")

    events = mne.read_events(events_fname)
    events = events[events[:, 2] != 0]  # drop unknown "0" events
    event_id = {
        "Auditory/Left": 1,
        "Auditory/Right": 2,
        "Visual/Left": 3,
        "Visual/Right": 4,
        "Smiley": 5,
        "Button": 32,
    }
    raw = _read_raw_fif(raw_fname)
    annotations = mne.Annotations(
        # Try to avoid rounding errors.
        onset=(
            1 / raw.info["sfreq"] * 600,
            1 / raw.info["sfreq"] * 600,  # intentional
            1 / raw.info["sfreq"] * 3000,
        ),
        duration=(
            1 / raw.info["sfreq"],
            1 / raw.info["sfreq"],
            1 / raw.info["sfreq"] * 200,
        ),
        description=("BAD_segment", "EDGE_segment", "custom"),
    )
    raw.set_annotations(annotations)

    # Write annotations while passing event_id
    # Should raise since annotations descriptions are missing from event_id
    with pytest.raises(ValueError, match="The following entries are missing"):
        write_raw_bids(
            raw,
            bids_path=bids_path,
            event_id=event_id,
            events=events if write_events else None,
        )

    # Passing a complete mapping should work
    event_id_with_annots = event_id.copy()
    event_id_with_annots.update(
        {"BAD_segment": 9999, "EDGE_segment": 10000, "custom": 2000}
    )
    write_raw_bids(
        raw,
        bids_path=bids_path,
        event_id=event_id_with_annots,
        events=events if write_events else None,
    )
    _bids_validate(bids_root)

    # Ensure all events + annotations were written
    events_tsv = _from_tsv(events_tsv_fname)

    if write_events:
        n_events_expected = len(events) + len(raw.annotations)
        events_json = json.loads(events_json_fname.fpath.read_text(encoding="utf-8"))
        assert "value" in events_json
        assert "sample" in events_json
        assert "trial_type" in events_json
    else:
        n_events_expected = len(raw.annotations)

    assert len(events_tsv["trial_type"]) == n_events_expected


@pytest.mark.parametrize("drop_undescribed_events", [True, False])
@pytest.mark.filterwarnings(warning_str["channel_unit_changed"])
@testing.requires_testing_data
def test_undescribed_events(_bids_validate, drop_undescribed_events, tmp_path):
    """Test we're raising if event descriptions are missing."""
    bids_root = tmp_path / "bids1"
    bids_path = _bids_path.copy().update(root=bids_root, datatype="meg")
    raw_fname = data_path / "MEG" / "sample" / "sample_audvis_trunc_raw.fif"
    events_fname = data_path / "MEG" / "sample" / "sample_audvis_trunc_raw-eve.fif"

    events = mne.read_events(events_fname)
    if drop_undescribed_events:
        mask = events[:, 2] != 0
        assert sum(mask) > 0  # Make sure we're actually about to drop sth.!
        events = events[mask]
        del mask

    event_id = {
        "Auditory/Left": 1,
        "Auditory/Right": 2,
        "Visual/Left": 3,
        "Visual/Right": 4,
        "Smiley": 5,
        "Button": 32,
    }

    raw = _read_raw_fif(raw_fname)
    raw.set_annotations(None)  # Make sure it's clean.
    kwargs = dict(
        raw=raw, bids_path=bids_path, events=events, event_id=event_id, overwrite=False
    )

    if not drop_undescribed_events:
        with pytest.raises(ValueError, match="No description was specified"):
            write_raw_bids(**kwargs)
        return
    else:
        write_raw_bids(**kwargs)

    raw_read = read_raw_bids(bids_path=bids_path)
    events_read, event_id_read = mne.events_from_annotations(
        raw=raw_read, event_id=event_id, regexp=None
    )

    assert_array_equal(events, events_read)
    assert event_id == event_id_read
    _bids_validate(bids_root)


@pytest.mark.filterwarnings(warning_str["channel_unit_changed"])
@testing.requires_testing_data
def test_event_storage(tmp_path):
    """Test we're retaining the original event IDs when storing events."""
    bids_root = tmp_path / "bids1"
    bids_path = _bids_path.copy().update(root=bids_root, datatype="meg")
    raw_fname = data_path / "MEG" / "sample" / "sample_audvis_trunc_raw.fif"
    events_fname = data_path / "MEG" / "sample" / "sample_audvis_trunc_raw-eve.fif"
    events_tsv_fname = bids_path.copy().update(suffix="events", extension=".tsv")

    events = mne.read_events(events_fname)
    events = events[events[:, -1] != 0]  # Drop unused events
    # Change an event ID
    idx = np.where(events[:, -1] == 1)[0]
    events[idx, -1] = 123

    event_id = {
        "Auditory/Left": 123,
        "Auditory/Right": 2,
        "Visual/Left": 3,
        "Visual/Right": 4,
        "Smiley": 5,
        "Button": 32,
    }

    raw = _read_raw_fif(raw_fname)
    write_raw_bids(
        raw=raw, bids_path=bids_path, events=events, event_id=event_id, overwrite=False
    )

    events_tsv = _from_tsv(events_tsv_fname)
    assert set(int(e) for e in events_tsv["value"]) == set(event_id.values())


@pytest.mark.parametrize(
    "dir_name, fname, reader, datatype, coord_frame",
    [
        ("EDF", "test_reduced.edf", _read_raw_edf, "ieeg", "mni_tal"),
        ("EDF", "test_reduced.edf", _read_raw_edf, "ieeg", "ras"),
        ("EDF", "test_reduced.edf", _read_raw_edf, "eeg", "head"),
        ("EDF", "test_reduced.edf", _read_raw_edf, "eeg", "mri"),
        ("EDF", "test_reduced.edf", _read_raw_edf, "eeg", "unknown"),
        ("CTF", "testdata_ctf.ds", _read_raw_ctf, "meg", ""),
        ("MEG", "sample/sample_audvis_trunc_raw.fif", _read_raw_fif, "meg", ""),
    ],
)
@pytest.mark.filterwarnings(warning_str["channel_unit_changed"])
@pytest.mark.filterwarnings(warning_str["encountered_data_in"])
@pytest.mark.filterwarnings(warning_str["nasion_not_found"])
@testing.requires_testing_data
def test_coordsystem_json_compliance(
    dir_name, fname, reader, datatype, coord_frame, tmp_path
):
    """Tests that coordsystem.json contents are written correctly.

    Tests multiple manufacturer data formats and MEG, EEG, and iEEG.
    """
    bids_root = tmp_path / "bids1"
    raw_fname = data_path / dir_name / fname

    # the BIDSPath for test datasets to get written to
    bids_path = _bids_path.copy().update(root=bids_root, datatype=datatype)

    raw = reader(raw_fname)

    # when passed as a montage, these are ignored so that MNE does
    # not transform back to "head" as it does for internal consistency
    landmarks = dict(nasion=[1, 0, 0], lpa=[0, 1, 0], rpa=[0, 0, 1])

    if datatype == "eeg":
        raw.set_channel_types({ch: "eeg" for ch in raw.ch_names})
    elif datatype == "ieeg":
        raw.set_channel_types({ch: "seeg" for ch in raw.ch_names})

    if datatype == "meg":
        montage = None
    else:
        # alter some channels manually with electrodes to write
        ch_names = raw.ch_names
        elec_locs = np.random.random((len(ch_names), 3)).tolist()
        ch_pos = dict(zip(ch_names, elec_locs))
        montage = mne.channels.make_dig_montage(
            ch_pos=ch_pos, coord_frame=coord_frame, **landmarks
        )
        if datatype == "eeg":
            raw.set_montage(montage)
            montage = None

    # clean all events for this test
    kwargs = dict(
        raw=raw,
        bids_path=bids_path,
        acpc_aligned=True,
        montage=montage,
        overwrite=True,
        verbose=False,
    )
    # write to BIDS and then check the coordsystem files
    bids_output_path = write_raw_bids(**kwargs)
    coordsystem_fname = _find_matching_sidecar(
        bids_output_path, suffix="coordsystem", extension=".json"
    )
    with open(coordsystem_fname, encoding="utf-8") as fin:
        coordsystem_json = json.load(fin)

    # writing twice should work as long as the coordsystem
    # contents have not changed
    kwargs.update(bids_path=bids_path.copy().update(run="02"), overwrite=False)
    write_raw_bids(**kwargs)

    datatype_ = {"meg": "MEG", "eeg": "EEG", "ieeg": "iEEG"}[datatype]
    # if there is a change in the underlying
    # coordsystem.json file, then an error will occur.
    # upon changing coordsystem contents, and overwrite not True
    # this will fail
    new_coordsystem_json = coordsystem_json.copy()
    new_coordsystem_json[f"{datatype_}CoordinateSystem"] = "blah"
    _write_json(coordsystem_fname, new_coordsystem_json, overwrite=True)
    kwargs.update(bids_path=bids_path.copy().update(run="03"))
    with pytest.raises(
        RuntimeError, match="Trying to write coordsystem.json, but it already exists"
    ):
        write_raw_bids(**kwargs)
    _write_json(coordsystem_fname, coordsystem_json, overwrite=True)

    if datatype != "meg":
        electrodes_fname = _find_matching_sidecar(
            bids_output_path, suffix="electrodes", extension=".tsv"
        )
        elecs_tsv = _from_tsv(electrodes_fname)

        # electrodes.tsv file, then an error will occur.
        # upon changing electrodes contents, and overwrite not True
        # this will fail
        new_elecs_tsv = elecs_tsv.copy()
        new_elecs_tsv["name"][0] = "blah"
        _to_tsv(new_elecs_tsv, electrodes_fname)
        kwargs.update(bids_path=bids_path.copy().update(run="04"))
        with pytest.raises(
            RuntimeError,
            match="Trying to write electrodes.tsv, but it already exists",
        ):
            write_raw_bids(**kwargs)

    # perform checks on the coordsystem.json file itself
    if datatype == "eeg" and coord_frame == "head":
        assert coordsystem_json["EEGCoordinateSystem"] == "CapTrak"
        assert (
            coordsystem_json["EEGCoordinateSystemDescription"]
            == BIDS_COORD_FRAME_DESCRIPTIONS["captrak"]
        )
    elif datatype == "eeg" and coord_frame == "unknown":
        assert coordsystem_json["EEGCoordinateSystem"] == "CapTrak"
        assert (
            coordsystem_json["EEGCoordinateSystemDescription"]
            == BIDS_COORD_FRAME_DESCRIPTIONS["captrak"]
        )
    elif datatype == "ieeg" and coord_frame == "mni_tal":
        assert "space-fsaverage" in str(coordsystem_fname)
        assert coordsystem_json["iEEGCoordinateSystem"] == "fsaverage"
        assert (
            coordsystem_json["iEEGCoordinateSystemDescription"]
            == BIDS_COORD_FRAME_DESCRIPTIONS["fsaverage"]
        )
    elif datatype == "ieeg" and coord_frame == "mri":
        assert "space-ACPC" in str(coordsystem_fname)
        assert coordsystem_json["iEEGCoordinateSystem"] == "ACPC"
        assert (
            coordsystem_json["iEEGCoordinateSystemDescription"]
            == BIDS_COORD_FRAME_DESCRIPTIONS["acpc"]
        )
    elif datatype == "ieeg" and coord_frame == "unknown":
        assert coordsystem_json["iEEGCoordinateSystem"] == "Other"
        assert coordsystem_json["iEEGCoordinateSystemDescription"] == "n/a"
    elif datatype == "meg" and dir_name == "CTF":
        assert coordsystem_json["MEGCoordinateSystem"] == "CTF"
        assert (
            coordsystem_json["MEGCoordinateSystemDescription"]
            == BIDS_COORD_FRAME_DESCRIPTIONS["ctf"]
        )
    elif datatype == "meg" and dir_name == "MEG":
        assert coordsystem_json["MEGCoordinateSystem"] == "ElektaNeuromag"
        assert (
            coordsystem_json["MEGCoordinateSystemDescription"]
            == BIDS_COORD_FRAME_DESCRIPTIONS["elektaneuromag"]
        )


@pytest.mark.parametrize(
    "subject, dir_name, fname, reader",
    [
        ("01", "EDF", "test_reduced.edf", _read_raw_edf),
        (
            "02",
            "Persyst",
            "sub-pt1_ses-02_task-monitor_acq-ecog_run-01_clip2.lay",
            _read_raw_persyst,
        ),
        ("03", "NihonKohden", "MB0400FU.EEG", _read_raw_nihon),
        ("emptyroom", "MEG/sample", "sample_audvis_trunc_raw.fif", _read_raw_fif),
    ],
)
@pytest.mark.filterwarnings(
    warning_str["encountered_data_in"],
    warning_str["channel_unit_changed"],
    warning_str["edf_warning"],
    warning_str["brainvision_unit"],
)
@testing.requires_testing_data
def test_anonymize(subject, dir_name, fname, reader, tmp_path, _bids_validate):
    """Test writing anonymized EDF data."""
    raw_fname = op.join(data_path, dir_name, fname)

    bids_root = tmp_path / "bids1"
    raw = reader(raw_fname)
    raw_date = raw.info["meas_date"].strftime("%Y%m%d")

    bids_path = BIDSPath(subject=subject, root=bids_root)

    # handle different edge cases
    if subject == "emptyroom":
        bids_path.update(task="noise", session=raw_date, suffix="meg", datatype="meg")
        erm = None
    else:
        bids_path.update(task="task", suffix="eeg", datatype="eeg")
        # make sure anonymization works when also writing empty room file
        erm = raw.copy()
    daysback_min, daysback_max = get_anonymization_daysback(raw)
    anonymize = dict(daysback=daysback_min + 1)
    orig_bids_path = bids_path.copy()
    bids_path = write_raw_bids(
        raw,
        bids_path,
        overwrite=True,
        anonymize=anonymize,
        verbose=False,
        empty_room=erm,
    )
    # emptyroom recordings' session should match the recording date
    if subject == "emptyroom":
        assert bids_path.session == (
            raw.info["meas_date"] - timedelta(days=anonymize["daysback"])
        ).strftime("%Y%m%d")

    raw2 = read_raw_bids(bids_path, verbose=False)
    if raw_fname.endswith(".edf"):
        _raw = reader(bids_path)
        assert _raw.info["meas_date"].year == 1985
        assert _raw.info["meas_date"].month == 1
        assert _raw.info["meas_date"].day == 1
    assert raw2.info["meas_date"].year < 1925

    # write without source
    scans_fname = BIDSPath(
        subject=bids_path.subject,
        session=bids_path.session,
        suffix="scans",
        extension=".tsv",
        root=bids_path.root,
    )
    anonymize["keep_source"] = False
    bids_path = write_raw_bids(
        raw, orig_bids_path, overwrite=True, anonymize=anonymize, verbose=False
    )
    scans_tsv = _from_tsv(scans_fname)
    assert "source" not in scans_tsv.keys()

    # Write with source this time get the scans tsv
    bids_path = write_raw_bids(
        raw,
        orig_bids_path,
        overwrite=True,
        anonymize=dict(daysback=daysback_min, keep_source=True),
        verbose=False,
    )
    scans_fname = BIDSPath(
        subject=bids_path.subject,
        session=bids_path.session,
        suffix="scans",
        extension=".tsv",
        root=bids_path.root,
    )
    scans_tsv = _from_tsv(scans_fname)
    assert scans_tsv["source"] == [Path(f).name for f in raw.filenames]
    _bids_validate(bids_path.root)

    # update the scans sidecar JSON with information
    scans_json_fpath = scans_fname.copy().update(extension=".json")
    with open(scans_json_fpath) as fin:
        scans_json = json.load(fin)
    scans_json["test"] = "New stuff..."
    update_sidecar_json(scans_json_fpath, scans_json)

    # write again and make sure scans json was not altered
    bids_path = write_raw_bids(
        raw,
        orig_bids_path,
        overwrite=True,
        anonymize=dict(daysback=daysback_min, keep_source=True),
        verbose=False,
    )
    with open(scans_json_fpath) as fin:
        scans_json = json.load(fin)
    assert "test" in scans_json


@pytest.mark.parametrize(
    "dir_name, fname",
    [["EDF", "test_reduced.edf"], ["BDF", "test_bdf_stim_channel.bdf"]],
)
@testing.requires_testing_data
def test_write_uppercase_edfbdf(tmp_path, dir_name, fname):
    """Test writing uppercase EDF/BDF ext results in lowercase."""
    subject = "cap"
    if dir_name == "EDF":
        read_func = _read_raw_edf
    elif dir_name == "BDF":
        read_func = _read_raw_bdf

    raw_fname = op.join(data_path, dir_name, fname)

    # capitalize the extension file
    lower_case_ext = f".{dir_name.lower()}"
    upper_case_ext = f".{dir_name.upper()}"
    new_basename = op.basename(raw_fname).split(lower_case_ext)[0] + upper_case_ext
    new_raw_fname = tmp_path / new_basename
    sh.copyfile(raw_fname, new_raw_fname)
    raw_fname = new_raw_fname.as_posix()

    # now read in the file and write to BIDS
    bids_root = tmp_path / "bids1"
    raw = read_func(raw_fname)
    bids_path = BIDSPath(subject=subject, task=task, root=bids_root)
    bids_path = write_raw_bids(raw, bids_path, overwrite=True, verbose=False)

    # the final output file should have lower case EDF extension
    assert bids_path.extension == lower_case_ext


@pytest.mark.filterwarnings(warning_str["channel_unit_changed"])
@testing.requires_testing_data
def test_sidecar_encoding(_bids_validate, tmp_path):
    """Test we're properly encoding text as UTF8."""
    bids_root = tmp_path / "bids1"
    bids_path = _bids_path.copy().update(root=bids_root, datatype="meg")
    raw_fname = data_path / "MEG" / "sample" / "sample_audvis_trunc_raw.fif"
    events_fname = data_path / "MEG" / "sample" / "sample_audvis_trunc_raw-eve.fif"

    raw = _read_raw_fif(raw_fname)
    events = mne.read_events(events_fname)
    event_desc = {1: "döner", 2: "bøfsandwich"}
    annotations = mne.annotations_from_events(
        events=events,
        sfreq=raw.info["sfreq"],
        event_desc=event_desc,
        orig_time=raw.info["meas_date"],
    )

    raw.set_annotations(annotations)
    write_raw_bids(raw, bids_path=bids_path, verbose=False)
    _bids_validate(bids_root)

    # TSV files should be written with a BOM
    for tsv_file in bids_path.root.rglob("*.tsv"):
        with open(tsv_file, encoding="utf-8") as f:
            x = f.read()
        assert x[0] == codecs.BOM_UTF8.decode("utf-8")

    # Readme should be written with a BOM
    with open(bids_path.root / "README", encoding="utf-8") as f:
        x = f.read()
    assert x[0] == codecs.BOM_UTF8.decode("utf-8")

    # JSON files should be written without a BOM
    for json_file in bids_path.root.rglob("*.json"):
        with open(json_file, encoding="utf-8") as f:
            x = f.read()
        assert x[0] != codecs.BOM_UTF8.decode("utf-8")

    # Unicode event names should be written correctly
    events_tsv_fname = (
        bids_path.copy().update(suffix="events", extension=".tsv").match()[0]
    )
    with open(str(events_tsv_fname), encoding="utf-8-sig") as f:
        x = f.read()
    assert "döner" in x
    assert "bøfsandwich" in x

    # Read back the data
    raw_read = read_raw_bids(bids_path)
    assert_array_equal(raw.annotations.description, raw_read.annotations.description)


@pytest.mark.parametrize("dir_name, fmt, fname, reader", test_convertemg_data)
@pytest.mark.filterwarnings(
    warning_str["emg_coords_missing"],
    warning_str["converting_to_edf"],
)
@testing.requires_testing_data
def test_convert_emg_formats(tmp_path, dir_name, fmt, fname, reader):
    """Test EDF ←→ BDF conversion of EMG datasets."""
    pytest.importorskip("mne", minversion="1.10.2", reason="BDF export")
    bids_root = tmp_path / fmt
    raw_fname = data_path / dir_name / fname
    bids_path = _bids_path.copy().update(root=bids_root, datatype="emg")
    raw = reader(raw_fname)
    raw.set_channel_types({ch: "emg" for ch in raw.ch_names})  # HACK eeg → emg
    raw = raw.pick(["emg"])  # drop misc
    # make sure it's possible to define arbitrarily-named coordsys spaces for EMG
    bids_path.update(space="foo", check=True)
    bids_output_path = write_raw_bids(
        raw=raw,
        format=fmt,
        bids_path=bids_path,
        overwrite=True,
        verbose=False,
        emg_placement="Other",
    )
    # make sure the file extension is correct (different from what we started with)
    outdir = tmp_path / fmt / "sub-01" / "ses-01" / "emg"
    dont_want = list((outdir).glob(f"*{raw_fname.suffix}"))
    want = list((outdir).glob(f"*.{fmt.lower()}"))
    assert len(dont_want) == 0
    assert want == [bids_output_path.fpath]


@pytest.mark.parametrize("dir_name, fmt, fname, reader", test_converteeg_data)
@pytest.mark.filterwarnings(
    warning_str["channel_unit_changed"],
    warning_str["edfblocks"],
    warning_str["cnt_warning1"],
    warning_str["cnt_warning2"],
    warning_str["no_hand"],
)
@testing.requires_testing_data
def test_convert_eeg_formats(dir_name, fmt, fname, reader, tmp_path):
    """Test conversion of EEG/iEEG manufacturer fmt to BrainVision/EDF."""
    pytest.importorskip("pybv", PYBV_VERSION)
    pytest.importorskip("eeglabio", EEGLABIO_VERSION)
    bids_root = tmp_path / fmt
    raw_fname = data_path / dir_name / fname

    # the BIDSPath for test datasets to get written to
    bids_path = _bids_path.copy().update(root=bids_root, datatype="eeg")

    raw = reader(raw_fname)
    # drop 'misc' type channels when exporting
    raw = raw.pick(["eeg"])
    kwargs = dict(
        raw=raw, format=fmt, bids_path=bids_path, overwrite=True, verbose=False
    )

    # test formatting to BrainVision, EDF, or auto (BrainVision)
    if fmt in ["BrainVision", "auto"]:
        if dir_name == "NihonKohden":
            with pytest.warns(RuntimeWarning, match='Encountered data in "short"'):
                bids_output_path = write_raw_bids(**kwargs)
        elif dir_name == "CNT":
            with pytest.warns(
                RuntimeWarning,
                match='Encountered data in "int" format. Converting to float32.',
            ):
                bids_output_path = write_raw_bids(**kwargs)
        elif dir_name == "curry":
            with pytest.warns(
                RuntimeWarning,
                match='Encountered data in "int" format. Converting to float32.',
            ):
                bids_output_path = write_raw_bids(**kwargs)
        else:
            with pytest.warns(
                RuntimeWarning, match='Encountered data in "double" format'
            ):
                bids_output_path = write_raw_bids(**kwargs)
    else:
        with pytest.warns(RuntimeWarning) as warn_records:
            bids_output_path = write_raw_bids(**kwargs)
        warn_messages = [str(w.message) for w in warn_records]
        assert any(
            f"Converting data files to {fmt} format" in msg for msg in warn_messages
        )

    # channel units should stay the same
    raw2 = read_raw_bids(bids_output_path, extra_params=dict(preload=True))
    assert all(
        [
            ch1["unit"] == ch2["unit"]
            for ch1, ch2 in zip(raw.info["chs"], raw2.info["chs"])
        ]
    )
    assert raw2.info["chs"][0]["unit"] == FIFF.FIFF_UNIT_V

    # load channels.tsv; the unit should be Volts
    channels_fname = bids_output_path.copy().update(suffix="channels", extension=".tsv")
    channels_tsv = _from_tsv(channels_fname)
    assert channels_tsv["units"][0] == "V"

    if fmt == "BrainVision":
        assert Path(raw2.filenames[0]).suffix == ".eeg"
        assert bids_output_path.extension == ".vhdr"
    elif fmt == "EDF":
        assert Path(raw2.filenames[0]).suffix == ".edf"
        assert bids_output_path.extension == ".edf"

    orig_len = len(raw)
    assert_allclose(raw.times, raw2.times[:orig_len], atol=1e-5, rtol=0)
    assert_array_equal(raw.ch_names, raw2.ch_names)
    assert raw.get_channel_types() == raw2.get_channel_types()

    # writing to EDF is not 100% lossless, as the resolution is determined
    # by the physical min/max. The precision is to 0.09 uV.
    assert_array_almost_equal(raw.get_data(), raw2.get_data()[:, :orig_len], decimal=6)


@pytest.mark.parametrize("dir_name, fmt, fname, reader", test_converteeg_data)
@pytest.mark.filterwarnings(
    warning_str["channel_unit_changed"],
    warning_str["edfblocks"],
    warning_str["cnt_warning1"],
    warning_str["cnt_warning2"],
    warning_str["no_hand"],
)
@testing.requires_testing_data
def test_format_conversion_overwrite(dir_name, fmt, fname, reader, tmp_path):
    """Test that overwrite works when format is passed to write_raw_bids."""
    pytest.importorskip("pybv", PYBV_VERSION)
    pytest.importorskip("eeglabio", EEGLABIO_VERSION)
    bids_root = tmp_path / fmt
    raw_fname = data_path / dir_name / fname

    # the BIDSPath for test datasets to get written to
    bids_path = _bids_path.copy().update(root=bids_root, datatype="eeg")

    raw = reader(raw_fname)
    # drop 'misc' type channels when exporting
    raw = raw.pick(["eeg"])
    kwargs = dict(raw=raw, format=fmt, bids_path=bids_path, verbose=False)

    with warnings.catch_warnings():
        # ignore all warnings for this case to remove verbosity
        # this unit test is not meant to test for warnings
        warnings.filterwarnings("ignore")

        # writing with the 'format' parameter should always work
        # if overwrite is True
        write_raw_bids(**kwargs)
        write_raw_bids(**kwargs, overwrite=True)


@pytest.mark.parametrize("dir_name, fmt, fname, reader", test_converteeg_data)
@pytest.mark.filterwarnings(
    warning_str["channel_unit_changed"],
    warning_str["cnt_warning1"],
    warning_str["cnt_warning2"],
    warning_str["no_hand"],
)
@testing.requires_testing_data
def test_error_write_meg_as_eeg(dir_name, fmt, fname, reader, tmp_path):
    """Test error writing as BrainVision EEG data for MEG."""
    bids_root = tmp_path / "bids1"
    raw_fname = data_path / dir_name / fname

    bids_path = _bids_path.copy().update(
        root=bids_root, datatype="eeg", extension=".vhdr"
    )
    raw = reader(raw_fname)
    kwargs = dict(raw=raw, format="auto", bids_path=bids_path.update(datatype="meg"))

    # if we accidentally add MEG channels, then an error will occur
    raw.set_channel_types({raw.info["ch_names"][0]: "mag"})
    with pytest.raises(ValueError, match="Got file extension .*for MEG data"):
        write_raw_bids(**kwargs)


@pytest.mark.parametrize("dir_name, fmt, fname, reader", test_convertmeg_data)
@pytest.mark.filterwarnings(warning_str["channel_unit_changed"])
@testing.requires_testing_data
def test_convert_meg_formats(dir_name, fmt, fname, reader, tmp_path):
    """Test conversion of MEG manufacturer format to FIF."""
    bids_root = tmp_path / fmt
    raw_fname = data_path / dir_name / fname

    # the BIDSPath for test datasets to get written to
    bids_path = _bids_path.copy().update(root=bids_root, datatype="meg")

    raw = reader(raw_fname)
    kwargs = dict(
        raw=raw, format=fmt, bids_path=bids_path, overwrite=True, verbose=False
    )

    # test formatting to FIF, or auto (FIF)
    bids_output_path = write_raw_bids(**kwargs)

    # channel units should stay the same
    raw2 = read_raw_bids(bids_output_path)

    if fmt == "FIF":
        assert Path(raw2.filenames[0]).suffix == ".fif"
        assert bids_output_path.extension == ".fif"

    orig_len = len(raw)
    assert_allclose(raw.times, raw2.times[:orig_len], atol=1e-5, rtol=0)
    assert_array_equal(raw.ch_names, raw2.ch_names)
    assert raw.get_channel_types() == raw2.get_channel_types()
    assert_array_almost_equal(raw.get_data(), raw2.get_data()[:, :orig_len], decimal=3)


@pytest.mark.parametrize("dir_name, fname, reader", test_convert_data)
@pytest.mark.filterwarnings(
    warning_str["channel_unit_changed"],
    warning_str["cnt_warning1"],
    warning_str["cnt_warning2"],
    warning_str["cnt_warning3"],
    warning_str["no_hand"],
)
@testing.requires_testing_data
def test_convert_raw_errors(dir_name, fname, reader, tmp_path):
    """Test errors when converting raw file formats."""
    bids_root = tmp_path / "bids_1"

    raw_fname = data_path / dir_name / fname

    # the BIDSPath for test datasets to get written to
    bids_path = _bids_path.copy().update(root=bids_root, datatype="eeg")

    # test conversion to BrainVision/FIF
    raw = reader(raw_fname)
    kwargs = dict(raw=raw, bids_path=bids_path, overwrite=True)

    # only accepted keywords will work for the 'format' parameter
    with pytest.raises(
        ValueError,
        match='The input "format" .* is '
        "not an accepted input format for "
        "`write_raw_bids`",
    ):
        kwargs["format"] = "blah"
        write_raw_bids(**kwargs)

    # write should fail when trying to convert to wrong data format for
    # the datatype inside the file (e.g. EEG -> 'FIF' or MEG -> 'BrainVision')
    with pytest.raises(
        ValueError,
        match='The input "format" .* is not an accepted input format for .* datatype.',
    ):
        if dir_name == "CTF":
            new_format = "BrainVision"
        else:
            new_format = "FIF"
        kwargs["format"] = new_format
        write_raw_bids(**kwargs)


@testing.requires_testing_data
def test_write_fif_triux(tmp_path):
    """Test writing Triux files."""
    triux_path = op.join(data_path, "SSS", "TRIUX")
    tri_fname = op.join(triux_path, "triux_bmlhus_erm_raw.fif")
    raw = mne.io.read_raw_fif(tri_fname)
    bids_path = BIDSPath(
        subject="01", task="task", session="01", run="01", datatype="meg", root=tmp_path
    )
    write_raw_bids(raw, bids_path=bids_path, overwrite=True)


@pytest.mark.filterwarnings(warning_str["nasion_not_found"])
@pytest.mark.parametrize("datatype", ["eeg", "ieeg"])
@testing.requires_testing_data
def test_write_extension_case_insensitive(_bids_validate, tmp_path, datatype):
    """Test writing files is case insensitive."""
    dir_name, fname, reader = "EDF", "test_reduced.edf", _read_raw_edf

    bids_root = tmp_path / "bids1"
    source_path = Path(bids_root) / "sourcedata"
    dir_path = data_path / dir_name
    sh.copytree(dir_path, source_path)
    dir_path = source_path

    # rename extension to upper-case
    _fname, ext = _parse_ext(fname)
    new_fname = _fname + ext.upper()

    # rename the file's extension
    raw_fname = op.join(dir_path, fname)
    new_raw_fname = op.join(dir_path, new_fname)
    os.rename(raw_fname, new_raw_fname)

    # the BIDSPath for test datasets to get written to
    raw = reader(new_raw_fname)
    bids_path = _bids_path.copy().update(root=bids_root, datatype="eeg")
    write_raw_bids(raw, bids_path)
    raw.set_channel_types(
        {raw.ch_names[i]: "ecog" for i in mne.pick_types(raw.info, eeg=True)}
    )
    bids_path = _bids_path.copy().update(root=bids_root, datatype="ieeg")
    write_raw_bids(raw, bids_path)


@pytest.mark.filterwarnings(warning_str["channel_unit_changed"])
@testing.requires_testing_data
def test_symlink(tmp_path):
    """Test creation of symbolic links."""
    raw_trunc_path = data_path / "MEG" / "sample" / "sample_audvis_trunc_raw.fif"
    # in case there are symlinks in the path, we need to .resolve() for later
    raw_trunc_path = raw_trunc_path.resolve(strict=True)
    raw = _read_raw_fif(raw_trunc_path)
    root = tmp_path / "symlink"
    bids_path = _bids_path.copy().update(root=root, datatype="meg")
    kwargs = dict(raw=raw, bids_path=bids_path, symlink=True)

    # We currently don't support windows
    if sys.platform in ("win32", "cygwin"):
        with pytest.raises(NotImplementedError, match="not supported"):
            write_raw_bids(**kwargs)
        return

    # Symlinks & anonymization don't go together
    with pytest.raises(ValueError, match="Cannot create symlinks"):
        write_raw_bids(anonymize=dict(daysback=123), **kwargs)

    # We currently only support FIFF
    raw_eeglab_path = data_path / "EEGLAB" / "test_raw.set"
    raw_eeglab = _read_raw_eeglab(raw_eeglab_path)
    bids_path_eeglab = _bids_path.copy().update(root=root, datatype="eeg")
    with pytest.raises(NotImplementedError, match="only.*for FIFF"):
        write_raw_bids(raw=raw_eeglab, bids_path=bids_path_eeglab, symlink=True)

    p = write_raw_bids(raw=raw, bids_path=bids_path, symlink=True)
    assert p.fpath.is_symlink()
    assert p.fpath.resolve() == raw_trunc_path
    read_raw_bids(p)

    # test with split files
    # prepare the split files
    split_raw_path = tmp_path / "raw" / "sample_audivis_raw.fif"
    split_raw_path.parent.mkdir()
    raw.save(split_raw_path, split_size="10MB", split_naming="neuromag")
    raw = _read_raw_fif(split_raw_path)
    assert len(raw.filenames) == 2

    # now actually test the I/O roundtrip
    root = tmp_path / "symlink-split"
    bids_path = _bids_path.copy().update(root=root, datatype="meg")
    p = write_raw_bids(raw=raw, bids_path=bids_path, symlink=True)
    raw = read_raw_bids(p)
    assert len(raw.filenames) == 2


@pytest.mark.filterwarnings(warning_str["channel_unit_changed"])
@pytest.mark.parametrize("empty_room_dtype", ["BIDSPath", "raw"])
@testing.requires_testing_data
def test_write_associated_emptyroom(_bids_validate, tmp_path, empty_room_dtype):
    """Test functionality of the write_raw_bids conversion for fif."""
    bids_root = tmp_path / "bids1"
    raw_fname = data_path / "MEG" / "sample" / "sample_audvis_trunc_raw.fif"
    raw = _read_raw_fif(raw_fname)
    meas_date = datetime(year=2020, month=1, day=10, tzinfo=timezone.utc)

    if empty_room_dtype == "BIDSPath":
        # First write "empty-room" data
        raw.set_meas_date(meas_date)
        bids_path_er = BIDSPath(
            subject="emptyroom",
            session="20200110",
            task="noise",
            root=bids_root,
            datatype="meg",
            suffix="meg",
            extension=".fif",
        )
        write_raw_bids(raw, bids_path=bids_path_er)

        # Now we write experimental data and associate it with the empty-room
        # recording
        bids_path = bids_path_er.copy().update(subject="01", session=None, task="task")
        write_raw_bids(raw, bids_path=bids_path, empty_room=bids_path_er)
    elif empty_room_dtype == "raw":
        bids_path = _bids_path.copy().update(
            subject="01",
            session="session",
            task="task",
            suffix="meg",
            extension=".fif",
            datatype="meg",
            root=bids_root,
        )

        # Should raise if no measurement date was provided
        raw.set_meas_date(None)
        with pytest.raises(ValueError, match="empty-room .* measurement date"):
            write_raw_bids(raw, bids_path=bids_path, empty_room=raw)

        # With a proper measurement date it should work
        raw.set_meas_date(meas_date)
        write_raw_bids(raw, bids_path=bids_path, empty_room=raw)
        bids_path_er = bids_path.find_empty_room()

    _bids_validate(bids_path.root)

    meg_json_path = bids_path.copy().update(extension=".json")
    with open(meg_json_path) as fin:
        meg_json_data = json.load(fin)

    assert "AssociatedEmptyRoom" in meg_json_data
    expected_rel = bids_path_er.fpath.relative_to(bids_path.root).as_posix()
    assert meg_json_data["AssociatedEmptyRoom"] == expected_rel


def test_preload(_bids_validate, tmp_path):
    """Test writing custom preloaded raw objects."""
    bids_root = tmp_path / "bids"
    bids_path = _bids_path.copy().update(root=bids_root)
    sfreq, n_points = 1024.0, int(1e6)
    info = mne.create_info(["ch1", "ch2", "ch3", "ch4", "ch5"], sfreq, ["eeg"] * 5)
    rng = np.random.RandomState(99)
    raw = mne.io.RawArray(rng.random((5, n_points)) * 1e-6, info)
    raw.orig_format = "single"
    raw.info["line_freq"] = 60

    # reject preloaded by default
    with pytest.raises(ValueError, match="allow_preload"):
        write_raw_bids(raw, bids_path, verbose=False, overwrite=True)

    # preloaded raw must specify format
    with pytest.raises(ValueError, match="format"):
        write_raw_bids(
            raw, bids_path, allow_preload=True, verbose=False, overwrite=True
        )

    write_raw_bids(
        raw,
        bids_path,
        allow_preload=True,
        format="BrainVision",
        verbose=False,
        overwrite=True,
    )
    _bids_validate(bids_root)


@pytest.mark.parametrize("dir_name", ("tsv_test", "json_test"))
@testing.requires_testing_data
def test_write_raw_special_paths(tmp_path, dir_name):
    """Test writing to locations containing strings with special meaning."""
    raw_fname = data_path / "MEG" / "sample" / "sample_audvis_trunc_raw.fif"
    raw = _read_raw_fif(raw_fname)

    root = tmp_path / dir_name
    bids_path = _bids_path.copy().update(root=root)
    write_raw_bids(raw=raw, bids_path=bids_path)


@testing.requires_testing_data
def test_anonymize_dataset(_bids_validate, tmpdir):
    """Test creating an anonymized copy of a dataset."""
    pytest.importorskip("nibabel")
    # Create a non-anonymized dataset
    bids_root = tmpdir / "bids"
    bids_path = _bids_path.copy().update(
        root=bids_root, subject="testparticipant", extension=".fif", datatype="meg"
    )
    bids_path_er = bids_path.copy().update(
        subject="emptyroom",
        task="noise",
        session="20021203",
        run=None,
        acquisition=None,
    )
    bids_path_anat = bids_path.copy().update(
        datatype="anat", suffix="T1w", extension=".nii.gz"
    )

    raw_path = data_path / "MEG" / "sample" / "sample_audvis_trunc_raw.fif"
    raw_er_path = data_path / "MEG" / "sample" / "ernoise_raw.fif"
    fine_cal_path = data_path / "SSS" / "sss_cal_mgh.dat"
    crosstalk_path = data_path / "SSS" / "ct_sparse_mgh.fif"
    t1w_path = data_path / "subjects" / "sample" / "mri" / "T1.mgz"
    mri_landmarks = mne.channels.make_dig_montage(
        lpa=[66.08580, 51.33362, 46.52982],
        nasion=[41.87363, 32.24694, 74.55314],
        rpa=[17.23812, 53.08294, 47.01789],
        coord_frame="mri_voxel",
    )
    events_path = data_path / "MEG" / "sample" / "sample_audvis_trunc_raw-eve.fif"
    event_id = {
        "Auditory/Left": 1,
        "Auditory/Right": 2,
        "Visual/Left": 3,
        "Visual/Right": 4,
        "Smiley": 5,
        "Button": 32,
        "unknown": 0,
    }

    raw = _read_raw_fif(raw_path, verbose=False)
    raw_er = _read_raw_fif(raw_er_path, verbose=False)

    write_raw_bids(raw_er, bids_path=bids_path_er)
    write_raw_bids(
        raw,
        bids_path=bids_path,
        empty_room=bids_path_er,
        events=events_path,
        event_id=event_id,
        verbose=False,
    )
    write_meg_crosstalk(fname=crosstalk_path, bids_path=bids_path, verbose=False)
    write_meg_calibration(calibration=fine_cal_path, bids_path=bids_path, verbose=False)
    write_anat(
        image=t1w_path, bids_path=bids_path_anat, landmarks=mri_landmarks, verbose=False
    )
    _bids_validate(bids_root)

    # Now run the actual anonymization
    bids_root_anon = tmpdir / "bids-anonymized"
    anonymize_dataset(
        bids_root_in=bids_root, bids_root_out=bids_root_anon, random_state=42
    )
    _bids_validate(bids_root_anon)
    meg_dir = bids_root_anon / "sub-1" / "ses-01" / "meg"
    assert (meg_dir / "sub-1_ses-01_task-testing_acq-01_run-01_meg.fif").exists()
    assert (meg_dir / "sub-1_ses-01_acq-crosstalk_meg.fif").exists()
    assert (meg_dir / "sub-1_ses-01_acq-calibration_meg.dat").exists()
    assert (
        bids_root_anon / "sub-1" / "ses-01" / "anat" / "sub-1_ses-01_acq-01_T1w.nii.gz"
    ).exists()
    assert (
        bids_root_anon
        / "sub-emptyroom"
        / "ses-19221211"
        / "meg"
        / "sub-emptyroom_ses-19221211_task-noise_meg.fif"
    ).exists()

    events_tsv_orig_bp = bids_path.copy().update(suffix="events", extension=".tsv")
    events_tsv_anonymized_bp = events_tsv_orig_bp.copy().update(
        subject="1", root=bids_root_anon
    )
    events_tsv_orig = _from_tsv(events_tsv_orig_bp)
    events_tsv_anonymized = _from_tsv(events_tsv_anonymized_bp)
    assert events_tsv_orig == events_tsv_anonymized

    # Explicitly specify multiple data types
    bids_root_anon = tmpdir / "bids-anonymized-1"
    anonymize_dataset(
        bids_root_in=bids_root,
        bids_root_out=bids_root_anon,
        datatypes=["meg", "anat"],
        random_state=1442792182,
    )
    _bids_validate(bids_root_anon)
    assert (bids_root_anon / "sub-1" / "ses-01" / "meg").exists()
    assert (bids_root_anon / "sub-1" / "ses-01" / "anat").exists()
    assert (bids_root_anon / "sub-emptyroom").exists()

    # One data type, daysback, subject mapping
    bids_root_anon = tmpdir / "bids-anonymized-2"
    anonymize_dataset(
        bids_root_in=bids_root,
        bids_root_out=bids_root_anon,
        daysback=10,
        datatypes="meg",
        subject_mapping={"testparticipant": "123", "emptyroom": "emptyroom"},
    )
    _bids_validate(bids_root_anon)
    assert (bids_root_anon / "sub-123" / "ses-01" / "meg").exists()
    assert not (bids_root_anon / "sub-123" / "ses-01" / "anat").exists()
    assert (bids_root_anon / "sub-emptyroom" / "ses-20021123").exists()

    # Unknown subject in subject_mapping
    bids_root_anon = tmpdir / "bids-anonymized-3"
    with pytest.raises(IndexError, match="does not contain an entry for"):
        anonymize_dataset(
            bids_root_in=bids_root,
            bids_root_out=bids_root_anon,
            subject_mapping={"foobar": "123", "emptyroom": "emptyroom"},
        )

    # Duplicated entries in subject_mapping
    bids_root_anon = tmpdir / "bids-anonymized-4"
    with pytest.raises(ValueError, match="dictionary contains duplicated"):
        anonymize_dataset(
            bids_root_in=bids_root,
            bids_root_out=bids_root_anon,
            subject_mapping={
                "testparticipant": "123",
                "foobar": "123",
                "emptyroom": "emptyroom",
            },
        )

    # bids_root_in does not exist
    bids_root_anon = tmpdir / "bids-anonymized-5"
    with pytest.raises(FileNotFoundError, match="directory does not exist"):
        anonymize_dataset(bids_root_in="/foobar", bids_root_out=bids_root_anon)

    # input dir == output dir
    with pytest.raises(ValueError, match="directory must differ"):
        anonymize_dataset(bids_root_in=bids_root, bids_root_out=bids_root)

    # bids_root_out exists
    bids_root_anon = tmpdir / "bids-anonymized-6"
    bids_root_anon.mkdir()
    with pytest.raises(FileExistsError, match="directory already exists"):
        anonymize_dataset(bids_root_in=bids_root, bids_root_out=bids_root_anon)

    # Unsupported data type
    bids_root_anon = tmpdir / "bids-anonymized-7"
    with pytest.raises(ValueError, match="Unsupported data type"):
        anonymize_dataset(
            bids_root_in=bids_root, bids_root_out=bids_root_anon, datatypes="func"
        )

    # subject_mapping None
    bids_root_anon = tmpdir / "bids-anonymized-8"
    anonymize_dataset(
        bids_root_in=bids_root,
        bids_root_out=bids_root_anon,
        datatypes="meg",
        subject_mapping=None,
    )
    _bids_validate(bids_root_anon)
    assert (bids_root_anon / "sub-testparticipant").exists()
    assert (bids_root_anon / "sub-emptyroom").exists()

    # subject_mapping callable
    bids_root_anon = tmpdir / "bids-anonymized-9"
    anonymize_dataset(
        bids_root_in=bids_root,
        bids_root_out=bids_root_anon,
        datatypes="meg",
        subject_mapping=lambda x: {"testparticipant": "123", "emptyroom": "emptyroom"},
    )
    _bids_validate(bids_root_anon)
    assert (bids_root_anon / "sub-123").exists()
    assert (bids_root_anon / "sub-emptyroom").exists()

    # Rename emptyroom
    bids_root_anon = tmpdir / "bids-anonymized-10"
    with pytest.warns(
        RuntimeWarning, match='requested to change the "emptyroom" subject ID'
    ):
        anonymize_dataset(
            bids_root_in=bids_root,
            bids_root_out=bids_root_anon,
            datatypes="meg",
            subject_mapping={
                "testparticipant": "testparticipant",
                "emptyroom": "emptiestroom",
            },
        )
    _bids_validate(bids_root)
    assert (bids_root_anon / "sub-testparticipant").exists()
    assert (bids_root_anon / "sub-emptiestroom").exists()

    # Only anat data
    bids_root_anon = tmpdir / "bids-anonymized-11"
    anonymize_dataset(
        bids_root_in=bids_root, bids_root_out=bids_root_anon, datatypes="anat"
    )
    _bids_validate(bids_root_anon)
    assert (bids_root_anon / "sub-1" / "ses-01" / "anat").exists()
    assert not (bids_root_anon / "sub-1" / "ses-01" / "meg").exists()

    # Ensure that additional JSON sidecar fields are transferred if they are
    # "safe", and are omitted if they are not whitelisted
    bids_path.datatype = "meg"
    meg_json_path = bids_path.copy().update(suffix="meg", extension=".json")
    meg_json = json.loads(meg_json_path.fpath.read_text(encoding="utf-8"))
    assert "Instructions" not in meg_json  # ensure following test makes sense
    meg_json["Instructions"] = "Foo"
    meg_json["UnknownKey"] = "Bar"
    meg_json_path.fpath.write_text(data=json.dumps(meg_json), encoding="utf-8")

    # After anonymization, "Instructions" should be there and "UnknownKey"
    # should be gone.
    bids_root_anon = tmpdir / "bids-anonymized-12"
    anonymize_dataset(
        bids_root_in=bids_root, bids_root_out=bids_root_anon, datatypes="meg"
    )
    path = (
        bids_root_anon
        / "sub-1"
        / "ses-01"
        / "meg"
        / "sub-1_ses-01_task-testing_acq-01_run-01_meg.json"
    )
    meg_json = json.loads(path.read_text(encoding="utf=8"))
    assert "Instructions" in meg_json
    assert "UnknownKey" not in meg_json


@testing.requires_testing_data
def test_anonymize_dataset_daysback(tmpdir):
    """Test some bits of _get_daysback, which doesn't have a public API."""
    # Check progress bar output
    from mne_bids.write import _get_daysback

    bids_root = tmpdir / "bids"
    bids_path = _bids_path.copy().update(
        root=bids_root, subject="testparticipant", datatype="meg"
    )
    raw_path = data_path / "MEG" / "sample" / "sample_audvis_trunc_raw.fif"
    raw = _read_raw_fif(raw_path, verbose=False)
    write_raw_bids(raw, bids_path=bids_path)

    _get_daysback(
        bids_paths=[bids_path], rng=np.random.default_rng(), show_progress_thresh=1
    )

    # Multiple runs
    _get_daysback(
        bids_paths=[
            bids_path.copy().update(run="01"),
            bids_path.copy().update(run="02"),
        ],
        rng=np.random.default_rng(),
        show_progress_thresh=20,
    )

    # Multiple sessions
    bids_root = tmpdir / "bids-multisession"
    bids_path = _bids_path.copy().update(
        root=bids_root, subject="testparticipant", datatype="meg"
    )
    write_raw_bids(raw, bids_path=bids_path.copy().update(session="01"))
    write_raw_bids(raw, bids_path=bids_path.copy().update(session="02"))

    _get_daysback(
        bids_paths=[
            bids_path.copy().update(session="01"),
            bids_path.copy().update(session="02"),
        ],
        rng=np.random.default_rng(),
        show_progress_thresh=20,
    )


@testing.requires_testing_data
def test_repeat_write_location(tmpdir):
    """Test error writing BIDS dataset to the same location."""
    # Get test data
    raw_fname = data_path / "EDF" / "test_reduced.edf"
    raw = _read_raw_edf(raw_fname)

    # Write as BIDS
    bids_root = tmpdir.mkdir("bids2")
    bids_path = _bids_path.copy().update(root=bids_root)
    bids_path = write_raw_bids(raw, bids_path, verbose=False)

    # Read back in
    raw = read_raw_bids(bids_path, verbose=False)

    # Re-writing with src == dest should error
    with pytest.raises(FileExistsError, match="Desired output BIDSPath"):
        write_raw_bids(raw, bids_path, overwrite=True, verbose=False)


@testing.requires_testing_data
def test_unknown_extension(_bids_validate, tmp_path):
    """Write data with unknown extension to BIDS."""
    bids_root = tmp_path / "bids"
    bids_path = _bids_path.copy().update(root=bids_root, datatype="meg")
    raw_fname = data_path / "MEG" / "sample" / "sample_audvis_trunc_raw.fif"

    raw = _read_raw_fif(raw_fname)
    raw._filenames = (Path(raw.filenames[0]).with_suffix(".foo"),)

    # When data is not preloaded, we should raise an exception.
    with pytest.raises(ValueError, match="file format not supported by BIDS"):
        write_raw_bids(raw, bids_path)

    # With preloaded data, writing should work.
    raw._filenames = (Path(raw.filenames[0]).with_suffix(".fif"),)
    raw.load_data()
    raw._filenames = (Path(raw.filenames[0]).with_suffix(".foo"),)

    write_raw_bids(raw, bids_path, allow_preload=True, format="FIF")
    _bids_validate(bids_root)


@testing.requires_testing_data
def test_write_neuromag122(_bids_validate, tmp_path):
    """Test writing Neuromag122 data to BIDS."""
    bids_root = tmp_path / "bids"
    raw_fname = data_path / "MEG" / "sample" / "sample_audvis_trunc_raw.fif"
    raw = mne.io.read_raw_fif(raw_fname, allow_maxshield=True)
    raw.info["line_freq"] = 50  # power line frequency as required by BIDS
    raw.pick("mag")
    for c in raw.info["chs"]:
        c["coil_type"] = FIFF.FIFFV_COIL_NM_122

    bids_path = BIDSPath(
        subject="01",
        task="wordreport",
        run="01",
        root=bids_root,
        extension=".fif",
        datatype="meg",
    )
    write_raw_bids(raw, bids_path, overwrite=True, allow_preload=True, format="FIF")
    _bids_validate(bids_root)


@testing.requires_testing_data
def test_write_evt_metadata(_bids_validate, tmp_path):
    """Test writing events and metadata to BIDS."""
    bids_root = tmp_path / "bids"
    raw_fname = data_path / "MEG" / "sample" / "sample_audvis_trunc_raw.fif"
    raw = _read_raw_fif(raw_fname)
    events = mne.find_events(raw, initial_event=True)
    df_list = []
    for idx, event in enumerate(events):
        direction = None
        if event[2] in (1, 3):
            direction = "left"
        elif event[2] in (2, 4):
            direction = "right"

        event_type = "button_press" if event[2] == 32 else "stimulus"
        stimulus_kind = None
        if event[2] == 5:
            stimulus_kind = "smiley"
        elif event[2] in (1, 2):
            stimulus_kind = "auditory"
        elif event[2] in (3, 4):
            stimulus_kind = "visual"

        df_list.append(
            {
                "direction": direction,
                "event_type": event_type,
                "stimulus_kind": stimulus_kind,
            }
        )

    event_metadata = pd.DataFrame(df_list)

    bids_path = _bids_path.copy().update(root=bids_root, datatype="meg")
    write_raw_bids(
        raw,
        bids_path=bids_path,
        events=events,
        event_metadata=event_metadata,
        overwrite=True,
        extra_columns_descriptions={
            "direction": "The direction of the stimulus",
            "event_type": "The type of the event",
            "stimulus_kind": "The stimulus modality",
        },
    )
    _bids_validate(bids_root)
    events_tsv_path = bids_path.copy().update(suffix="events", extension=".tsv")
    events_json_path = events_tsv_path.copy().update(extension=".json")

    assert events_tsv_path.fpath.exists()
    assert events_json_path.fpath.exists()

    events_json = json.loads(events_json_path.fpath.read_text())
    events_tsv = _from_tsv(events_tsv_path)

    assert "trial_type" not in events_tsv
    assert "trial_type" not in events_json

    for cur_col in event_metadata.columns:
        assert cur_col in events_tsv
        assert cur_col in events_json


# XXX: Remove once MNE-Python <1.9 is no longer supported
@testing.requires_testing_data
def test_write_bids_with_age_weight_info(tmp_path, monkeypatch):
    """Test writing participant.tsv when using np.arrays for weight and height."""
    bids_root = tmp_path / "bids"
    raw_fname = data_path / "MEG" / "sample" / "sample_audvis_trunc_raw.fif"
    raw = _read_raw_fif(raw_fname)
    # disable MNE-Python 1.9+ validation for the duration of this test
    if "subject_info" in getattr(mne.Info, "_attributes", {}):
        monkeypatch.setitem(
            mne.Info._attributes,
            "subject_info",
            lambda val, **kwargs: val,
        )
    raw.info["subject_info"] = {
        "weight": np.array([75.0]),
        "height": np.array([180.0]),
    }

    bids_path = _bids_path.copy().update(root=bids_root, datatype="meg", run=1)
    write_raw_bids(raw, bids_path=bids_path)
    bids_path = _bids_path.copy().update(root=bids_root, datatype="meg", run=2)
    write_raw_bids(raw, bids_path=bids_path)

    # Test that we get a value error when we have more than one item
    raw.info["subject_info"] = {
        "weight": np.array([75.0, 10.2]),
        "height": np.array([180.0]),
    }

    bids_path = _bids_path.copy().update(root=bids_root, datatype="meg", run=3)
    assert_array_equal(raw.info["subject_info"]["weight"], [75.0, 10.2])
    with pytest.raises(ValueError, match="more than one element"):
        write_raw_bids(raw, bids_path=bids_path)

    # Test that scalar data is handled correctly
    raw.info["subject_info"] = {
        "weight": 75.0,
        "height": np.array([180.0]),
    }

    bids_path = _bids_path.copy().update(root=bids_root, datatype="meg", run=3)
    write_raw_bids(raw, bids_path=bids_path)


@pytest.mark.filterwarnings(
    "ignore:No events found or provided:RuntimeWarning",
    "ignore:Found no extension for raw file.*:RuntimeWarning",
)
def test_parallel_write_many_subjects(tmp_path):
    """Ensure parallel writes combine all subjects into a single dataset."""
    pytest.importorskip("filelock")
    bids_root = tmp_path / "parallel_write_many_subjects"
    bids_root.mkdir(parents=True, exist_ok=True)
    subjects = [f"{idx:03d}" for idx in range(1, 301)]
    max_workers = 8
    tasks = [(os.fspath(bids_root), subject, "01") for subject in subjects]

    with ProcessPoolExecutor(max_workers=max_workers) as pool:
        completed_subjects = set(pool.map(_write_parallel_subject_runner, tasks))
    assert completed_subjects == set(subjects)

    participants_path = bids_root / "participants.tsv"
    assert participants_path.exists()
    participants = _from_tsv(participants_path)
    expected_ids = {f"sub-{subject}" for subject in subjects}
    assert set(participants["participant_id"]) == set(expected_ids)

    # All subjects should be discoverable via entity lookup.
    subjects_found = get_entity_vals(bids_root, "subject")
    assert set(subjects_found) == set(subjects)

    dataset_description = bids_root / "dataset_description.json"
    assert dataset_description.exists()

    # Clean up remaining lock files created during parallel writes
    for lock_file in bids_root.rglob("*.lock"):
        try:
            lock_file.unlink()
        except OSError:
            # In case lock is still held or file is in use, that's OK
            pass

    # No stale lock files should remain after the parallel writes complete.
    assert not any(bids_root.rglob("*.lock"))<|MERGE_RESOLUTION|>--- conflicted
+++ resolved
@@ -97,15 +97,12 @@
     no_hand=r"ignore:Unable to map.*\n.*subject handedness.*:RuntimeWarning:mne",
     no_montage=r"ignore:Not setting position of.*channel found in "
     r"montage.*:RuntimeWarning:mne",
-<<<<<<< HEAD
     emg_coords_missing=r"ignore:No electrode location info found.*:RuntimeWarning",
     converting_to_edf=r"ignore:Converting data files to EDF format:RuntimeWarning",
-=======
     channel_mismatch=(
         "ignore:Channel mismatch between .*channels\\.tsv and the raw data file "
         "detected\\.:RuntimeWarning:mne"
     ),
->>>>>>> 60830be1
 )
 
 
