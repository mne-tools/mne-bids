--- conflicted
+++ resolved
@@ -2624,7 +2624,34 @@
     write_raw_bids(raw, bids_path=bids_path, overwrite=True)
 
 
-<<<<<<< HEAD
+@pytest.mark.filterwarnings(warning_str['nasion_not_found'])
+@pytest.mark.parametrize('datatype', ['eeg', 'ieeg'])
+def test_write_extension_case_insensitive(_bids_validate, tmpdir, datatype):
+    """Test writing files is case insensitive."""
+    dir_name, fname, reader = 'EDF', 'test_reduced.edf', _read_raw_edf
+
+    bids_root = tmpdir.mkdir('bids1')
+    source_path = Path(bids_root) / 'sourcedata'
+    data_path = op.join(testing.data_path(), dir_name)
+    sh.copytree(data_path, source_path)
+    data_path = source_path
+
+    # rename extension to upper-case
+    _fname, ext = _parse_ext(fname)
+    new_fname = _fname + ext.upper()
+
+    # rename the file's extension
+    raw_fname = op.join(data_path, fname)
+    new_raw_fname = op.join(data_path, new_fname)
+    os.rename(raw_fname, new_raw_fname)
+
+    # the BIDS path for test datasets to get written to
+    bids_path = _bids_path.copy().update(root=bids_root, datatype=datatype)
+
+    raw = reader(new_raw_fname)
+    write_raw_bids(raw, bids_path)
+
+    
 def test_datatype_not_specified(tmpdir):
     """Test Error if datatype is not specified when calling write_raw_bids."""
     bids_root = tmpdir.mkdir('bids1')
@@ -2637,32 +2664,4 @@
     bids_path = _bids_path.copy().update(root=bids_root, datatype=None)
     with pytest.raises(ValueError, match='The datatype of the "bids_path" must '
                                          'be set.'):
-        write_raw_bids(raw, bids_path, overwrite=True)
-=======
-@pytest.mark.filterwarnings(warning_str['nasion_not_found'])
-@pytest.mark.parametrize('datatype', ['eeg', 'ieeg'])
-def test_write_extension_case_insensitive(_bids_validate, tmpdir, datatype):
-    """Test writing files is case insensitive."""
-    dir_name, fname, reader = 'EDF', 'test_reduced.edf', _read_raw_edf
-
-    bids_root = tmpdir.mkdir('bids1')
-    source_path = Path(bids_root) / 'sourcedata'
-    data_path = op.join(testing.data_path(), dir_name)
-    sh.copytree(data_path, source_path)
-    data_path = source_path
-
-    # rename extension to upper-case
-    _fname, ext = _parse_ext(fname)
-    new_fname = _fname + ext.upper()
-
-    # rename the file's extension
-    raw_fname = op.join(data_path, fname)
-    new_raw_fname = op.join(data_path, new_fname)
-    os.rename(raw_fname, new_raw_fname)
-
-    # the BIDS path for test datasets to get written to
-    bids_path = _bids_path.copy().update(root=bids_root, datatype=datatype)
-
-    raw = reader(new_raw_fname)
-    write_raw_bids(raw, bids_path)
->>>>>>> bc488fc0
+        write_raw_bids(raw, bids_path, overwrite=True)