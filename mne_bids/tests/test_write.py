# -*- coding: utf-8 -*-
"""Test the MNE BIDS converter.

For each supported file format, implement a test.
"""
# Authors: Mainak Jas <mainak.jas@telecom-paristech.fr>
#          Teon L Brooks <teon.brooks@gmail.com>
#          Chris Holdgraf <choldgraf@berkeley.edu>
#          Stefan Appelhoff <stefan.appelhoff@mailbox.org>
#          Matt Sanderson <matt.sanderson@mq.edu.au>
#
# License: BSD (3-clause)
import os
import os.path as op
import pytest
from glob import glob
from datetime import datetime, timezone
import platform
import shutil as sh
import json
from distutils.version import LooseVersion
from pathlib import Path

import numpy as np
from numpy.testing import assert_array_equal, assert_array_almost_equal

# This is here to handle mne-python <0.20
import warnings
with warnings.catch_warnings():
    warnings.filterwarnings(action='ignore',
                            message="can't resolve package",
                            category=ImportWarning)
    import mne

from mne.datasets import testing
from mne.utils import (_TempDir, run_subprocess, check_version,
                       requires_nibabel, requires_version)
from mne.io import anonymize_info
from mne.io.constants import FIFF
from mne.io.kit.kit import get_kit_info

from mne_bids import (write_raw_bids, read_raw_bids, make_bids_basename,
                      make_bids_folders, write_anat, make_dataset_description)
from mne_bids.utils import (_stamp_to_dt, _get_anonymization_daysback,
                            get_anonymization_daysback)
from mne_bids.tsv_handler import _from_tsv, _to_tsv
from mne_bids.utils import _update_sidecar
from mne_bids.path import _find_matching_sidecar
from mne_bids.pick import coil_type
from mne_bids.config import REFERENCES

base_path = op.join(op.dirname(mne.__file__), 'io')
subject_id = '01'
subject_id2 = '02'
session_id = '01'
run = '01'
acq = '01'
run2 = '02'
task = 'testing'

bids_basename = make_bids_basename(
    subject=subject_id, session=session_id, run=run, acquisition=acq,
    task=task)
bids_basename_minimal = make_bids_basename(subject=subject_id, task=task)

warning_str = dict(
    channel_unit_changed='ignore:The unit for chann*.:RuntimeWarning:mne',
    meas_date_set_to_none="ignore:.*'meas_date' set to None:RuntimeWarning:"
                          "mne",
    nasion_not_found='ignore:.*nasion not found:RuntimeWarning:mne',
    annotations_omitted='ignore:Omitted .* annot.*:RuntimeWarning:mne',
)


# WINDOWS issues:
# the bids-validator development version does not work properly on Windows as
# of 2019-06-25 --> https://github.com/bids-standard/bids-validator/issues/790
# As a workaround, we try to get the path to the executable from an environment
# variable VALIDATOR_EXECUTABLE ... if this is not possible we assume to be
# using the stable bids-validator and make a direct call of bids-validator
# also: for windows, shell = True is needed to call npm, bids-validator etc.
# see: https://stackoverflow.com/q/28891053/5201771
@pytest.fixture(scope="session")
def _bids_validate():
    """Fixture to run BIDS validator."""
    vadlidator_args = ['--config.error=41']
    exe = os.getenv('VALIDATOR_EXECUTABLE', 'bids-validator')

    if platform.system() == 'Windows':
        shell = True
    else:
        shell = False

    bids_validator_exe = [exe, *vadlidator_args]

    def _validate(bids_root):
        cmd = [*bids_validator_exe, bids_root]
        run_subprocess(cmd, shell=shell)

    return _validate


def _test_anonymize(raw, bids_basename, events_fname=None, event_id=None):
    bids_root = _TempDir()
    write_raw_bids(raw, bids_basename, bids_root,
                   events_data=events_fname,
                   event_id=event_id, anonymize=dict(daysback=33000),
                   overwrite=False)
    scans_tsv = make_bids_basename(
        subject=subject_id, session=session_id, suffix='scans.tsv',
        prefix=op.join(bids_root, 'sub-01', 'ses-01'))
    data = _from_tsv(scans_tsv)
    if data['acq_time'] is not None and data['acq_time'][0] != 'n/a':
        assert datetime.strptime(data['acq_time'][0],
                                 '%Y-%m-%dT%H:%M:%S').year < 1925

    return bids_root


def test_make_dataset_description():
    """Test making a dataset_description.json."""
    tmp_dir = _TempDir()
    with pytest.raises(ValueError, match='`dataset_type` must be either "raw" '
                                         'or "derivative."'):
        make_dataset_description(path=tmp_dir, name='tst', dataset_type='src')

    make_dataset_description(path=tmp_dir, name='tst')

    with open(op.join(tmp_dir, 'dataset_description.json'), 'r') as fid:
        dataset_description_json = json.load(fid)
        assert dataset_description_json["Authors"] == \
            ["Please cite MNE-BIDS in your publication before removing this "
             "(citations in README)"]

    make_dataset_description(
        path=tmp_dir, name='tst', authors='MNE B., MNE P.',
        funding='GSOC2019, GSOC2021',
        references_and_links='https://doi.org/10.21105/joss.01896',
        dataset_type='derivative', overwrite=False, verbose=True
    )

    with open(op.join(tmp_dir, 'dataset_description.json'), 'r') as fid:
        dataset_description_json = json.load(fid)
        assert dataset_description_json["Authors"] == \
            ["Please cite MNE-BIDS in your publication before removing this "
             "(citations in README)"]

    make_dataset_description(
        path=tmp_dir, name='tst2', authors='MNE B., MNE P.',
        funding='GSOC2019, GSOC2021',
        references_and_links='https://doi.org/10.21105/joss.01896',
        dataset_type='derivative', overwrite=True, verbose=True
    )

    with open(op.join(tmp_dir, 'dataset_description.json'), 'r') as fid:
        dataset_description_json = json.load(fid)
        assert dataset_description_json["Authors"] == ['MNE B.', 'MNE P.']

    with pytest.raises(ValueError, match='Previous BIDS version used'):
        version = make_dataset_description.__globals__['BIDS_VERSION']
        make_dataset_description.__globals__['BIDS_VERSION'] = 'old'
        make_dataset_description(path=tmp_dir, name='tst')
        # put version back so that it doesn't cause issues down the road
        make_dataset_description.__globals__['BIDS_VERSION'] = version


def test_stamp_to_dt():
    """Test conversions of meas_date to datetime objects."""
    meas_date = (1346981585, 835782)
    meas_datetime = _stamp_to_dt(meas_date)
    assert(meas_datetime == datetime(2012, 9, 7, 1, 33, 5, 835782,
                                     tzinfo=timezone.utc))
    meas_date = (1346981585,)
    meas_datetime = _stamp_to_dt(meas_date)
    assert(meas_datetime == datetime(2012, 9, 7, 1, 33, 5, 0,
                                     tzinfo=timezone.utc))


def test_get_anonymization_daysback():
    """Test daysback querying for anonymization."""
    data_path = testing.data_path()
    raw_fname = op.join(data_path, 'MEG', 'sample',
                        'sample_audvis_trunc_raw.fif')
    raw = mne.io.read_raw_fif(raw_fname)
    daysback_min, daysback_max = _get_anonymization_daysback(raw)
    # max_val off by 1 on Windows for some reason
    assert abs(daysback_min - 28461) < 2 and abs(daysback_max - 36880) < 2
    raw2 = raw.copy()
    raw2.info['meas_date'] = (np.int32(1158942080), np.int32(720100))
    raw3 = raw.copy()
    raw3.info['meas_date'] = (np.int32(914992080), np.int32(720100))
    daysback_min, daysback_max = get_anonymization_daysback([raw, raw2, raw3])
    assert abs(daysback_min - 29850) < 2 and abs(daysback_max - 35446) < 2
    raw4 = raw.copy()
    raw4.info['meas_date'] = (np.int32(4992080), np.int32(720100))
    raw5 = raw.copy()
    raw5.info['meas_date'] = None
    daysback_min2, daysback_max2 = get_anonymization_daysback([raw, raw2,
                                                               raw3, raw5])
    assert daysback_min2 == daysback_min and daysback_max2 == daysback_max
    with pytest.raises(ValueError, match='The dataset spans more time'):
        daysback_min, daysback_max = \
            get_anonymization_daysback([raw, raw2, raw4])


def test_create_fif(_bids_validate):
    """Test functionality for very short raw file created from data."""
    out_dir = _TempDir()
    bids_root = _TempDir()
    sfreq, n_points = 1024., int(1e6)
    info = mne.create_info(['ch1', 'ch2', 'ch3', 'ch4', 'ch5'], sfreq,
                           ['seeg'] * 5)
    np.random.seed(99)
<<<<<<< HEAD
    raw = mne.io.RawArray(np.random.random((5, n_points)) * 1e-6, info)
    raw.info['line_freq'] = 60
=======
    data = np.random.random((5, n_points)) * 1e-6
    power_line_noise = \
        np.sin(np.linspace(0, n_points / sfreq, n_points) * 2 * np.pi * 60)
    raw = mne.io.RawArray(data + power_line_noise, info)
>>>>>>> a640ffaf
    raw.save(op.join(out_dir, 'test-raw.fif'))
    raw = mne.io.read_raw_fif(op.join(out_dir, 'test-raw.fif'))
    write_raw_bids(raw, bids_basename, bids_root,
                   verbose=False, overwrite=True)
<<<<<<< HEAD
=======
    raw2 = read_raw_bids(bids_basename=bids_basename, bids_root=bids_root,
                         kind='ieeg')
    assert raw2.info['line_freq'] == 60
>>>>>>> a640ffaf
    _bids_validate(bids_root)


@requires_version('pybv', '0.2.0')
@pytest.mark.filterwarnings(warning_str['annotations_omitted'])
@pytest.mark.filterwarnings(warning_str['channel_unit_changed'])
def test_fif(_bids_validate):
    """Test functionality of the write_raw_bids conversion for fif."""
    bids_root = _TempDir()
    data_path = testing.data_path()
    raw_fname = op.join(data_path, 'MEG', 'sample',
                        'sample_audvis_trunc_raw.fif')

    event_id = {'Auditory/Left': 1, 'Auditory/Right': 2, 'Visual/Left': 3,
                'Visual/Right': 4, 'Smiley': 5, 'Button': 32}
    events_fname = op.join(data_path, 'MEG', 'sample',
                           'sample_audvis_trunc_raw-eve.fif')

    raw = mne.io.read_raw_fif(raw_fname)
    # add data in as a montage for MEG
    ch_names = raw.ch_names
    elec_locs = np.random.random((len(ch_names), 3)).tolist()
    ch_pos = dict(zip(ch_names, elec_locs))
    meg_montage = mne.channels.make_dig_montage(ch_pos=ch_pos,
                                                coord_frame='head')
    raw.set_montage(meg_montage)
    write_raw_bids(raw, bids_basename, bids_root, events_data=events_fname,
                   event_id=event_id, overwrite=False)

    # Read the file back in to check that the data has come through cleanly.
    # Events and bad channel information was read through JSON sidecar files.
    with pytest.raises(TypeError, match="unexpected keyword argument 'foo'"):
        read_raw_bids(bids_basename=bids_basename, bids_root=bids_root,
                      kind='meg', extra_params=dict(foo='bar'))

    raw2 = read_raw_bids(bids_basename=bids_basename, bids_root=bids_root,
                         kind='meg', extra_params=dict(allow_maxshield=True))
    assert set(raw.info['bads']) == set(raw2.info['bads'])
    events, _ = mne.events_from_annotations(raw2)
    events2 = mne.read_events(events_fname)
    events2 = events2[events2[:, 2] != 0]
    assert_array_equal(events2[:, 0], events[:, 0])

    # check if write_raw_bids works when there is no stim channel
    raw.set_channel_types({raw.ch_names[i]: 'misc'
                           for i in
                           mne.pick_types(raw.info, stim=True, meg=False)})
    bids_root = _TempDir()
    with pytest.warns(RuntimeWarning, match='No events found or provided.'):
        write_raw_bids(raw, bids_basename, bids_root, overwrite=False)

    _bids_validate(bids_root)

    # try with eeg data only (conversion to bv)
    bids_root = _TempDir()
    raw = mne.io.read_raw_fif(raw_fname)
    raw.load_data()
    raw2 = raw.pick_types(meg=False, eeg=True, stim=True, eog=True, ecg=True)
    raw2.save(op.join(bids_root, 'test-raw.fif'), overwrite=True)
    raw2 = mne.io.Raw(op.join(bids_root, 'test-raw.fif'), preload=False)
    events = mne.find_events(raw2)
    event_id = {'auditory/left': 1, 'auditory/right': 2, 'visual/left': 3,
                'visual/right': 4, 'smiley': 5, 'button': 32}
    epochs = mne.Epochs(raw2, events, event_id=event_id, tmin=-0.2, tmax=0.5,
                        preload=True)
    with pytest.warns(RuntimeWarning,
                      match='Converting data files to BrainVision format'):
        write_raw_bids(raw2, bids_basename, bids_root,
                       events_data=events_fname, event_id=event_id,
                       verbose=True, overwrite=False)
    bids_dir = op.join(bids_root, 'sub-%s' % subject_id,
                       'ses-%s' % session_id, 'eeg')
    sidecar_basename = bids_basename.copy()
    for sidecar in ['channels.tsv', 'eeg.eeg', 'eeg.json', 'eeg.vhdr',
                    'eeg.vmrk', 'events.tsv']:
        sidecar_basename.suffix = sidecar
        assert op.isfile(op.join(bids_dir, sidecar_basename))

    raw2 = read_raw_bids(bids_basename=bids_basename, bids_root=bids_root,
                         kind='eeg')
    os.remove(op.join(bids_root, 'test-raw.fif'))

    events2 = mne.find_events(raw2)
    epochs2 = mne.Epochs(raw2, events2, event_id=event_id, tmin=-0.2, tmax=0.5,
                         preload=True)
    assert_array_almost_equal(raw.get_data(), raw2.get_data())
    assert_array_almost_equal(epochs.get_data(), epochs2.get_data(), decimal=4)
    _bids_validate(bids_root)

    # write the same data but pretend it is empty room data:
    raw = mne.io.read_raw_fif(raw_fname)
    meas_date = raw.info['meas_date']
    if not isinstance(meas_date, datetime):
        meas_date = datetime.fromtimestamp(meas_date[0], tz=timezone.utc)
    er_date = meas_date.strftime('%Y%m%d')
    er_bids_basename = 'sub-emptyroom_ses-{0}_task-noise'.format(str(er_date))
    write_raw_bids(raw, er_bids_basename, bids_root, overwrite=False)
    assert op.exists(op.join(
        bids_root, 'sub-emptyroom', 'ses-{0}'.format(er_date), 'meg',
        'sub-emptyroom_ses-{0}_task-noise_meg.json'.format(er_date)))

    _bids_validate(bids_root)

    # test that an incorrect date raises an error.
    er_bids_basename_bad = 'sub-emptyroom_ses-19000101_task-noise'
    with pytest.raises(ValueError, match='Date provided'):
        write_raw_bids(raw, er_bids_basename_bad, bids_root, overwrite=False)

    # test that the acquisition time was written properly
    scans_tsv = make_bids_basename(
        subject=subject_id, session=session_id, suffix='scans.tsv',
        prefix=op.join(bids_root, 'sub-01', 'ses-01'))
    data = _from_tsv(scans_tsv)
    assert data['acq_time'][0] == meas_date.strftime('%Y-%m-%dT%H:%M:%S')

    # give the raw object some fake participant data (potentially overwriting)
    raw = mne.io.read_raw_fif(raw_fname)
    raw.info['subject_info'] = {'his_id': subject_id2,
                                'birthday': (1993, 1, 26), 'sex': 1, 'hand': 2}
    write_raw_bids(raw, bids_basename, bids_root, events_data=events_fname,
                   event_id=event_id, overwrite=True)
    # assert age of participant is correct
    participants_tsv = op.join(bids_root, 'participants.tsv')
    data = _from_tsv(participants_tsv)
    assert data['age'][data['participant_id'].index('sub-01')] == '9'

    # check to make sure participant data is overwritten, but keeps the fields
    data = _from_tsv(participants_tsv)
    participant_idx = data['participant_id'].index(f'sub-{subject_id}')
    # create a new test column in participants file tsv
    data['subject_test_col1'] = ['n/a'] * len(data['participant_id'])
    data['subject_test_col1'][participant_idx] = 'S'
    data['test_col2'] = ['n/a'] * len(data['participant_id'])
    orig_key_order = list(data.keys())
    _to_tsv(data, participants_tsv)
    # crate corresponding json entry
    participants_json_fpath = op.join(bids_root, 'participants.json')
    json_field = {
        'Description': 'trial-outcome',
        'Levels': {
            'S': 'success',
            'F': 'failure'
        }
    }
    _update_sidecar(participants_json_fpath, 'subject_test_col1', json_field)
    # bids root should still be valid because json reflects changes in tsv
    _bids_validate(bids_root)
    write_raw_bids(raw, bids_basename, bids_root, overwrite=True)
    data = _from_tsv(participants_tsv)
    with open(participants_json_fpath, 'r') as fin:
        participants_json = json.load(fin)
    assert 'subject_test_col1' in participants_json
    assert data['age'][data['participant_id'].index('sub-01')] == '9'
    assert data['subject_test_col1'][participant_idx] == 'S'
    # in addition assert the original ordering of the new overwritten file
    assert list(data.keys()) == orig_key_order

    # if overwrite is False, then nothing should change from the above
    with pytest.raises(FileExistsError, match='already exists'):
        raw.info['subject_info'] = None
        write_raw_bids(raw, bids_basename, bids_root, overwrite=False)
    data = _from_tsv(participants_tsv)
    with open(participants_json_fpath, 'r') as fin:
        participants_json = json.load(fin)
    assert 'subject_test_col1' in participants_json
    assert data['age'][data['participant_id'].index('sub-01')] == '9'
    assert data['subject_test_col1'][participant_idx] == 'S'
    # in addition assert the original ordering of the new overwritten file
    assert list(data.keys()) == orig_key_order

    # try and write preloaded data
    raw = mne.io.read_raw_fif(raw_fname, preload=True)
    with pytest.raises(ValueError, match='preloaded'):
        write_raw_bids(raw, bids_basename, bids_root,
                       events_data=events_fname, event_id=event_id,
                       overwrite=False)

    # test anonymize
    raw = mne.io.read_raw_fif(raw_fname)
    raw.anonymize()

    data_path2 = _TempDir()
    raw_fname2 = op.join(data_path2, 'sample_audvis_raw.fif')
    raw.save(raw_fname2)

    # add some readme text
    readme = op.join(bids_root, 'README')
    with open(readme, 'w') as fid:
        fid.write('Welcome to my dataset\n')

    bids_basename2 = bids_basename.copy().update(subject=subject_id2)
    raw = mne.io.read_raw_fif(raw_fname2)
    bids_output_path = write_raw_bids(raw, bids_basename2, bids_root,
                                      events_data=events_fname,
                                      event_id=event_id, overwrite=False)

    # check that the overwrite parameters work correctly for the participant
    # data
    # change the gender but don't force overwrite.
    raw = mne.io.read_raw_fif(raw_fname)
    raw.info['subject_info'] = {'his_id': subject_id2,
                                'birthday': (1994, 1, 26), 'sex': 2, 'hand': 1}
    with pytest.raises(FileExistsError, match="already exists"):  # noqa: F821
        write_raw_bids(raw, bids_basename2, bids_root,
                       events_data=events_fname, event_id=event_id,
                       overwrite=False)

    # assert README has references in it
    with open(readme, 'r') as fid:
        text = fid.read()
        assert 'Welcome to my dataset\n' in text
        assert REFERENCES['mne-bids'] in text
        assert REFERENCES['meg'] in text
        assert REFERENCES['eeg'] not in text
        assert REFERENCES['ieeg'] not in text

    # now force the overwrite
    write_raw_bids(raw, bids_basename2, bids_root, events_data=events_fname,
                   event_id=event_id, overwrite=True)

    with open(readme, 'r') as fid:
        text = fid.read()
        assert 'Welcome to my dataset\n' not in text
        assert REFERENCES['mne-bids'] in text
        assert REFERENCES['meg'] in text

    with pytest.raises(ValueError, match='raw_file must be'):
        write_raw_bids('blah', bids_basename, bids_root)

    bids_basename2 = 'sub-01_ses-01_xyz-01_run-01'
    with pytest.raises(KeyError, match='Unexpected entity'):
        write_raw_bids(raw, bids_basename2, bids_root)

    bids_basename2 = 'sub-01_run-01_task-auditory'
    with pytest.raises(ValueError, match='ordered correctly'):
        write_raw_bids(raw, bids_basename2, bids_root, overwrite=True)

    del raw._filenames
    with pytest.raises(ValueError, match='raw.filenames is missing'):
        write_raw_bids(raw, bids_basename2, bids_root)

    _bids_validate(bids_root)

    assert op.exists(op.join(bids_root, 'participants.tsv'))

    # asserting that single fif files do not include the split key
    files = glob(op.join(bids_output_path, 'sub-' + subject_id2,
                         'ses-' + subject_id2, 'meg', '*.fif'))
    ii = 0
    for ii, FILE in enumerate(files):
        assert 'split' not in FILE
    assert ii < 1

    # check that split files have split key
    raw = mne.io.read_raw_fif(raw_fname)
    data_path3 = _TempDir()
    raw_fname3 = op.join(data_path3, 'sample_audvis_raw.fif')
    raw.save(raw_fname3, buffer_size_sec=1.0, split_size='10MB',
             split_naming='neuromag', overwrite=True)
    raw = mne.io.read_raw_fif(raw_fname3)
    subject_id3 = '03'
    bids_basename3 = bids_basename.copy().update(subject=subject_id3)
    bids_output_path = write_raw_bids(raw, bids_basename3, bids_root,
                                      overwrite=False)
    files = glob(op.join(bids_output_path, 'sub-' + subject_id3,
                         'ses-' + subject_id3, 'meg', '*.fif'))
    for FILE in files:
        assert 'split' in FILE

    # test unknown extension
    raw = mne.io.read_raw_fif(raw_fname)
    raw._filenames = (raw.filenames[0].replace('.fif', '.foo'),)
    with pytest.raises(ValueError, match='Unrecognized file format'):
        write_raw_bids(raw, bids_basename, bids_root)


@pytest.mark.skipif(LooseVersion(mne.__version__) < LooseVersion('0.20'),
                    reason="requires mne 0.20.dev0 or higher")
def test_fif_anonymize(_bids_validate):
    """Test write_raw_bids() with anonymization fif."""
    bids_root = _TempDir()
    data_path = testing.data_path()
    raw_fname = op.join(data_path, 'MEG', 'sample',
                        'sample_audvis_trunc_raw.fif')

    event_id = {'Auditory/Left': 1, 'Auditory/Right': 2, 'Visual/Left': 3,
                'Visual/Right': 4, 'Smiley': 5, 'Button': 32}
    events_fname = op.join(data_path, 'MEG', 'sample',
                           'sample_audvis_trunc_raw-eve.fif')

    # test keyword mne-bids anonymize
    raw = mne.io.read_raw_fif(raw_fname)
    with pytest.raises(ValueError, match='`daysback` argument required'):
        write_raw_bids(raw, bids_basename, bids_root,
                       events_data=events_fname,
                       event_id=event_id,
                       anonymize=dict(),
                       overwrite=True)

    bids_root = _TempDir()
    raw = mne.io.read_raw_fif(raw_fname)
    with pytest.warns(RuntimeWarning, match='daysback` is too small'):
        write_raw_bids(raw, bids_basename, bids_root,
                       events_data=events_fname,
                       event_id=event_id,
                       anonymize=dict(daysback=400),
                       overwrite=False)

    bids_root = _TempDir()
    raw = mne.io.read_raw_fif(raw_fname)
    with pytest.raises(ValueError, match='`daysback` exceeds maximum value'):
        write_raw_bids(raw, bids_basename, bids_root,
                       events_data=events_fname,
                       event_id=event_id,
                       anonymize=dict(daysback=40000),
                       overwrite=False)

    bids_root = _TempDir()
    raw = mne.io.read_raw_fif(raw_fname)
    write_raw_bids(raw, bids_basename, bids_root,
                   events_data=events_fname,
                   event_id=event_id,
                   anonymize=dict(daysback=30000, keep_his=True),
                   overwrite=False)
    scans_tsv = make_bids_basename(
        subject=subject_id, session=session_id, suffix='scans.tsv',
        prefix=op.join(bids_root, 'sub-01', 'ses-01'))
    data = _from_tsv(scans_tsv)

    # anonymize using MNE manually
    anonymized_info = anonymize_info(info=raw.info, daysback=30000,
                                     keep_his=True)
    anon_date = anonymized_info['meas_date'].strftime("%Y-%m-%dT%H:%M:%S")
    assert data['acq_time'][0] == anon_date
    _bids_validate(bids_root)


def test_kit(_bids_validate):
    """Test functionality of the write_raw_bids conversion for KIT data."""
    bids_root = _TempDir()
    data_path = op.join(base_path, 'kit', 'tests', 'data')
    raw_fname = op.join(data_path, 'test.sqd')
    events_fname = op.join(data_path, 'test-eve.txt')
    hpi_fname = op.join(data_path, 'test_mrk.sqd')
    hpi_pre_fname = op.join(data_path, 'test_mrk_pre.sqd')
    hpi_post_fname = op.join(data_path, 'test_mrk_post.sqd')
    electrode_fname = op.join(data_path, 'test.elp')
    headshape_fname = op.join(data_path, 'test.hsp')
    event_id = dict(cond=1)

    kit_bids_basename = bids_basename.copy().update(acquisition=None)

    raw = mne.io.read_raw_kit(
        raw_fname, mrk=hpi_fname, elp=electrode_fname,
        hsp=headshape_fname)
    write_raw_bids(raw, kit_bids_basename, bids_root,
                   events_data=events_fname,
                   event_id=event_id, overwrite=False)

    _bids_validate(bids_root)
    assert op.exists(op.join(bids_root, 'participants.tsv'))

    read_raw_bids(bids_basename=kit_bids_basename, bids_root=bids_root,
                  kind='meg')

    # ensure the marker file is produced in the right place
    marker_fname = make_bids_basename(
        subject=subject_id, session=session_id, task=task, run=run,
        suffix='markers.sqd',
        prefix=op.join(bids_root, 'sub-01', 'ses-01', 'meg'))
    assert op.exists(marker_fname)

    # test anonymize
    if check_version('mne', '0.20'):
        output_path = _test_anonymize(raw, kit_bids_basename,
                                      events_fname, event_id)
        _bids_validate(output_path)
    else:
        with pytest.raises(ValueError, match='MNE is too old.'):
            output_path = _test_anonymize(raw, kit_bids_basename,
                                          events_fname, event_id)

    # ensure the channels file has no STI 014 channel:
    channels_tsv = marker_fname.copy().update(suffix='channels.tsv')
    data = _from_tsv(channels_tsv)
    assert 'STI 014' not in data['name']

    # ensure the marker file is produced in the right place
    assert op.exists(marker_fname)

    # test attempts at writing invalid event data
    event_data = np.loadtxt(events_fname)
    # make the data the wrong number of dimensions
    event_data_3d = np.atleast_3d(event_data)
    other_output_path = _TempDir()
    with pytest.raises(ValueError, match='two dimensions'):
        write_raw_bids(raw, bids_basename, other_output_path,
                       events_data=event_data_3d, event_id=event_id,
                       overwrite=True)
    # remove 3rd column
    event_data = event_data[:, :2]
    with pytest.raises(ValueError, match='second dimension'):
        write_raw_bids(raw, bids_basename, other_output_path,
                       events_data=event_data, event_id=event_id,
                       overwrite=True)
    # test correct naming of marker files
    raw = mne.io.read_raw_kit(
        raw_fname, mrk=[hpi_pre_fname, hpi_post_fname], elp=electrode_fname,
        hsp=headshape_fname)
    write_raw_bids(raw, kit_bids_basename.update(subject=subject_id2),
                   bids_root, events_data=events_fname, event_id=event_id,
                   overwrite=False)

    _bids_validate(bids_root)
    # ensure the marker files are renamed correctly
    prefix = op.join(bids_root, 'sub-02', 'ses-01', 'meg')
    marker_fname.update(acquisition='pre', subject=subject_id2, prefix=prefix)
    info = get_kit_info(marker_fname, False)[0]
    assert info['meas_date'] == get_kit_info(hpi_pre_fname,
                                             False)[0]['meas_date']
    marker_fname.update(acquisition='post')
    info = get_kit_info(marker_fname, False)[0]
    assert info['meas_date'] == get_kit_info(hpi_post_fname,
                                             False)[0]['meas_date']

    # check that providing markers in the wrong order raises an error
    raw = mne.io.read_raw_kit(
        raw_fname, mrk=[hpi_post_fname, hpi_pre_fname], elp=electrode_fname,
        hsp=headshape_fname)
    with pytest.raises(ValueError, match='Markers'):
        write_raw_bids(
            raw, kit_bids_basename.update(subject=subject_id2),
            bids_root, events_data=events_fname, event_id=event_id,
            overwrite=True)


@pytest.mark.filterwarnings(warning_str['meas_date_set_to_none'])
def test_ctf(_bids_validate):
    """Test functionality of the write_raw_bids conversion for CTF data."""
    bids_root = _TempDir()
    data_path = op.join(testing.data_path(download=False), 'CTF')
    raw_fname = op.join(data_path, 'testdata_ctf.ds')

    raw = mne.io.read_raw_ctf(raw_fname)
    with pytest.warns(RuntimeWarning, match='No line frequency'):
        write_raw_bids(raw, bids_basename, bids_root=bids_root)

    _bids_validate(bids_root)
    with pytest.warns(RuntimeWarning, match='Did not find any events'):
        raw = read_raw_bids(bids_basename=bids_basename, bids_root=bids_root,
                            kind='meg', extra_params=dict(clean_names=False))

    # test to check that running again with overwrite == False raises an error
    with pytest.raises(FileExistsError, match="already exists"):  # noqa: F821
        write_raw_bids(raw, bids_basename, bids_root=bids_root)

    assert op.exists(op.join(bids_root, 'participants.tsv'))

    # test anonymize
    if check_version('mne', '0.20'):
        raw = mne.io.read_raw_ctf(raw_fname)
        with pytest.warns(RuntimeWarning,
                          match='Converting to FIF for anonymization'):
            output_path = _test_anonymize(raw, bids_basename)
        _bids_validate(output_path)

        raw.set_meas_date(None)
        raw.anonymize()
        with pytest.raises(ValueError, match='All measurement dates are None'):
            get_anonymization_daysback(raw)


@pytest.mark.filterwarnings(warning_str['channel_unit_changed'])
def test_bti(_bids_validate):
    """Test functionality of the write_raw_bids conversion for BTi data."""
    bids_root = _TempDir()
    data_path = op.join(base_path, 'bti', 'tests', 'data')
    raw_fname = op.join(data_path, 'test_pdf_linux')
    config_fname = op.join(data_path, 'test_config_linux')
    headshape_fname = op.join(data_path, 'test_hs_linux')

    raw = mne.io.read_raw_bti(raw_fname, config_fname=config_fname,
                              head_shape_fname=headshape_fname)

    # write the BIDS dataset description, then write BIDS files
    make_dataset_description(bids_root, name="BTi data")
    write_raw_bids(raw, bids_basename, bids_root, verbose=True)

    assert op.exists(op.join(bids_root, 'participants.tsv'))
    _bids_validate(bids_root)

    raw = read_raw_bids(bids_basename=bids_basename, bids_root=bids_root,
                        kind='meg')

    with pytest.raises(TypeError, match="unexpected keyword argument 'foo'"):
        read_raw_bids(bids_basename=bids_basename, bids_root=bids_root,
                      kind='meg', extra_params=dict(foo='bar'))

    if check_version('mne', '0.20'):
        # test anonymize
        raw = mne.io.read_raw_bti(raw_fname, config_fname=config_fname,
                                  head_shape_fname=headshape_fname)
        with pytest.warns(RuntimeWarning,
                          match='Converting to FIF for anonymization'):
            output_path = _test_anonymize(raw, bids_basename)
        _bids_validate(output_path)


# XXX: vhdr test currently passes only on MNE master. Skip until next release.
@pytest.mark.skipif(LooseVersion(mne.__version__) < LooseVersion('0.21'),
                    reason='requires mne 0.21.dev0 or higher')
@pytest.mark.filterwarnings(warning_str['channel_unit_changed'])
def test_vhdr(_bids_validate):
    """Test write_raw_bids conversion for BrainVision data."""
    bids_root = _TempDir()
    data_path = op.join(base_path, 'brainvision', 'tests', 'data')
    raw_fname = op.join(data_path, 'test.vhdr')

    raw = mne.io.read_raw_brainvision(raw_fname)

    # inject a bad channel
    assert not raw.info['bads']
    injected_bad = ['FP1']
    raw.info['bads'] = injected_bad

    # write with injected bad channels
    write_raw_bids(raw, bids_basename_minimal, bids_root, overwrite=False)
    _bids_validate(bids_root)

    # read and also get the bad channels
    raw = read_raw_bids(bids_basename=bids_basename_minimal,
                        bids_root=bids_root, kind='eeg')

    with pytest.raises(TypeError, match="unexpected keyword argument 'foo'"):
        read_raw_bids(bids_basename=bids_basename_minimal, bids_root=bids_root,
                      kind='eeg', extra_params=dict(foo='bar'))

    # Check that injected bad channel shows up in raw after reading
    np.testing.assert_array_equal(np.asarray(raw.info['bads']),
                                  np.asarray(injected_bad))

    # Test that correct channel units are written ... and that bad channel
    # is in channels.tsv
    prefix = op.join(bids_root, f'sub-{subject_id}', 'eeg')
    suffix = 'channels.tsv'
    channels_tsv_name = bids_basename_minimal.copy().update(prefix=prefix,
                                                            suffix=suffix)
    data = _from_tsv(channels_tsv_name)
    assert data['units'][data['name'].index('FP1')] == 'µV'
    assert data['units'][data['name'].index('CP5')] == 'n/a'
    assert data['status'][data['name'].index(injected_bad[0])] == 'bad'
    status_description = data['status_description']
    assert status_description[data['name'].index(injected_bad[0])] == 'n/a'

    # check events.tsv is written
    events_tsv_fname = str(channels_tsv_name).replace('channels', 'events')
    assert op.exists(events_tsv_fname)

    # create another bids folder with the overwrite command and check
    # no files are in the folder
    data_path = make_bids_folders(subject=subject_id, kind='eeg',
                                  bids_root=bids_root, overwrite=True)
    assert len([f for f in os.listdir(data_path) if op.isfile(f)]) == 0

    # test anonymize and convert
    if check_version('mne', '0.20') and check_version('pybv', '0.2.0'):
        raw = mne.io.read_raw_brainvision(raw_fname)
        output_path = _test_anonymize(raw, bids_basename)
        _bids_validate(output_path)

    # Also cover iEEG
    # We use the same data and pretend that eeg channels are ecog
    raw = mne.io.read_raw_brainvision(raw_fname)
    raw.set_channel_types({raw.ch_names[i]: 'ecog'
                           for i in mne.pick_types(raw.info, eeg=True)})
    bids_root = _TempDir()
    write_raw_bids(raw, bids_basename, bids_root, overwrite=False)
    _bids_validate(bids_root)

    # Test coords and impedance writing
    # first read the data and set a montage
    data_path = op.join(testing.data_path(), 'montage')
    fname_vhdr = op.join(data_path, 'bv_dig_test.vhdr')
    raw = mne.io.read_raw_brainvision(fname_vhdr, preload=False)
    raw.set_channel_types({'HEOG': 'eog', 'VEOG': 'eog', 'ECG': 'ecg'})
    fname_bvct = op.join(data_path, 'captrak_coords.bvct')
    montage = mne.channels.read_dig_captrak(fname_bvct)
    raw.set_montage(montage)

    # convert to BIDS and check impedances
    bids_root = _TempDir()
    write_raw_bids(raw, bids_basename, bids_root)
    electrodes_fpath = _find_matching_sidecar(bids_basename, bids_root,
                                              suffix='electrodes.tsv')
    tsv = _from_tsv(electrodes_fpath)
    assert len(tsv.get('impedance', {})) > 0
    assert tsv['impedance'][-3:] == ['n/a', 'n/a', 'n/a']
    assert tsv['impedance'][:3] == ['5.0', '2.0', '4.0']


@pytest.mark.filterwarnings(warning_str['nasion_not_found'])
def test_edf(_bids_validate):
    """Test write_raw_bids conversion for European Data Format data."""
    bids_root = _TempDir()
    data_path = op.join(testing.data_path(), 'EDF')
    raw_fname = op.join(data_path, 'test_reduced.edf')

    raw = mne.io.read_raw_edf(raw_fname)

    raw.rename_channels({raw.info['ch_names'][0]: 'EOG'})
    raw.info['chs'][0]['coil_type'] = FIFF.FIFFV_COIL_EEG_BIPOLAR
    raw.rename_channels({raw.info['ch_names'][1]: 'EMG'})
    raw.set_channel_types({'EMG': 'emg'})

    # test dataset description overwrites with the authors set
    make_dataset_description(bids_root, name="test",
                             authors=["test1", "test2"])
    write_raw_bids(raw, bids_basename, bids_root, overwrite=False)
    dataset_description_fpath = op.join(bids_root, "dataset_description.json")
    with open(dataset_description_fpath, 'r') as f:
        dataset_description_json = json.load(f)
        assert dataset_description_json["Authors"] == ["test1", "test2"]

    # write from fresh start w/ overwrite
    write_raw_bids(raw, bids_basename, bids_root, overwrite=True)
    # after overwrite, the dataset description if defaulted to MNE-BIDS
    with open(dataset_description_fpath, 'r') as f:
        dataset_description_json = json.load(f)
        assert dataset_description_json["Authors"] == \
            ["Please cite MNE-BIDS in your publication before removing this "
             "(citations in README)"]

    # Reading the file back should raise an error, because we renamed channels
    # in `raw` and used that information to write a channels.tsv. Yet, we
    # saved the unchanged `raw` in the BIDS folder, so channels in the TSV and
    # in raw clash
    with pytest.raises(RuntimeError, match='Channels do not correspond'):
        read_raw_bids(bids_basename=bids_basename, bids_root=bids_root,
                      kind='eeg')

    with pytest.raises(TypeError, match="unexpected keyword argument 'foo'"):
        read_raw_bids(bids_basename=bids_basename, bids_root=bids_root,
                      kind='eeg', extra_params=dict(foo='bar'))

    bids_fname = bids_basename.copy().update(run=run2)
    # add data in as a montage
    ch_names = raw.ch_names
    elec_locs = np.random.random((len(ch_names), 3))

    # test what happens if there is some nan entries
    elec_locs[-1, :] = [np.nan, np.nan, np.nan]
    ch_pos = dict(zip(ch_names, elec_locs.tolist()))
    eeg_montage = mne.channels.make_dig_montage(ch_pos=ch_pos,
                                                coord_frame='head')
    raw.set_montage(eeg_montage)
    # electrodes are not written w/o landmarks
    with pytest.warns(RuntimeWarning, match='Skipping EEG electrodes.tsv... '
                                            'Setting montage not possible'):
        write_raw_bids(raw, bids_fname, bids_root, overwrite=True)
        electrodes_fpath = _find_matching_sidecar(bids_fname, bids_root,
                                                  suffix='electrodes.tsv',
                                                  allow_fail=True)
        assert electrodes_fpath is None

    # with landmarks, eeg montage is written
    eeg_montage = mne.channels.make_dig_montage(ch_pos=ch_pos,
                                                coord_frame='head',
                                                nasion=[1, 0, 0],
                                                lpa=[0, 1, 0],
                                                rpa=[0, 0, 1])
    raw.set_montage(eeg_montage)
    write_raw_bids(raw, bids_fname, bids_root, overwrite=True)
    electrodes_fpath = _find_matching_sidecar(bids_fname, bids_root,
                                              suffix='electrodes.tsv')
    assert op.exists(electrodes_fpath)
    _bids_validate(bids_root)

    # ensure there is an EMG channel in the channels.tsv:
    channels_tsv = make_bids_basename(
        subject=subject_id, session=session_id, task=task, run=run,
        suffix='channels.tsv', acquisition=acq,
        prefix=op.join(bids_root, 'sub-01', 'ses-01', 'eeg'))
    data = _from_tsv(channels_tsv)
    assert 'ElectroMyoGram' in data['description']

    # check that the scans list contains two scans
    scans_tsv = make_bids_basename(
        subject=subject_id, session=session_id, suffix='scans.tsv',
        prefix=op.join(bids_root, 'sub-01', 'ses-01'))
    data = _from_tsv(scans_tsv)
    assert len(list(data.values())[0]) == 2

    # check that scans list is properly converted to brainvision
    if check_version('mne', '0.20') and check_version('pybv', '0.2.0'):
        write_raw_bids(raw, bids_basename, bids_root,
                       anonymize=dict(daysback=33000),
                       overwrite=True)
        data = _from_tsv(scans_tsv)
        bids_fname = bids_basename.copy().update(suffix='eeg.vhdr')
        assert any([str(bids_fname) in fname for fname in data['filename']])

    # Also cover iEEG
    # We use the same data and pretend that eeg channels are ecog
    ieeg_raw = raw.copy()

    # remove the old "EEG" montage, to test iEEG functionality
    ieeg_raw.set_montage(None)

    # convert channel types to ECoG and write BIDS
    eeg_picks = mne.pick_types(ieeg_raw.info, eeg=True)
    ieeg_raw.set_channel_types({raw.ch_names[i]: 'ecog'
                                for i in eeg_picks})
    bids_root = _TempDir()
    write_raw_bids(ieeg_raw, bids_basename, bids_root)
    _bids_validate(bids_root)

    # assert README has references in it
    readme = op.join(bids_root, 'README')
    with open(readme, 'r') as fid:
        text = fid.read()
        assert REFERENCES['ieeg'] in text
        assert REFERENCES['meg'] not in text
        assert REFERENCES['eeg'] not in text

    # test writing electrode coordinates (.tsv)
    # and coordinate system (.json)
    ch_names = ieeg_raw.ch_names
    elec_locs = np.random.random((len(ch_names), 3)).tolist()
    ch_pos = dict(zip(ch_names, elec_locs))
    ecog_montage = mne.channels.make_dig_montage(ch_pos=ch_pos,
                                                 coord_frame='mri')
    ieeg_raw.set_montage(ecog_montage)
    bids_root = _TempDir()
    write_raw_bids(ieeg_raw, bids_basename, bids_root)
    _bids_validate(bids_root)

    # XXX: Should be improved with additional coordinate system descriptions
    # iEEG montages written from mne-python end up as "Other"
    electrodes_fname = _find_matching_sidecar(bids_fname, bids_root,
                                              suffix='electrodes.tsv')
    coordsystem_fname = _find_matching_sidecar(bids_fname, bids_root,
                                               suffix='coordsystem.json')
    assert 'space-mri' in electrodes_fname
    assert 'space-mri' in coordsystem_fname
    with open(coordsystem_fname, 'r') as fin:
        coordsystem_json = json.load(fin)
    assert coordsystem_json['iEEGCoordinateSystem'] == 'Other'

    # test anonymize and convert
    if check_version('mne', '0.20') and check_version('pybv', '0.2.0'):
        raw = mne.io.read_raw_edf(raw_fname)
        output_path = _test_anonymize(raw, bids_basename)
        _bids_validate(output_path)


def test_bdf(_bids_validate):
    """Test write_raw_bids conversion for Biosemi data."""
    bids_root = _TempDir()
    data_path = op.join(base_path, 'edf', 'tests', 'data')
    raw_fname = op.join(data_path, 'test.bdf')

    raw = mne.io.read_raw_bdf(raw_fname)
    with pytest.warns(RuntimeWarning, match='No line frequency found'):
        write_raw_bids(raw, bids_basename, bids_root, overwrite=False)
    _bids_validate(bids_root)

    # assert README has references in it
    readme = op.join(bids_root, 'README')
    with open(readme, 'r') as fid:
        text = fid.read()
        assert REFERENCES['eeg'] in text
        assert REFERENCES['meg'] not in text
        assert REFERENCES['ieeg'] not in text

    # Test also the reading of channel types from channels.tsv
    # the first channel in the raw data is not MISC right now
    test_ch_idx = 0
    assert coil_type(raw.info, test_ch_idx) != 'misc'

    # we will change the channel type to MISC and overwrite the channels file
    bids_fname = bids_basename.copy().update(suffix='eeg.bdf')
    channels_fname = _find_matching_sidecar(bids_fname, bids_root,
                                            'channels.tsv')
    channels_dict = _from_tsv(channels_fname)
    channels_dict['type'][test_ch_idx] = 'MISC'
    _to_tsv(channels_dict, channels_fname)

    # Now read the raw data back from BIDS, with the tampered TSV, to show
    # that the channels.tsv truly influences how read_raw_bids sets ch_types
    # in the raw data object
    raw = read_raw_bids(bids_basename=bids_basename, bids_root=bids_root,
                        kind='eeg')
    assert coil_type(raw.info, test_ch_idx) == 'misc'

    with pytest.raises(TypeError, match="unexpected keyword argument 'foo'"):
        read_raw_bids(bids_basename=bids_basename, bids_root=bids_root,
                      kind='eeg', extra_params=dict(foo='bar'))

    # Test cropped assertion error
    raw = mne.io.read_raw_bdf(raw_fname)
    raw.crop(0, raw.times[-2])
    with pytest.raises(AssertionError, match='cropped'):
        write_raw_bids(raw, bids_basename, bids_root)

    # test anonymize and convert
    if check_version('mne', '0.20') and check_version('pybv', '0.2.0'):
        raw = mne.io.read_raw_bdf(raw_fname)
        output_path = _test_anonymize(raw, bids_basename)
        _bids_validate(output_path)


@pytest.mark.filterwarnings(warning_str['meas_date_set_to_none'])
def test_set(_bids_validate):
    """Test write_raw_bids conversion for EEGLAB data."""
    # standalone .set file with associated .fdt
    bids_root = _TempDir()
    data_path = op.join(testing.data_path(), 'EEGLAB')
    raw_fname = op.join(data_path, 'test_raw.set')

    raw = mne.io.read_raw_eeglab(raw_fname)

    # embedded - test mne-version assertion
    tmp_version = mne.__version__
    mne.__version__ = '0.16'
    with pytest.raises(ValueError, match='Your version of MNE is too old.'):
        write_raw_bids(raw, bids_basename, bids_root)
    mne.__version__ = tmp_version

    # proceed with the actual test for EEGLAB data
    write_raw_bids(raw, bids_basename, bids_root, overwrite=False)
    read_raw_bids(bids_basename=bids_basename, bids_root=bids_root, kind='eeg')

    with pytest.raises(TypeError, match="unexpected keyword argument 'foo'"):
        read_raw_bids(bids_basename=bids_basename, bids_root=bids_root,
                      kind='eeg', extra_params=dict(foo='bar'))

    with pytest.raises(FileExistsError, match="already exists"):  # noqa: F821
        write_raw_bids(raw, bids_basename, bids_root=bids_root,
                       overwrite=False)
    _bids_validate(bids_root)

    # check events.tsv is written
    # XXX: only from 0.18 onwards because events_from_annotations
    # is broken for earlier versions
    events_tsv_fname = op.join(bids_root, 'sub-' + subject_id,
                               'ses-' + session_id, 'eeg',
                               str(bids_basename) + '_events.tsv')
    if check_version('mne', '0.18'):
        assert op.exists(events_tsv_fname)

    # Also cover iEEG
    # We use the same data and pretend that eeg channels are ecog
    raw.set_channel_types({raw.ch_names[i]: 'ecog'
                           for i in mne.pick_types(raw.info, eeg=True)})
    bids_root = _TempDir()
    write_raw_bids(raw, bids_basename, bids_root)
    _bids_validate(bids_root)

    # test anonymize and convert
    if check_version('mne', '0.20') and check_version('pybv', '0.2.0'):
        output_path = _test_anonymize(raw, bids_basename)
        _bids_validate(output_path)


@requires_nibabel()
def test_write_anat(_bids_validate):
    """Test writing anatomical data."""
    # Get the MNE testing sample data
    import nibabel as nib
    bids_root = _TempDir()
    data_path = testing.data_path()
    raw_fname = op.join(data_path, 'MEG', 'sample',
                        'sample_audvis_trunc_raw.fif')

    event_id = {'Auditory/Left': 1, 'Auditory/Right': 2, 'Visual/Left': 3,
                'Visual/Right': 4, 'Smiley': 5, 'Button': 32}
    events_fname = op.join(data_path, 'MEG', 'sample',
                           'sample_audvis_trunc_raw-eve.fif')

    raw = mne.io.read_raw_fif(raw_fname)
    write_raw_bids(raw, bids_basename, bids_root, events_data=events_fname,
                   event_id=event_id, overwrite=False)

    # Write some MRI data and supply a `trans`
    trans_fname = raw_fname.replace('_raw.fif', '-trans.fif')
    trans = mne.read_trans(trans_fname)

    # Get the T1 weighted MRI data file
    # Needs to be converted to Nifti because we only have mgh in our test base
    t1w_mgh = op.join(data_path, 'subjects', 'sample', 'mri', 'T1.mgz')

    anat_dir = write_anat(bids_root, subject_id, t1w_mgh, session_id, acq,
                          raw=raw, trans=trans, deface=True, verbose=True,
                          overwrite=True)
    _bids_validate(bids_root)

    # Validate that files are as expected
    t1w_json_path = op.join(anat_dir, 'sub-01_ses-01_acq-01_T1w.json')
    assert op.exists(t1w_json_path)
    assert op.exists(op.join(anat_dir, 'sub-01_ses-01_acq-01_T1w.nii.gz'))
    with open(t1w_json_path, 'r') as f:
        t1w_json = json.load(f)

    # We only should have AnatomicalLandmarkCoordinates as key
    np.testing.assert_array_equal(list(t1w_json.keys()),
                                  ['AnatomicalLandmarkCoordinates'])
    # And within AnatomicalLandmarkCoordinates only LPA, NAS, RPA in that order
    anat_dict = t1w_json['AnatomicalLandmarkCoordinates']
    point_list = ['LPA', 'NAS', 'RPA']
    np.testing.assert_array_equal(list(anat_dict.keys()),
                                  point_list)
    sidecar_basename = make_bids_basename(subject='01', session='01',
                                          acquisition='01',
                                          suffix='T1w.nii.gz')
    # test the actual values of the voxels (no floating points)
    for i, point in enumerate([(66, 51, 46), (41, 32, 74), (17, 53, 47)]):
        coords = anat_dict[point_list[i]]
        np.testing.assert_array_equal(np.asarray(coords, dtype=int),
                                      point)

        # BONUS: test also that we can find the matching sidecar
        side_fname = _find_matching_sidecar(sidecar_basename,
                                            bids_root, 'T1w.json')
        assert op.split(side_fname)[-1] == 'sub-01_ses-01_acq-01_T1w.json'

    # Now try some anat writing that will fail
    # We already have some MRI data there
    with pytest.raises(IOError, match='`overwrite` is set to False'):
        write_anat(bids_root, subject_id, t1w_mgh, session_id, acq,
                   raw=raw, trans=trans, verbose=True, deface=False,
                   overwrite=False)

    # pass some invalid type as T1 MRI
    with pytest.raises(ValueError, match='must be a path to a T1 weighted'):
        write_anat(bids_root, subject_id, 9999999999999, session_id, raw=raw,
                   trans=trans, verbose=True, deface=False, overwrite=True)

    # Return without writing sidecar
    sh.rmtree(anat_dir)
    write_anat(bids_root, subject_id, t1w_mgh, session_id)
    # Assert that we truly cannot find a sidecar
    with pytest.raises(RuntimeError, match='Did not find any'):
        _find_matching_sidecar(sidecar_basename,
                               bids_root, 'T1w.json')

    # trans has a wrong type
    wrong_type = 1
    if check_version('mne', min_version='0.21'):
        match = f'trans must be an instance of .*, got {type(wrong_type)} '
        ex = TypeError
    else:
        match = f'transform type {type(wrong_type)} not known, must be'
        ex = ValueError

    with pytest.raises(ex, match=match):
        write_anat(bids_root, subject_id, t1w_mgh, session_id, raw=raw,
                   trans=wrong_type, verbose=True, deface=False,
                   overwrite=True)

    # trans is a str, but file does not exist
    wrong_fname = 'not_a_trans'
    match = 'trans file "{}" not found'.format(wrong_fname)
    with pytest.raises(IOError, match=match):
        write_anat(bids_root, subject_id, t1w_mgh, session_id, raw=raw,
                   trans=wrong_fname, verbose=True, overwrite=True)

    # However, reading trans if it is a string pointing to trans is fine
    write_anat(bids_root, subject_id, t1w_mgh, session_id, raw=raw,
               trans=trans_fname, verbose=True, deface=False,
               overwrite=True)

    # Writing without a session does NOT yield "ses-None" anywhere
    anat_dir2 = write_anat(bids_root, subject_id, t1w_mgh, None)
    assert 'ses-None' not in anat_dir2
    assert op.exists(op.join(anat_dir2, 'sub-01_T1w.nii.gz'))

    # specify trans but not raw
    with pytest.raises(ValueError, match='must be specified if `trans`'):
        write_anat(bids_root, subject_id, t1w_mgh, session_id, raw=None,
                   trans=trans, verbose=True, deface=False, overwrite=True)

    # test deface
    anat_dir = write_anat(bids_root, subject_id, t1w_mgh,
                          session_id, raw=raw, trans=trans_fname,
                          verbose=True, deface=True, overwrite=True)
    t1w = nib.load(op.join(anat_dir, 'sub-01_ses-01_T1w.nii.gz'))
    vox_sum = t1w.get_fdata().sum()

    anat_dir2 = write_anat(bids_root, subject_id, t1w_mgh,
                           session_id, raw=raw, trans=trans_fname,
                           verbose=True, deface=dict(inset=25.),
                           overwrite=True)
    t1w2 = nib.load(op.join(anat_dir2, 'sub-01_ses-01_T1w.nii.gz'))
    vox_sum2 = t1w2.get_fdata().sum()

    assert vox_sum > vox_sum2

    anat_dir3 = write_anat(bids_root, subject_id, t1w_mgh,
                           session_id, raw=raw, trans=trans_fname,
                           verbose=True, deface=dict(theta=25),
                           overwrite=True)
    t1w3 = nib.load(op.join(anat_dir3, 'sub-01_ses-01_T1w.nii.gz'))
    vox_sum3 = t1w3.get_fdata().sum()

    assert vox_sum > vox_sum3

    with pytest.raises(ValueError,
                       match='The raw object, trans and raw or the landmarks'):
        write_anat(bids_root, subject_id, t1w_mgh, session_id, raw=raw,
                   trans=None, verbose=True, deface=True,
                   overwrite=True)

    with pytest.raises(ValueError, match='inset must be numeric'):
        write_anat(bids_root, subject_id, t1w_mgh, session_id, raw=raw,
                   trans=trans, verbose=True, deface=dict(inset='small'),
                   overwrite=True)

    with pytest.raises(ValueError, match='inset should be positive'):
        write_anat(bids_root, subject_id, t1w_mgh, session_id, raw=raw,
                   trans=trans, verbose=True, deface=dict(inset=-2.),
                   overwrite=True)

    with pytest.raises(ValueError, match='theta must be numeric'):
        write_anat(bids_root, subject_id, t1w_mgh, session_id, raw=raw,
                   trans=trans, verbose=True, deface=dict(theta='big'),
                   overwrite=True)

    with pytest.raises(ValueError,
                       match='theta should be between 0 and 90 degrees'):
        write_anat(bids_root, subject_id, t1w_mgh, session_id, raw=raw,
                   trans=trans, verbose=True, deface=dict(theta=100),
                   overwrite=True)

    # Write some MRI data and supply `landmarks`
    mri_voxel_landmarks = mne.channels.make_dig_montage(
        lpa=[66.08580, 51.33362, 46.52982],
        nasion=[41.87363, 32.24694, 74.55314],
        rpa=[17.23812, 53.08294, 47.01789],
        coord_frame='mri_voxel')

    mri_landmarks = mne.channels.make_dig_montage(
        lpa=[-0.07629625, -0.00062556, -0.00776012],
        nasion=[0.00267222, 0.09362256, 0.03224791],
        rpa=[0.07635873, -0.00258065, -0.01212903],
        coord_frame='mri')

    meg_landmarks = mne.channels.make_dig_montage(
        lpa=[-7.13766068e-02, 0.00000000e+00, 5.12227416e-09],
        nasion=[3.72529030e-09, 1.02605611e-01, 4.19095159e-09],
        rpa=[7.52676800e-02, 0.00000000e+00, 5.58793545e-09],
        coord_frame='head')

    # test mri voxel landmarks
    anat_dir = write_anat(bids_root, subject_id, t1w_mgh, session_id, acq,
                          deface=True, landmarks=mri_voxel_landmarks,
                          verbose=True, overwrite=True)
    _bids_validate(bids_root)

    t1w1 = nib.load(op.join(anat_dir, 'sub-01_ses-01_acq-01_T1w.nii.gz'))
    vox1 = t1w1.get_fdata()

    # test mri landmarks
    anat_dir = write_anat(bids_root, subject_id, t1w_mgh, session_id,
                          acq, deface=True,
                          landmarks=mri_landmarks, verbose=True,
                          overwrite=True)
    _bids_validate(bids_root)

    t1w2 = nib.load(op.join(anat_dir, 'sub-01_ses-01_acq-01_T1w.nii.gz'))
    vox2 = t1w2.get_fdata()

    # because of significant rounding errors the voxels are fairly different
    # but the deface works in all three cases and was checked
    assert abs(vox1 - vox2).sum() / abs(vox1).sum() < 0.2

    # crash for raw also
    with pytest.raises(ValueError, match='Please use either `landmarks`'):
        anat_dir = write_anat(bids_root, subject_id, t1w_mgh, session_id,
                              acq, raw=raw, trans=trans, deface=True,
                              landmarks=mri_landmarks, verbose=True,
                              overwrite=True)

    # crash for trans also
    with pytest.raises(ValueError, match='`trans` was provided'):
        anat_dir = write_anat(bids_root, subject_id, t1w_mgh, session_id,
                              acq, trans=trans, deface=True,
                              landmarks=mri_landmarks, verbose=True,
                              overwrite=True)

    # test meg landmarks
    tmp_dir = _TempDir()
    meg_landmarks.save(op.join(tmp_dir, 'meg_landmarks.fif'))
    anat_dir = write_anat(bids_root, subject_id, t1w_mgh, session_id,
                          acq, deface=True, trans=trans,
                          landmarks=op.join(tmp_dir, 'meg_landmarks.fif'),
                          verbose=True, overwrite=True)
    _bids_validate(bids_root)

    t1w3 = nib.load(op.join(anat_dir, 'sub-01_ses-01_acq-01_T1w.nii.gz'))
    vox3 = t1w3.get_fdata()

    assert abs(vox1 - vox3).sum() / abs(vox1).sum() < 0.2

    # test raise error on meg_landmarks with no trans
    with pytest.raises(ValueError, match='Head space landmarks provided'):
        anat_dir = write_anat(bids_root, subject_id, t1w_mgh, session_id,
                              acq, deface=True, landmarks=meg_landmarks,
                              verbose=True, overwrite=True)

    # test unsupported (any coord_frame other than head and mri) coord_frame
    fail_landmarks = meg_landmarks.copy()
    fail_landmarks.dig[0]['coord_frame'] = 3
    fail_landmarks.dig[1]['coord_frame'] = 3
    fail_landmarks.dig[2]['coord_frame'] = 3

    with pytest.raises(ValueError, match='Coordinate frame not recognized'):
        anat_dir = write_anat(bids_root, subject_id, t1w_mgh, session_id,
                              acq, deface=True, landmarks=fail_landmarks,
                              verbose=True, overwrite=True)


def test_write_raw_pathlike():
    data_path = testing.data_path()
    raw_fname = op.join(data_path, 'MEG', 'sample',
                        'sample_audvis_trunc_raw.fif')
    event_id = {'Auditory/Left': 1, 'Auditory/Right': 2, 'Visual/Left': 3,
                'Visual/Right': 4, 'Smiley': 5, 'Button': 32}
    raw = mne.io.read_raw_fif(raw_fname)

    bids_root = Path(_TempDir())
    events_fname = (Path(data_path) / 'MEG' / 'sample' /
                    'sample_audvis_trunc_raw-eve.fif')
    bids_root_ = write_raw_bids(raw=raw, bids_basename=bids_basename,
                                bids_root=bids_root, events_data=events_fname,
                                event_id=event_id, overwrite=False)

    # write_raw_bids() should return a string.
    assert isinstance(bids_root_, str)
    assert bids_root_ == str(bids_root)


def test_write_raw_no_dig():
    data_path = testing.data_path()
    raw_fname = op.join(data_path, 'MEG', 'sample',
                        'sample_audvis_trunc_raw.fif')
    raw = mne.io.read_raw_fif(raw_fname)
    bids_root = Path(_TempDir())
    bids_root_ = write_raw_bids(raw=raw, bids_basename=bids_basename,
                                bids_root=bids_root, overwrite=True)
    assert bids_root_ == str(bids_root)
    raw.info['dig'] = None
    raw.save(str(bids_root / 'tmp_raw.fif'))
    raw = mne.io.read_raw_fif(bids_root / 'tmp_raw.fif')
    bids_root_ = write_raw_bids(raw=raw, bids_basename=bids_basename,
                                bids_root=bids_root, overwrite=True)
    assert bids_root_ == str(bids_root)


@requires_nibabel()
def test_write_anat_pathlike():
    """Test writing anatomical data with pathlib.Paths."""
    data_path = testing.data_path()
    raw_fname = op.join(data_path, 'MEG', 'sample',
                        'sample_audvis_trunc_raw.fif')
    trans_fname = raw_fname.replace('_raw.fif', '-trans.fif')
    raw = mne.io.read_raw_fif(raw_fname)
    trans = mne.read_trans(trans_fname)

    bids_root = Path(_TempDir())
    t1w_mgh_fname = Path(data_path) / 'subjects' / 'sample' / 'mri' / 'T1.mgz'
    anat_dir = write_anat(bids_root=bids_root, subject=subject_id,
                          t1w=t1w_mgh_fname,
                          session=session_id, acquisition=acq,
                          raw=raw, trans=trans, deface=True, verbose=True,
                          overwrite=True)

    # write_anat() should return a string.
    assert isinstance(anat_dir, str)


def test_write_does_not_alter_events_inplace():
    """Test that writing does not modify the passed events array."""
    data_path = testing.data_path()
    raw_fname = op.join(data_path, 'MEG', 'sample',
                        'sample_audvis_trunc_raw.fif')
    events_fname = op.join(data_path, 'MEG', 'sample',
                           'sample_audvis_trunc_raw-eve.fif')

    raw = mne.io.read_raw_fif(raw_fname)
    events = mne.read_events(events_fname)
    events_orig = events.copy()

    bids_root = _TempDir()
    write_raw_bids(raw=raw, bids_basename=bids_basename, bids_root=bids_root,
                   events_data=events, overwrite=True)

    assert np.array_equal(events, events_orig)<|MERGE_RESOLUTION|>--- conflicted
+++ resolved
@@ -210,26 +210,13 @@
     sfreq, n_points = 1024., int(1e6)
     info = mne.create_info(['ch1', 'ch2', 'ch3', 'ch4', 'ch5'], sfreq,
                            ['seeg'] * 5)
-    np.random.seed(99)
-<<<<<<< HEAD
-    raw = mne.io.RawArray(np.random.random((5, n_points)) * 1e-6, info)
+    rng = np.random.RandomState(99)
+    raw = mne.io.RawArray(rng.random((5, n_points)) * 1e-6, info)
     raw.info['line_freq'] = 60
-=======
-    data = np.random.random((5, n_points)) * 1e-6
-    power_line_noise = \
-        np.sin(np.linspace(0, n_points / sfreq, n_points) * 2 * np.pi * 60)
-    raw = mne.io.RawArray(data + power_line_noise, info)
->>>>>>> a640ffaf
     raw.save(op.join(out_dir, 'test-raw.fif'))
     raw = mne.io.read_raw_fif(op.join(out_dir, 'test-raw.fif'))
     write_raw_bids(raw, bids_basename, bids_root,
                    verbose=False, overwrite=True)
-<<<<<<< HEAD
-=======
-    raw2 = read_raw_bids(bids_basename=bids_basename, bids_root=bids_root,
-                         kind='ieeg')
-    assert raw2.info['line_freq'] == 60
->>>>>>> a640ffaf
     _bids_validate(bids_root)
 
 
