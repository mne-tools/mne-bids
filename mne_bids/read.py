--- conflicted
+++ resolved
@@ -26,12 +26,7 @@
 from mne_bids.utils import _extract_landmarks, _get_ch_type_mapping
 from mne_bids import make_bids_folders
 from mne_bids.path import (BIDSPath, _parse_ext, get_entities_from_fname,
-<<<<<<< HEAD
-                           _find_matching_sidecar, _infer_modality)
-=======
-                           _find_matching_sidecar, _infer_datatype,
-                           _convert_str_to_bids_path)
->>>>>>> cf2489c0
+                           _find_matching_sidecar, _infer_datatype)
 
 
 def _read_raw(raw_fpath, electrode=None, hsp=None, hpi=None,
@@ -283,12 +278,7 @@
     return raw
 
 
-<<<<<<< HEAD
 def read_raw_bids(bids_path, extra_params=None, verbose=True):
-=======
-def read_raw_bids(bids_path, bids_root, datatype=None, extra_params=None,
-                  verbose=True):
->>>>>>> cf2489c0
     """Read BIDS compatible data.
 
     Will attempt to read associated events.tsv and channels.tsv files to
@@ -296,22 +286,11 @@
 
     Parameters
     ----------
-<<<<<<< HEAD
     bids_path : BIDSPath
         The file to read. The :class:`mne_bids.BIDSPath` instance passed here
-        **must** have the ``.root`` attribute set. The ``.modality`` attribute
-        **may** be set. If ``.modality`` is not set and only one modality
+        **must** have the ``.root`` attribute set. The ``.datatype`` attribute
+        **may** be set. If ``.datatype`` is not set and only one data type
         (e.g., only EEG or MEG data) is present in the dataset, it will be
-=======
-    bids_path : str | BIDSPath
-        The base filename of the BIDS compatible files. Typically, this can be
-        generated using :func:`mne_bids.BIDSPath`.
-    bids_root : str | pathlib.Path
-        Path to root of the BIDS folder
-    datatype : str | None
-        The kind of recording to read. If ``None`` and only one datatype (e.g.,
-        only EEG or only MEG data) is present in the dataset, it will be
->>>>>>> cf2489c0
         selected automatically.
     extra_params : None | dict
         Extra parameters to be passed to MNE read_raw_* functions.
@@ -327,7 +306,7 @@
     Raises
     ------
     RuntimeError
-        If multiple recording modalities are present in the dataset, but
+        If multiple recording data types are present in the dataset, but
         ``datatype=None``.
 
     RuntimeError
@@ -348,7 +327,7 @@
     sub = bids_path.subject
     ses = bids_path.session
     bids_root = bids_path.root
-    modality = bids_path.modality
+    datatype = bids_path.datatype
 
     # check root available
     if bids_root is None:
@@ -480,12 +459,7 @@
     else:
         extra_params = None
 
-<<<<<<< HEAD
     raw = read_raw_bids(bids_path=bids_path, extra_params=extra_params)
-=======
-    raw = read_raw_bids(bids_path=bids_path, bids_root=bids_root,
-                        datatype=datatype, extra_params=extra_params)
->>>>>>> cf2489c0
     if raw.info['meas_date'] is None:
         raise ValueError('The provided recording does not have a measurement '
                          'date set. Cannot get matching empty-room file.')
@@ -556,11 +530,6 @@
                 extra_params = None
 
             er_raw = read_raw_bids(bids_path=er_bids_path,
-<<<<<<< HEAD
-=======
-                                   bids_root=bids_root,
-                                   datatype=datatype,
->>>>>>> cf2489c0
                                    extra_params=extra_params)
 
             er_meas_date = er_raw.info['meas_date']
@@ -627,7 +596,7 @@
                          'Please use `bids_path.update(root="<root>")` '
                          'to set the root of the BIDS folder to read.')
     # only get this for MEG data
-    bids_path.update(modality='meg')
+    bids_path.update(datatype='meg')
 
     # Get the sidecar file for MRI landmarks
     bids_fname = bids_path.update(suffix='meg', root=bids_root)
@@ -674,12 +643,7 @@
     if ext == '.fif':
         extra_params = dict(allow_maxshield=True)
 
-<<<<<<< HEAD
     raw = read_raw_bids(bids_path=bids_path, extra_params=extra_params)
-=======
-    raw = read_raw_bids(bids_path=bids_path, bids_root=bids_root,
-                        extra_params=extra_params, datatype='meg')
->>>>>>> cf2489c0
     meg_coords_dict = _extract_landmarks(raw.info['dig'])
     meg_landmarks = np.asarray((meg_coords_dict['LPA'],
                                 meg_coords_dict['NAS'],
