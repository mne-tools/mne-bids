--- conflicted
+++ resolved
@@ -21,16 +21,9 @@
 
 from mne_bids.dig import _read_dig_bids
 from mne_bids.tsv_handler import _from_tsv, _drop
-<<<<<<< HEAD
-from mne_bids.config import (ALLOWED_EXTENSIONS, _convert_hand_options,
-                             _convert_sex_options, reader)
-from mne_bids.utils import _extract_landmarks, _get_ch_type_mapping
-=======
 from mne_bids.config import (ALLOWED_MODALITY_EXTENSIONS, reader,
                              _convert_hand_options, _convert_sex_options)
-from mne_bids.utils import (_extract_landmarks,
-                            _get_ch_type_mapping, _estimate_line_freq)
->>>>>>> ab7f8dbc
+from mne_bids.utils import _extract_landmarks, _get_ch_type_mapping
 from mne_bids import make_bids_folders
 from mne_bids.path import (BIDSPath, _parse_ext, get_entities_from_fname,
                            _find_matching_sidecar, _infer_kind)
