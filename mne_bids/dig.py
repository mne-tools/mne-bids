--- conflicted
+++ resolved
@@ -15,7 +15,7 @@
                              BIDS_EEG_COORDINATE_FRAMES,
                              BIDS_COORDINATE_UNITS,
                              MNE_TO_BIDS_FRAMES, BIDS_TO_MNE_FRAMES,
-                             MNE_FRAME_TO_STR)
+                             MNE_FRAME_TO_STR, COORD_FRAME_DESCRIPTIONS)
 from mne_bids.tsv_handler import _from_tsv
 from mne_bids.utils import (_extract_landmarks, _parse_bids_filename,
                             _scale_coord_to_meters, _write_json, _write_tsv,
@@ -99,7 +99,7 @@
     return raw
 
 
-def _handle_coordsystem_reading(coordsystem_fpath, kind):
+def _handle_coordsystem_reading(coordsystem_fpath, kind, verbose=True):
     """Read associated coordsystem.json.
 
     Handle reading the coordinate frame and coordinate unit
@@ -214,6 +214,9 @@
                          'same coordinate frame. Found: "{}"'
                          .format(coord_frame))
 
+    # get the coordinate frame description
+    coordsystem_description = COORD_FRAME_DESCRIPTIONS.get(coord_frame, "n/a")
+
     if kind == 'meg':
         hpi = {d['ident']: d for d in dig if d['kind'] == FIFF.FIFFV_POINT_HPI}
         if hpi:
@@ -223,6 +226,7 @@
         fid_json = {
             'MEGCoordinateSystem': coordsystem_name,
             'MEGCoordinateUnits': unit,  # XXX validate this
+            'MEGCoordinateSystemDescription': coordsystem_description,
             'HeadCoilCoordinates': coords,
             'HeadCoilCoordinateSystem': orient,
             'HeadCoilCoordinateUnits': unit  # XXX validate this
@@ -231,6 +235,7 @@
         fid_json = {
             'EEGCoordinateSystem': coordsystem_name,
             'EEGCoordinateUnits': unit,
+            'EEGCoordinateSystemDescription': coordsystem_description,
             'AnatomicalLandmarkCoordinates': coords,
             'AnatomicalLandmarkCoordinateSystem': coordsystem_name,
             'AnatomicalLandmarkCoordinateUnits': unit,
@@ -238,6 +243,7 @@
     elif kind == "ieeg":
         fid_json = {
             'iEEGCoordinateSystem': coordsystem_name,  # (Other, Pixels, ACPC)
+            'iEEGCoordinateSystemDescription': coordsystem_description,
             'iEEGCoordinateUnits': unit,  # m (MNE), mm, cm , or pixels
         }
 
@@ -283,7 +289,6 @@
            for _digpoint in raw.info['dig']):
         warn("Not all digpoints have the same coordinate frame. "
              "Skipping electrodes.tsv writing...")
-<<<<<<< HEAD
         return
 
     # get the accepted mne-python coordinate frames
@@ -341,64 +346,6 @@
                  "Setting montage not possible if anatomical "
                  "landmarks (NAS, LPA, RPA) are missing, "
                  "and coord_frame is not 'head'.")
-=======
-    else:
-        # get the accepted mne-python coordinate frames
-        coord_frame_int = int(digpoint['coord_frame'])
-        mne_coord_frame = MNE_FRAME_TO_STR.get(coord_frame_int, None)
-        coord_frame = MNE_TO_BIDS_FRAMES.get(mne_coord_frame, None)
-
-        if verbose:
-            print("Writing electrodes file to... ", electrodes_fname)
-            print("Writing coordsystem file to... ", coordsystem_fname)
-
-        if kind == "ieeg":
-            if coord_frame is not None:
-                # XXX: To improve when mne-python allows coord_frame='unknown'
-                if coord_frame not in BIDS_IEEG_COORDINATE_FRAMES:
-                    coordsystem_fname = make_bids_basename(
-                        subject=subject_id, session=session_id,
-                        acquisition=acquisition, space=coord_frame,
-                        suffix='coordsystem.json', prefix=data_path)
-                    electrodes_fname = make_bids_basename(
-                        subject=subject_id, session=session_id,
-                        acquisition=acquisition, space=coord_frame,
-                        suffix='electrodes.tsv', prefix=data_path)
-                    coord_frame = 'other'
-
-                # Now write the data to the elec coords and the coordsystem
-                _electrodes_tsv(raw, electrodes_fname,
-                                kind, overwrite, verbose)
-                _coordsystem_json(raw, unit, 'n/a',
-                                  coord_frame, coordsystem_fname, kind,
-                                  overwrite, verbose)
-            else:
-                # default coordinate frame to mri if not available
-                warn("Coordinate frame of iEEG coords missing/unknown "
-                     "for {}. Skipping reading "
-                     "in of montage...".format(electrodes_fname))
-        elif kind == 'eeg':
-            # We only write EEG electrodes.tsv and coordsystem.json
-            # if we have LPA, RPA, and NAS available to rescale to a known
-            # coordinate system frame
-            coords = _extract_landmarks(raw.info['dig'])
-            landmarks = set(['RPA', 'NAS', 'LPA']) == set(list(coords.keys()))
-
-            # XXX: to be improved,
-            # mne-python automatically converts unknown coord frame to head
-            if coord_frame_int == FIFF.FIFFV_COORD_HEAD and landmarks:
-                # Now write the data
-                _electrodes_tsv(raw, electrodes_fname, kind,
-                                overwrite, verbose)
-                _coordsystem_json(raw, 'm', 'RAS', 'CapTrak',
-                                  coordsystem_fname, kind,
-                                  overwrite, verbose)
-            else:
-                warn("Skipping EEG electrodes.tsv... "
-                     "Setting montage not possible if anatomical "
-                     "landmarks (NAS, LPA, RPA) are missing, "
-                     "and coord_frame is not 'head'.")
->>>>>>> 61627c05
 
 
 def _read_dig_bids(electrodes_fpath, coordsystem_fpath,
