"""Read/write BIDS compatible electrode/coords structures from MNE."""
# Authors: Adam Li <adam2392@gmail.com>
#          Stefan Appelhoff <stefan.appelhoff@mailbox.org>
#
# License: BSD (3-clause)
import json
from collections import OrderedDict
from pathlib import Path

import mne
import numpy as np
from mne.io.constants import FIFF
from mne.utils import _check_ch_locs, logger, warn

from mne_bids.config import (BIDS_IEEG_COORDINATE_FRAMES,
                             BIDS_MEG_COORDINATE_FRAMES,
                             BIDS_EEG_COORDINATE_FRAMES,
                             BIDS_COORDINATE_UNITS,
                             MNE_TO_BIDS_FRAMES, BIDS_TO_MNE_FRAMES,
                             MNE_FRAME_TO_STR, COORD_FRAME_DESCRIPTIONS)
from mne_bids.tsv_handler import _from_tsv
from mne_bids.utils import (_extract_landmarks, _scale_coord_to_meters,
                            _write_json, _write_tsv)
from mne_bids.path import get_entities_from_fname, BIDSPath


def _handle_electrodes_reading(electrodes_fname, coord_frame,
                               coord_unit, verbose):
    """Read associated electrodes.tsv and populate raw.

    Handle xyz coordinates and coordinate frame of each channel.
    Assumes units of coordinates are in 'm'.
    """
    logger.info('Reading electrode '
                'coords from {}.'.format(electrodes_fname))
    electrodes_dict = _from_tsv(electrodes_fname)
    ch_names_tsv = electrodes_dict['name']

    if verbose:
        summary_str = [(ch, coord) for idx, (ch, coord)
                       in enumerate(electrodes_dict.items())
                       if idx < 5]
        print("The read in electrodes file is: \n", summary_str)

    def _float_or_nan(val):
        if val == "n/a":
            return np.nan
        else:
            return float(val)

    # convert coordinates to float and create list of tuples
    electrodes_dict['x'] = [_float_or_nan(x) for x in electrodes_dict['x']]
    electrodes_dict['y'] = [_float_or_nan(x) for x in electrodes_dict['y']]
    electrodes_dict['z'] = [_float_or_nan(x) for x in electrodes_dict['z']]
    ch_names_raw = [x for i, x in enumerate(ch_names_tsv)
                    if electrodes_dict['x'][i] != "n/a"]
    ch_locs = np.c_[electrodes_dict['x'],
                    electrodes_dict['y'],
                    electrodes_dict['z']]

    # convert coordinates to meters
    ch_locs = _scale_coord_to_meters(ch_locs, coord_unit)

    # create mne.DigMontage
    ch_pos = dict(zip(ch_names_raw, ch_locs))
    montage = mne.channels.make_dig_montage(ch_pos=ch_pos,
                                            coord_frame=coord_frame)
    return montage


def _handle_coordsystem_reading(coordsystem_fpath, datatype, verbose=True):
    """Read associated coordsystem.json.

    Handle reading the coordinate frame and coordinate unit
    of each electrode.
    """
    # open coordinate system sidecar json
    with open(coordsystem_fpath, 'r', encoding='utf-8-sig') as fin:
        coordsystem_json = json.load(fin)

    if datatype == 'meg':
        coord_frame = coordsystem_json['MEGCoordinateSystem'].lower()
        coord_unit = coordsystem_json['MEGCoordinateUnits']
        coord_frame_desc = coordsystem_json.get('MEGCoordinateDescription',
                                                None)
    elif datatype == 'eeg':
        coord_frame = coordsystem_json['EEGCoordinateSystem'].lower()
        coord_unit = coordsystem_json['EEGCoordinateUnits']
        coord_frame_desc = coordsystem_json.get('EEGCoordinateDescription',
                                                None)
    elif datatype == 'ieeg':
        coord_frame = coordsystem_json['iEEGCoordinateSystem'].lower()
        coord_unit = coordsystem_json['iEEGCoordinateUnits']
        coord_frame_desc = coordsystem_json.get('iEEGCoordinateDescription',
                                                None)

    if verbose:
        print(f"Reading in coordinate system frame {coord_frame}: "
              f"{coord_frame_desc}.")

    return coord_frame, coord_unit


def _get_impedances(raw, names):
    """Get the impedance values in kOhm from raw.impedances."""
    if not hasattr(raw, 'impedances'):  # pragma: no cover
        return ['n/a'] * len(names)
    no_info = {'imp': np.nan, 'imp_unit': 'kOhm'}
    impedance_dicts = [raw.impedances.get(name, no_info) for name in names]
    # If we encounter a unit not defined in `scalings`, return NaN
    scalings = {'kOhm': 1, 'Ohm': 0.001}
    impedances = [
        imp_dict['imp'] * scalings.get(imp_dict['imp_unit'], np.nan)
        for imp_dict in impedance_dicts
    ]
    # replace np.nan with BIDS 'n/a' representation
    impedances = [i if not np.isnan(i) else "n/a" for i in impedances]
    return impedances


def _write_electrodes_tsv(raw, fname, datatype, overwrite=False, verbose=True):
    """Create an electrodes.tsv file and save it.

    Parameters
    ----------
    raw : mne.io.Raw
        The data as MNE-Python Raw object.
    fname : str
        Filename to save the electrodes.tsv to.
    datatype : str
        Type of the data recording. Can be ``meg``, ``eeg``,
        or ``ieeg``.
    overwrite : bool
        Defaults to False.
        Whether to overwrite the existing data in the file.
        If there is already data for the given `fname` and overwrite is False,
        an error will be raised.
    verbose : bool
        Set verbose output to true or false.
    """
    # create list of channel coordinates and names
    x, y, z, names = list(), list(), list(), list()
    for ch in raw.info['chs']:
        if _check_ch_locs([ch]):
            x.append(ch['loc'][0])
            y.append(ch['loc'][1])
            z.append(ch['loc'][2])
        else:
            x.append('n/a')
            y.append('n/a')
            z.append('n/a')
        names.append(ch['ch_name'])

    # create OrderedDict to write to tsv file
    if datatype == "ieeg":
        # XXX: size should be included in the future
        sizes = ['n/a'] * len(names)
        data = OrderedDict([('name', names),
                            ('x', x),
                            ('y', y),
                            ('z', z),
                            ('size', sizes),
                            ])
    elif datatype == 'eeg':
        data = OrderedDict([('name', names),
                            ('x', x),
                            ('y', y),
                            ('z', z),
                            ])
    else:  # pragma: no cover
        raise RuntimeError("datatype {} not supported.".format(datatype))

    # Add impedance values if available, currently only BrainVision:
    # https://github.com/mne-tools/mne-python/pull/7974
    if hasattr(raw, 'impedances'):
        data['impedance'] = _get_impedances(raw, names)

    # note that any coordsystem.json file shared within sessions
    # will be the same across all runs (currently). So
    # overwrite is set to True always
    # XXX: improve later when BIDS is updated
    # check that there already exists a coordsystem.json
    if Path(fname).exists() and not overwrite:
        electrodes_tsv = _from_tsv(fname)

        # cast values to str to make equality check work
        if any([list(map(str, vals1)) != list(vals2) for vals1, vals2 in
                zip(data.values(), electrodes_tsv.values())]):
            raise RuntimeError(
                f'Trying to write electrodes.tsv, but it already '
                f'exists at {fname} and the contents do not match. '
                f'You must differentiate this electrodes.tsv file '
                f'from the existing one, or set "overwrite" to True.')
    _write_tsv(fname, data, overwrite=True, verbose=verbose)


def _write_coordsystem_json(*, raw, unit, hpi_coord_system,
                            sensor_coord_system, fname, datatype,
                            overwrite=False, verbose=True):
    """Create a coordsystem.json file and save it.

    Parameters
    ----------
    raw : mne.io.Raw
        The data as MNE-Python Raw object.
    unit : str
        Units to be used in the coordsystem specification,
        as in BIDS_COORDINATE_UNITS.
    hpi_coord_system : str
        Name of the coordinate system for the head coils.
    sensor_coord_system : str | tuple of str
        Name of the coordinate system for the sensor positions.
        If a tuple of strings, should be in the form:
        ``(BIDS coordinate frame, MNE coordinate frame)``.
    fname : str
        Filename to save the coordsystem.json to.
    datatype : str
        Type of the data recording. Can be ``meg``, ``eeg``,
        or ``ieeg``.
    overwrite : bool
        Whether to overwrite the existing file.
        Defaults to False.
    verbose : bool
        Set verbose output to true or false.

    """
    dig = raw.info['dig']
    if dig is None:
        dig = []
    coords = _extract_landmarks(dig)
    hpi = {d['ident']: d for d in dig if d['kind'] == FIFF.FIFFV_POINT_HPI}
    if hpi:
        for ident in hpi.keys():
            coords['coil%d' % ident] = hpi[ident]['r'].tolist()

    coord_frame = set([dig[ii]['coord_frame'] for ii in range(len(dig))])
    if len(coord_frame) > 1:  # noqa E501
        raise ValueError('All HPI, electrodes, and fiducials must be in the '
                         'same coordinate frame. Found: "{}"'
                         .format(coord_frame))

    # get the coordinate frame description
    try:
        sensor_coord_system, sensor_coord_system_mne = sensor_coord_system
    except ValueError:
        sensor_coord_system_mne = "n/a"
    sensor_coord_system_descr = (COORD_FRAME_DESCRIPTIONS
                                 .get(sensor_coord_system.lower(), "n/a"))
    if sensor_coord_system == 'Other':
        if verbose:
            msg = ('Using the `Other` keyword for the CoordinateSystem field. '
                   'Please specify the CoordinateSystemDescription field '
                   'manually.')
            logger.info(msg)
        sensor_coord_system_descr = (COORD_FRAME_DESCRIPTIONS
                                     .get(sensor_coord_system_mne.lower(),
                                          "n/a"))

    # create the coordinate json data structure based on 'datatype'
    if datatype == 'meg':
        hpi = {d['ident']: d for d in dig if d['kind'] == FIFF.FIFFV_POINT_HPI}
        if hpi:
            for ident in hpi.keys():
                coords['coil%d' % ident] = hpi[ident]['r'].tolist()

        fid_json = {
            'MEGCoordinateSystem': sensor_coord_system,
            'MEGCoordinateUnits': unit,  # XXX validate this
            'MEGCoordinateSystemDescription': sensor_coord_system_descr,
            'HeadCoilCoordinates': coords,
            'HeadCoilCoordinateSystem': hpi_coord_system,
            'HeadCoilCoordinateUnits': unit  # XXX validate this
        }
    elif datatype == 'eeg':
        fid_json = {
            'EEGCoordinateSystem': sensor_coord_system,
            'EEGCoordinateUnits': unit,
            'EEGCoordinateSystemDescription': sensor_coord_system_descr,
            'AnatomicalLandmarkCoordinates': coords,
            'AnatomicalLandmarkCoordinateSystem': sensor_coord_system,
            'AnatomicalLandmarkCoordinateUnits': unit,
        }
    elif datatype == "ieeg":
        fid_json = {
            # (Other, Pixels, ACPC)
            'iEEGCoordinateSystem': sensor_coord_system,
            'iEEGCoordinateSystemDescription': sensor_coord_system_descr,
            'iEEGCoordinateUnits': unit,  # m (MNE), mm, cm , or pixels
        }

    # note that any coordsystem.json file shared within sessions
    # will be the same across all runs (currently). So
    # overwrite is set to True always
    # XXX: improve later when BIDS is updated
    # check that there already exists a coordsystem.json
    if Path(fname).exists() and not overwrite:
        with open(fname, 'r', encoding='utf-8-sig') as fin:
            coordsystem_dict = json.load(fin)
        if fid_json != coordsystem_dict:
            raise RuntimeError(
                f'Trying to write coordsystem.json, but it already '
                f'exists at {fname} and the contents do not match. '
                f'You must differentiate this coordsystem.json file '
                f'from the existing one, or set "overwrite" to True.')
    _write_json(fname, fid_json, overwrite=True, verbose=verbose)


def _write_dig_bids(bids_path, raw, overwrite=False, verbose=True):
    """Write BIDS formatted DigMontage from Raw instance.

    Handles coordinatesystem.json and electrodes.tsv writing
    from DigMontage.

    Parameters
    ----------
    bids_path : mne_bids.BIDSPath
        Path in the BIDS dataset to save the ``electrodes.tsv``
        and ``coordsystem.json`` file for. ``datatype``
        attribute must be ``eeg``, or ``ieeg``. For ``meg``
        data, ``electrodes.tsv`` are not saved.
    raw : mne.io.Raw
        The data as MNE-Python Raw object.
    overwrite : bool
        Whether to overwrite the existing file.
        Defaults to False.
    verbose : bool
        Set verbose output to true or false.
    """
    # write electrodes data for iEEG and EEG
    unit = "m"  # defaults to meters

    # get coordinate frame from digMontage
    digpoint = raw.info['dig'][0]
    if any(digpoint['coord_frame'] != _digpoint['coord_frame']
           for _digpoint in raw.info['dig']):
        warn("Not all digpoints have the same coordinate frame. "
             "Skipping electrodes.tsv writing...")
        return

    # get the accepted mne-python coordinate frames
    coord_frame_int = int(digpoint['coord_frame'])
    mne_coord_frame = MNE_FRAME_TO_STR.get(coord_frame_int, None)
    coord_frame = MNE_TO_BIDS_FRAMES.get(mne_coord_frame, None)

    # create electrodes/coordsystem files using a subset of entities
    # that are specified for these files in the specification
    coord_file_entities = {
        'root': bids_path.root,
        'datatype': bids_path.datatype,
        'subject': bids_path.subject,
        'session': bids_path.session,
        'acquisition': bids_path.acquisition,
        'space': bids_path.space
    }
    datatype = bids_path.datatype
    electrodes_path = BIDSPath(**coord_file_entities, suffix='electrodes',
                               extension='.tsv')
    coordsystem_path = BIDSPath(**coord_file_entities, suffix='coordsystem',
                                extension='.json')

    if verbose:
        print("Writing electrodes file to... ", electrodes_path)
        print("Writing coordsytem file to... ", coordsystem_path)

    if datatype == "ieeg":
        if coord_frame is not None:
            # XXX: To improve when mne-python allows coord_frame='unknown'
            if coord_frame not in BIDS_IEEG_COORDINATE_FRAMES:
                coordsystem_path.update(space=coord_frame)
                electrodes_path.update(space=coord_frame)
                coord_frame = 'Other'

            # Now write the data to the elec coords and the coordsystem
<<<<<<< HEAD
            _write_electrodes_tsv(raw, electrodes_path,
                                  datatype, overwrite, verbose)
            _write_coordsystem_json(raw=raw, unit=unit, hpi_coord_system='n/a',
                                    sensor_coord_system=coord_frame,
                                    fname=coordsystem_path, datatype=datatype,
                                    overwrite=overwrite, verbose=verbose)
=======
            _electrodes_tsv(raw, electrodes_path,
                            datatype, overwrite, verbose)
            _coordsystem_json(raw=raw, unit=unit, hpi_coord_system='n/a',
                              sensor_coord_system=(coord_frame,
                                                   mne_coord_frame),
                              fname=coordsystem_path, datatype=datatype,
                              overwrite=overwrite, verbose=verbose)
>>>>>>> e1b7b3b9
        else:
            # default coordinate frame to mri if not available
            warn("Coordinate frame of iEEG coords missing/unknown "
                 "for {}. Skipping reading "
                 "in of montage...".format(electrodes_path))
    elif datatype == 'eeg':
        # We only write EEG electrodes.tsv and coordsystem.json
        # if we have LPA, RPA, and NAS available to rescale to a known
        # coordinate system frame
        coords = _extract_landmarks(raw.info['dig'])
        landmarks = set(['RPA', 'NAS', 'LPA']) == set(list(coords.keys()))

        # XXX: to be improved to allow rescaling if landmarks are present
        # mne-python automatically converts unknown coord frame to head
        if coord_frame_int == FIFF.FIFFV_COORD_HEAD and landmarks:
            # Now write the data
            _write_electrodes_tsv(raw, electrodes_path, datatype,
                                  overwrite, verbose)
            _write_coordsystem_json(raw=raw, unit='m', hpi_coord_system='n/a',
                                    sensor_coord_system='CapTrak',
                                    fname=coordsystem_path, datatype=datatype,
                                    overwrite=overwrite, verbose=verbose)
        else:
            warn("Skipping EEG electrodes.tsv... "
                 "Setting montage not possible if anatomical "
                 "landmarks (NAS, LPA, RPA) are missing, "
                 "and coord_frame is not 'head'.")


def _read_dig_bids(electrodes_fpath, coordsystem_fpath,
                   datatype, raw, verbose):
    """Read MNE-Python formatted DigMontage from BIDS files.

    Handles coordinatesystem.json and electrodes.tsv reading
    to DigMontage.

    Parameters
    ----------
    electrodes_fpath : str
        Filepath of the electrodes.tsv to read.
    coordsystem_fpath : str
        Filepath of the coordsystem.json to read.
    datatype : str
        Type of the data recording. Can be ``meg``, ``eeg``,
        or ``ieeg``.
    raw : mne.io.Raw | None
        Optional. If passed in, should be the raw data as MNE-Python
        Raw object. Will set montage read in via ``raw.set_montage(montage)``.
    verbose : bool
        Set verbose output to true or false.

    Returns
    -------
    montage : mne.channels.DigMontage
        The coordinate data as MNE-Python DigMontage object.
    """
    # get the space entity
    params = get_entities_from_fname(electrodes_fpath)
    space = params['space']
    if space is None:
        space = ''
    space = space.lower()

    # read in coordinate information
    coord_frame, coord_unit = _handle_coordsystem_reading(coordsystem_fpath,
                                                          datatype, verbose)

    if datatype == 'meg':
        if coord_frame not in BIDS_MEG_COORDINATE_FRAMES:
            warn("MEG Coordinate frame is not accepted "
                 "BIDS keyword. The allowed keywords are: "
                 "{}".format(BIDS_MEG_COORDINATE_FRAMES))
            coord_frame = None
        elif coord_frame == 'other':
            warn("Coordinate frame of MEG data can't be determined "
                 "when 'other'. The currently accepted keywords are: "
                 "{}".format(BIDS_MEG_COORDINATE_FRAMES))
            coord_frame = None
        else:
            coord_frame = BIDS_TO_MNE_FRAMES.get(coord_frame, None)
    elif datatype == 'ieeg':
        if coord_frame not in BIDS_IEEG_COORDINATE_FRAMES:
            warn("iEEG Coordinate frame is not accepted "
                 "BIDS keyword. The allowed keywords are: "
                 "{}".format(BIDS_IEEG_COORDINATE_FRAMES))
            coord_frame = None
        elif coord_frame == 'pixels':
            warn("Coordinate frame of iEEG data in pixels does not "
                 "get read in by mne-python. Skipping reading of "
                 "electrodes.tsv ...")
            coord_frame = None
        elif coord_frame == 'acpc':
            coord_frame = BIDS_TO_MNE_FRAMES.get(coord_frame, None)
        elif coord_frame == 'other':
            # XXX: We allow 'other' coordinate frames, but must be mne-python
            if space not in BIDS_TO_MNE_FRAMES:
                # default coordinate frames to available ones in mne-python
                # noqa: see https://bids-specification.readthedocs.io/en/stable/99-appendices/08-coordinate-systems.html
                warn("Defaulting coordinate frame to unknown "
                     "from coordinate system input {}".format(coord_frame))
            coord_frame = BIDS_TO_MNE_FRAMES.get(space, None)
    elif datatype == 'eeg':
        # only accept captrak
        if coord_frame not in BIDS_EEG_COORDINATE_FRAMES:
            warn("EEG Coordinate frame is not accepted "
                 "BIDS keyword. The allowed keywords are: "
                 "{}".format(BIDS_IEEG_COORDINATE_FRAMES))
            coord_frame = None
        else:
            coord_frame = BIDS_TO_MNE_FRAMES.get(coord_frame, None)

    # check coordinate units
    if coord_unit not in BIDS_COORDINATE_UNITS:
        warn("Coordinate unit is not an accepted BIDS unit for {}. "
             "Please specify to be one of {}. Skipping electrodes.tsv "
             "reading..."
             .format(electrodes_fpath, BIDS_COORDINATE_UNITS))
        coord_frame = None

    # montage is interpretable only if coordinate frame was properly parsed
    if coord_frame is not None:
        # read in electrode coordinates as a DigMontage object
        montage = _handle_electrodes_reading(electrodes_fpath, coord_frame,
                                             coord_unit, verbose)
    else:
        montage = None

    if montage is not None:
        # determine if there are problematic channels
        ch_pos = montage._get_ch_pos()
        nan_chs = []
        for ch_name, ch_coord in ch_pos.items():
            if any(np.isnan(ch_coord)) and ch_name not in raw.info['bads']:
                nan_chs.append(ch_name)
        if len(nan_chs) > 0:
            warn("There are channels without locations "
                 "(n/a) that are not marked as bad: {}".format(nan_chs))

    # add montage to Raw object
    raw.set_montage(montage, on_missing='warn', verbose=verbose)

    return montage<|MERGE_RESOLUTION|>--- conflicted
+++ resolved
@@ -371,22 +371,13 @@
                 coord_frame = 'Other'
 
             # Now write the data to the elec coords and the coordsystem
-<<<<<<< HEAD
             _write_electrodes_tsv(raw, electrodes_path,
                                   datatype, overwrite, verbose)
             _write_coordsystem_json(raw=raw, unit=unit, hpi_coord_system='n/a',
-                                    sensor_coord_system=coord_frame,
+                                    sensor_coord_system=(coord_frame,
+                                                         mne_coord_frame),
                                     fname=coordsystem_path, datatype=datatype,
                                     overwrite=overwrite, verbose=verbose)
-=======
-            _electrodes_tsv(raw, electrodes_path,
-                            datatype, overwrite, verbose)
-            _coordsystem_json(raw=raw, unit=unit, hpi_coord_system='n/a',
-                              sensor_coord_system=(coord_frame,
-                                                   mne_coord_frame),
-                              fname=coordsystem_path, datatype=datatype,
-                              overwrite=overwrite, verbose=verbose)
->>>>>>> e1b7b3b9
         else:
             # default coordinate frame to mri if not available
             warn("Coordinate frame of iEEG coords missing/unknown "
