--- conflicted
+++ resolved
@@ -368,12 +368,8 @@
         },
         "sample": {
             "Description": (
-<<<<<<< HEAD
-                "The event onset time in number of sampling points.First sample is 0."
-=======
                 "The event onset time in number of sampling points."
                 "First sample is 0."
->>>>>>> 3a37466e
             ),
         },
         "value": {
