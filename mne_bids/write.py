--- conflicted
+++ resolved
@@ -948,11 +948,7 @@
 
     if ext not in [this_ext for data_type in ALLOWED_MODALITY_EXTENSIONS
                    for this_ext in ALLOWED_MODALITY_EXTENSIONS[data_type]]:
-<<<<<<< HEAD
-        raise ValueError('Unrecognized file format %s' % ext)
-=======
         raise ValueError(f'Unrecognized file format {ext}')
->>>>>>> ab7f8dbc
 
     raw_orig = reader[ext](**raw._init_kwargs)
     assert_array_equal(raw.times, raw_orig.times,
@@ -961,23 +957,8 @@
 
     # convert to BIDS Path
     if isinstance(bids_basename, str):
-<<<<<<< HEAD
-        params = parse_bids_filename(bids_basename)
-        bids_basename = BIDSPath(subject=params.get('sub'),
-                                 session=params.get('ses'),
-                                 task=params.get('task'),
-                                 acquisition=params.get('acq'),
-                                 run=params.get('run'),
-                                 processing=params.get('proc'),
-                                 recording=params.get('rec'),
-                                 space=params.get('space'))
-
-    # make a copy to ensure that passed in BIDSPath does not get altered
-=======
         params = get_entities_from_fname(bids_basename)
         bids_basename = BIDSPath(**params)
-
->>>>>>> ab7f8dbc
     bids_basename = bids_basename.copy()
     subject_id, session_id = bids_basename.subject, bids_basename.session
     task, run = bids_basename.task, bids_basename.run
@@ -1020,7 +1001,6 @@
     # as it does not make any advanced check.
 
     # create *_scans.tsv
-<<<<<<< HEAD
     bids_path = BIDSPath(subject=subject_id,
                          session=session_id,
                          task=None,
@@ -1037,40 +1017,14 @@
     # create *_electrodes.tsv
     bids_path.update(kind='electrodes', extension='.tsv')
     electrodes_fname = op.join(data_path, bids_path.basename)
-=======
-    bids_path = BIDSPath(subject=subject_id, session=session_id,
-                         prefix=ses_path, kind='scans', extension='.tsv',
-                         task=None)
-    scans_fname = str(bids_path)
-
-    # create *_coordsystem.json
-    bids_path.update(acquisition=acquisition, space=space,
-                     prefix=data_path, kind='coordsystem',
-                     extension='.json')
-    coordsystem_fname = str(bids_path)
-
-    # create *_electrodes.tsv
-    bids_path = bids_path.update(kind='electrodes',
-                                 extension='.tsv')
-    electrodes_fname = str(bids_path)
->>>>>>> ab7f8dbc
 
     # For the remaining files, we can use BIDSPath to alter.
     readme_fname = op.join(bids_root, 'README')
     participants_tsv_fname = op.join(bids_root, 'participants.tsv')
-<<<<<<< HEAD
     participants_json_fname = participants_tsv_fname.replace('tsv', 'json')
 
     sidecar_fname = bids_fname.copy().update(bids_root=data_path,
                                              kind=kind, extension='.json')
-=======
-    participants_json_fname = participants_tsv_fname.replace('tsv',
-                                                             'json')
-
-    sidecar_fname = bids_fname.copy().update(prefix=data_path,
-                                             kind=kind,
-                                             extension='.json')
->>>>>>> ab7f8dbc
 
     events_fname = sidecar_fname.copy().update(kind='events',
                                                extension='.tsv')
@@ -1157,15 +1111,9 @@
         convert = ext not in ALLOWED_MODALITY_EXTENSIONS[kind]
 
     if kind == 'meg' and convert and not anonymize:
-<<<<<<< HEAD
-        raise ValueError('Got file ext %s for MEG data, '
-                         'expected one of %s' %
-                         ALLOWED_MODALITY_EXTENSIONS['meg'])
-=======
         raise ValueError(f"Got file extension {convert} for MEG data, "
                          f"expected one of "
                          f"{ALLOWED_MODALITY_EXTENSIONS['meg']}")
->>>>>>> ab7f8dbc
 
     if not convert and verbose:
         print('Copying data files to %s' % op.splitext(bids_fname)[0])
@@ -1323,12 +1271,8 @@
     # this needs to be a string, since nibabel assumes a string input
     t1w_basename = make_bids_basename(subject=subject, session=session,
                                       acquisition=acquisition,
-<<<<<<< HEAD
-                                      bids_root=anat_dir, suffix='T1w.nii.gz')
-=======
-                                      prefix=anat_dir,
+                                      bids_root=anat_dir,
                                       kind='T1w', extension='.nii.gz')
->>>>>>> ab7f8dbc
 
     # Check if we have necessary conditions for writing a sidecar JSON
     if trans is not None or landmarks is not None:
