--- conflicted
+++ resolved
@@ -693,92 +693,6 @@
                       meas_date=meas_date)
 
 
-<<<<<<< HEAD
-=======
-def _get_anonymization_daysback(raw):
-    """Get the min and max number of daysback necessary to satisfy BIDS specs.
-
-    .. warning:: It is important that you remember the anonymization
-                 number if you would ever like to de-anonymize but
-                 that it is not included in the code publication
-                 as that would break the anonymization.
-
-    BIDS requires that anonymized dates be before 1925. In order to
-    preserve the longitudinal structure and ensure anonymization, the
-    user is asked to provide the same `daysback` argument to each call
-    of `write_raw_bids`. To determine the miniumum number of daysback
-    necessary, this function will calculate the minimum number based on
-    the most recent measurement date of raw objects.
-
-    Parameters
-    ----------
-    raw : instance of mne.io.Raw
-        The raw data. It must be an instance or list of instances of mne.Raw.
-
-    Returns
-    -------
-    daysback_min : int
-        The minimum number of daysback necessary to be compatible with BIDS.
-    daysback_max : int
-        The maximum number of daysback that MNE can store.
-    """
-    this_date = _stamp_to_dt(raw.info['meas_date']).date()
-    daysback_min = (this_date - date(year=1924, month=12, day=31)).days
-    daysback_max = (this_date - datetime.fromtimestamp(0).date() +
-                    timedelta(seconds=np.iinfo('>i4').max)).days
-    return daysback_min, daysback_max
-
-
-def get_anonymization_daysback(raws):
-    """Get the group min and max number of daysback necessary for BIDS specs.
-
-    .. warning:: It is important that you remember the anonymization
-                 number if you would ever like to de-anonymize but
-                 that it is not included in the code publication
-                 as that would break the anonymization.
-
-    BIDS requires that anonymized dates be before 1925. In order to
-    preserve the longitudinal structure and ensure anonymization, the
-    user is asked to provide the same `daysback` argument to each call
-    of `write_raw_bids`. To determine the miniumum number of daysback
-    necessary, this function will calculate the minimum number based on
-    the most recent measurement date of raw objects.
-
-    Parameters
-    ----------
-    raw : mne.io.Raw | list of Raw
-        The group raw data. It must be a list of instances of mne.Raw.
-
-    Returns
-    -------
-    daysback_min : int
-        The minimum number of daysback necessary to be compatible with BIDS.
-    daysback_max : int
-        The maximum number of daysback that MNE can store.
-    """
-    if not isinstance(raws, list):
-        raws = list([raws])
-    daysback_min_list = list()
-    daysback_max_list = list()
-    for raw in raws:
-        if raw.info['meas_date'] is not None:
-            daysback_min, daysback_max = _get_anonymization_daysback(raw)
-            daysback_min_list.append(daysback_min)
-            daysback_max_list.append(daysback_max)
-    if not daysback_min_list or not daysback_max_list:
-        raise ValueError('All measurement dates are None, '
-                         'pass any `daysback` value to anonymize.')
-    daysback_min = max(daysback_min_list)
-    daysback_max = min(daysback_max_list)
-    if daysback_min > daysback_max:
-        raise ValueError('The dataset spans more time than can be '
-                         'accomodated by MNE, you may have to '
-                         'not follow BIDS recommendations and use'
-                         'anonymized dates after 1925')
-    return daysback_min, daysback_max
-
-
->>>>>>> 79cb84e9
 def make_dataset_description(path, name, data_license=None,
                              authors=None, acknowledgements=None,
                              how_to_acknowledge=None, funding=None,
