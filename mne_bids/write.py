--- conflicted
+++ resolved
@@ -1009,10 +1009,10 @@
     ]
 
     ch_info_json_emg = [
-        # ('EEGReference', 'n/a'),
-        # ('EEGGround', 'n/a'),
-        # ('EEGPlacementScheme', _infer_eeg_placement_scheme(raw)),
-        # ('Manufacturer', manufacturer)
+        # ("EEGReference", "n/a"),
+        # ("EEGGround", "n/a"),
+        # ("EEGPlacementScheme", _infer_eeg_placement_scheme(raw)),
+        # ("Manufacturer", manufacturer)
     ]
 
     ch_info_json_ieeg = [
@@ -1044,13 +1044,9 @@
         append_datatype_json = ch_info_json_meg
     elif datatype == "eeg":
         append_datatype_json = ch_info_json_eeg
-<<<<<<< HEAD
-    elif datatype == 'emg':
+    elif datatype == "emg":
         append_datatype_json = ch_info_json_emg
-    elif datatype == 'ieeg':
-=======
     elif datatype == "ieeg":
->>>>>>> 420686e2
         append_datatype_json = ch_info_json_ieeg
     elif datatype == "nirs":
         append_datatype_json = ch_info_json_nirs
