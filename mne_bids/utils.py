--- conflicted
+++ resolved
@@ -232,19 +232,12 @@
     # get events from annotations
     events_annot, event_id_annot = events_from_annotations(raw, event_id,
                                                            verbose=verbose)
-<<<<<<< HEAD
     if event_id is None:
-=======
-    if event_id is not None:
+        events = events_annot
+        event_id = event_id_annot
+    else:
         events = np.concatenate((events, events_annot), axis=0)
         events.sort(axis=0)
-        event_id.update(event_id_annot)
-    else:
->>>>>>> d9e919d1
-        events = events_annot
-        event_id = event_id_annot
-    else:
-        events = np.concatenate((events, events_annot), axis=0)
         event_id.update(event_id_annot)
 
     if events.size == 0:
