"""Utility and helper functions for MNE-BIDS."""
# Authors: Mainak Jas <mainak.jas@telecom-paristech.fr>
#          Alexandre Gramfort <alexandre.gramfort@telecom-paristech.fr>
#          Teon Brooks <teon.brooks@gmail.com>
#          Chris Holdgraf <choldgraf@berkeley.edu>
#          Stefan Appelhoff <stefan.appelhoff@mailbox.org>
#          Matt Sanderson <matt.sanderson@mq.edu.au>
#
# License: BSD (3-clause)
import json
import os
import re
from datetime import datetime, date, timedelta, timezone
from os import path as op

import numpy as np
from mne.channels import make_standard_montage
from mne.io.constants import FIFF
from mne.io.kit.kit import get_kit_info
from mne.io.pick import pick_types
from mne.utils import warn, logger

from mne_bids.tsv_handler import _to_tsv, _tsv_to_str


# This regex matches key-val pairs. Any characters are allowed in the key and
# the value, except these special symbols: - _ . \ /
param_regex = re.compile(r'([^-_\.\\\/]+)-([^-_\.\\\/]+)')


def _ensure_tuple(x):
    """Return a tuple."""
    if x is None:
        return tuple()
    elif isinstance(x, str):
        return (x,)
    else:
        return tuple(x)


def _get_ch_type_mapping(fro='mne', to='bids'):
    """Map between BIDS and MNE nomenclatures for channel types.

    Parameters
    ----------
    fro : str
        Mapping from nomenclature of `fro`. Can be 'mne', 'bids'
    to : str
        Mapping to nomenclature of `to`. Can be 'mne', 'bids'

    Returns
    -------
    mapping : dict
        Dictionary mapping from one nomenclature of channel types to another.
        If a key is not present, a default value will be returned that depends
        on the `fro` and `to` parameters.

    Notes
    -----
    For the mapping from BIDS to MNE, MEG channel types are ignored for now.
    Furthermore, this is not a one-to-one mapping: Incomplete and partially
    one-to-many/many-to-one.

    Bio channels are supported in mne-python and are converted to MISC
    because there is no "Bio" supported channel in BIDS.
    """
    if fro == 'mne' and to == 'bids':
        mapping = dict(eeg='EEG', misc='MISC', stim='TRIG', emg='EMG',
                       ecog='ECOG', seeg='SEEG', eog='EOG', ecg='ECG',
                       resp='RESP', bio='MISC',
                       # MEG channels
                       meggradaxial='MEGGRADAXIAL', megmag='MEGMAG',
                       megrefgradaxial='MEGREFGRADAXIAL',
                       meggradplanar='MEGGRADPLANAR', megrefmag='MEGREFMAG',
                       ias='MEGOTHER')

    elif fro == 'bids' and to == 'mne':
        mapping = dict(EEG='eeg', MISC='misc', TRIG='stim', EMG='emg',
                       ECOG='ecog', SEEG='seeg', EOG='eog', ECG='ecg',
                       RESP='resp',
                       # No MEG channels for now
                       # Many to one mapping
                       VEOG='eog', HEOG='eog')
    else:
        raise ValueError('Only two types of mappings are currently supported: '
                         'from mne to bids, or from bids to mne. However, '
                         'you specified from "{}" to "{}"'.format(fro, to))

    return mapping


def _handle_datatype(raw):
    """Get datatype."""
    if 'eeg' in raw and ('ecog' in raw or 'seeg' in raw):
        raise ValueError('Both EEG and iEEG channels found in data.'
                         'There is currently no specification on how'
                         'to handle this data. Please proceed manually.')
    elif 'meg' in raw:
        datatype = 'meg'
    elif 'ecog' in raw or 'seeg' in raw:
        datatype = 'ieeg'
    elif 'eeg' in raw:
        datatype = 'eeg'
    else:
        raise ValueError('Neither MEG/EEG/iEEG channels found in data.'
                         'Please use raw.set_channel_types to set the '
                         'channel types in the data.')
    return datatype


def _age_on_date(bday, exp_date):
    """Calculate age from birthday and experiment date.

    Parameters
    ----------
    bday : instance of datetime.datetime
        The birthday of the participant.
    exp_date : instance of datetime.datetime
        The date the experiment was performed on.

    """
    if exp_date < bday:
        raise ValueError("The experimentation date must be after the birth "
                         "date")
    if exp_date.month > bday.month:
        return exp_date.year - bday.year
    elif exp_date.month == bday.month:
        if exp_date.day >= bday.day:
            return exp_date.year - bday.year
    return exp_date.year - bday.year - 1


def _check_types(variables):
    """Make sure all vars are str or None."""
    for var in variables:
        if not isinstance(var, (str, type(None))):
            raise ValueError(f"You supplied a value ({var}) of type "
                             f"{type(var)}, where a string or None was "
                             f"expected.")


def _write_json(fname, dictionary, overwrite=False, verbose=False):
    """Write JSON to a file."""
    if op.exists(fname) and not overwrite:
        raise FileExistsError(f'"{fname}" already exists. '
                              'Please set overwrite to True.')

    json_output = json.dumps(dictionary, indent=4)
    with open(fname, 'w', encoding='utf-8') as fid:
        fid.write(json_output)
        fid.write('\n')

    if verbose is True:
        print(os.linesep + f"Writing '{fname}'..." + os.linesep)
        print(json_output)


def _write_tsv(fname, dictionary, overwrite=False, verbose=False):
    """Write an ordered dictionary to a .tsv file."""
    if op.exists(fname) and not overwrite:
        raise FileExistsError(f'"{fname}" already exists. '
                              'Please set overwrite to True.')
    _to_tsv(dictionary, fname)

    if verbose:
        print(os.linesep + f"Writing '{fname}'..." + os.linesep)
        print(_tsv_to_str(dictionary))


def _write_text(fname, text, overwrite=False, verbose=True):
    """Write text to a file."""
    if op.exists(fname) and not overwrite:
        raise FileExistsError(f'"{fname}" already exists. '
                              'Please set overwrite to True.')
    with open(fname, 'w', encoding='utf-8-sig') as fid:
        fid.write(text)
        fid.write('\n')

    if verbose:
        print(os.linesep + f"Writing '{fname}'..." + os.linesep)
        print(text)


def _check_key_val(key, val):
    """Perform checks on a value to make sure it adheres to the spec."""
    if any(ii in val for ii in ['-', '_', '/']):
        raise ValueError("Unallowed `-`, `_`, or `/` found in key/value pair"
                         f" {key}: {val}")
    return key, val


def _get_mrk_meas_date(mrk):
    """Find the measurement date from a KIT marker file."""
    info = get_kit_info(mrk, False)[0]
    meas_date = info.get('meas_date', None)
    if isinstance(meas_date, (tuple, list, np.ndarray)):
        meas_date = meas_date[0]
    if isinstance(meas_date, datetime):
        meas_datetime = meas_date
    elif meas_date is not None:
        meas_datetime = datetime.fromtimestamp(meas_date)
    else:
        meas_datetime = datetime.min
    return meas_datetime


def _infer_eeg_placement_scheme(raw):
    """Based on the channel names, try to infer an EEG placement scheme.

    Parameters
    ----------
    raw : instance of Raw
        The data as MNE-Python Raw object.

    Returns
    -------
    placement_scheme : str
        Description of the EEG placement scheme. Will be "n/a" for unsuccessful
        extraction.

    """
    placement_scheme = 'n/a'
    # Check if the raw data contains eeg data at all
    if 'eeg' not in raw:
        return placement_scheme

    # How many of the channels in raw are based on the extended 10/20 system
    raw.load_data()
    sel = pick_types(raw.info, meg=False, eeg=True)
    ch_names = [raw.ch_names[i] for i in sel]
    channel_names = [ch.lower() for ch in ch_names]
    montage1005 = make_standard_montage('standard_1005')
    montage1005_names = [ch.lower() for ch in montage1005.ch_names]

    if set(channel_names).issubset(set(montage1005_names)):
        placement_scheme = 'based on the extended 10/20 system'

    return placement_scheme


def _extract_landmarks(dig):
    """Extract NAS, LPA, and RPA from raw.info['dig']."""
    coords = dict()
    landmarks = {d['ident']: d for d in dig
                 if d['kind'] == FIFF.FIFFV_POINT_CARDINAL}
    if landmarks:
        if FIFF.FIFFV_POINT_NASION in landmarks:
            coords['NAS'] = landmarks[FIFF.FIFFV_POINT_NASION]['r'].tolist()
        if FIFF.FIFFV_POINT_LPA in landmarks:
            coords['LPA'] = landmarks[FIFF.FIFFV_POINT_LPA]['r'].tolist()
        if FIFF.FIFFV_POINT_RPA in landmarks:
            coords['RPA'] = landmarks[FIFF.FIFFV_POINT_RPA]['r'].tolist()
    return coords


<<<<<<< HEAD
=======
def _update_sidecar(sidecar_fname, key, val):
    """Update a sidecar JSON file with a given key/value pair.

    Parameters
    ----------
    sidecar_fname : str | os.PathLike
        Full name of the data file
    key : str
        The key in the sidecar JSON file. E.g. "PowerLineFrequency"
    val : str
        The corresponding value to change to in the sidecar JSON file.
    """
    with open(sidecar_fname, 'r', encoding='utf-8-sig') as fin:
        sidecar_json = json.load(fin)
    sidecar_json[key] = val
    with open(sidecar_fname, 'w', encoding='utf-8') as fout:
        json.dump(sidecar_json, fout)


>>>>>>> b80029ee
def _scale_coord_to_meters(coord, unit):
    """Scale units to meters (mne-python default)."""
    if unit == 'cm':
        return np.divide(coord, 100.)
    elif unit == 'mm':
        return np.divide(coord, 1000.)
    else:
        return coord


def _check_empty_room_basename(bids_path, on_invalid_er_task='raise'):
    # only check task entity for emptyroom when it is the sidecar/MEG file
    if bids_path.suffix == 'meg':
        if bids_path.task != 'noise':
            msg = (f'task must be "noise" if subject is "emptyroom", but '
                   f'received: {bids_path.task}')
            if on_invalid_er_task == 'raise':
                raise ValueError(msg)
            elif on_invalid_er_task == 'warn':
                logger.critical(msg)
            else:
                pass


def _check_anonymize(anonymize, raw, ext):
    """Check the `anonymize` dict."""
    # if info['meas_date'] None, then the dates are not stored
    if raw.info['meas_date'] is None:
        daysback = None
    else:
        if 'daysback' not in anonymize or anonymize['daysback'] is None:
            raise ValueError('`daysback` argument required to anonymize.')
        daysback = anonymize['daysback']
        daysback_min, daysback_max = _get_anonymization_daysback(raw)
        if daysback < daysback_min:
            warn('`daysback` is too small; the measurement date '
                 'is after 1925, which is not recommended by BIDS.'
                 'The minimum `daysback` value for changing the '
                 'measurement date of this data to before this date '
                 f'is {daysback_min}')
        if ext == '.fif' and daysback > daysback_max:
            raise ValueError('`daysback` exceeds maximum value MNE '
                             'is able to store in FIF format, must '
                             f'be less than {daysback_max}')
    keep_his = anonymize['keep_his'] if 'keep_his' in anonymize else False
    return daysback, keep_his


def _get_anonymization_daysback(raw):
    """Get the min and max number of daysback necessary to satisfy BIDS specs.

    Parameters
    ----------
    raw : mne.io.Raw
        Subject raw data.

    Returns
    -------
    daysback_min : int
        The minimum number of daysback necessary to be compatible with BIDS.
    daysback_max : int
        The maximum number of daysback that MNE can store.
    """
    this_date = _stamp_to_dt(raw.info['meas_date']).date()
    daysback_min = (this_date - date(year=1924, month=12, day=31)).days
    daysback_max = (this_date - datetime.fromtimestamp(0).date() +
                    timedelta(seconds=np.iinfo('>i4').max)).days
    return daysback_min, daysback_max


def get_anonymization_daysback(raws):
    """Get the group min and max number of daysback necessary for BIDS specs.

    .. warning:: It is important that you remember the anonymization
                 number if you would ever like to de-anonymize but
                 that it is not included in the code publication
                 as that would break the anonymization.

    BIDS requires that anonymized dates be before 1925. In order to
    preserve the longitudinal structure and ensure anonymization, the
    user is asked to provide the same `daysback` argument to each call
    of `write_raw_bids`. To determine the miniumum number of daysback
    necessary, this function will calculate the minimum number based on
    the most recent measurement date of raw objects.

    Parameters
    ----------
    raw : mne.io.Raw | list of Raw
        Subject raw data or list of raw data from several subjects.

    Returns
    -------
    daysback_min : int
        The minimum number of daysback necessary to be compatible with BIDS.
    daysback_max : int
        The maximum number of daysback that MNE can store.
    """
    if not isinstance(raws, list):
        raws = list([raws])
    daysback_min_list = list()
    daysback_max_list = list()
    for raw in raws:
        if raw.info['meas_date'] is not None:
            daysback_min, daysback_max = _get_anonymization_daysback(raw)
            daysback_min_list.append(daysback_min)
            daysback_max_list.append(daysback_max)
    if not daysback_min_list or not daysback_max_list:
        raise ValueError('All measurement dates are None, ' +
                         'pass any `daysback` value to anonymize.')
    daysback_min = max(daysback_min_list)
    daysback_max = min(daysback_max_list)
    if daysback_min > daysback_max:
        raise ValueError('The dataset spans more time than can be ' +
                         'accomodated by MNE, you may have to ' +
                         'not follow BIDS recommendations and use' +
                         'anonymized dates after 1925')
    return daysback_min, daysback_max


def _stamp_to_dt(utc_stamp):
    """Convert POSIX timestamp to datetime object in Windows-friendly way."""
    # This is a windows datetime bug for timestamp < 0. A negative value
    # is needed for anonymization which requires the date to be moved back
    # to before 1925. This then requires a negative value of daysback
    # compared the 1970 reference date.
    if isinstance(utc_stamp, datetime):
        return utc_stamp
    stamp = [int(s) for s in utc_stamp]
    if len(stamp) == 1:  # In case there is no microseconds information
        stamp.append(0)
    return (datetime.fromtimestamp(0, tz=timezone.utc) +
            timedelta(0, stamp[0], stamp[1]))  # day, sec, μs<|MERGE_RESOLUTION|>--- conflicted
+++ resolved
@@ -253,28 +253,6 @@
     return coords
 
 
-<<<<<<< HEAD
-=======
-def _update_sidecar(sidecar_fname, key, val):
-    """Update a sidecar JSON file with a given key/value pair.
-
-    Parameters
-    ----------
-    sidecar_fname : str | os.PathLike
-        Full name of the data file
-    key : str
-        The key in the sidecar JSON file. E.g. "PowerLineFrequency"
-    val : str
-        The corresponding value to change to in the sidecar JSON file.
-    """
-    with open(sidecar_fname, 'r', encoding='utf-8-sig') as fin:
-        sidecar_json = json.load(fin)
-    sidecar_json[key] = val
-    with open(sidecar_fname, 'w', encoding='utf-8') as fout:
-        json.dump(sidecar_json, fout)
-
-
->>>>>>> b80029ee
 def _scale_coord_to_meters(coord, unit):
     """Scale units to meters (mne-python default)."""
     if unit == 'cm':
