# YAML 1.2
---
# Metadata for citation of this software according to the CFF format (https://citation-file-format.github.io/)
cff-version: 1.2.0
title: 'MNE-BIDS: Organizing electrophysiological data into the BIDS format and facilitating their analysis'
abstract: 'MNE-BIDS is a Python library to facilitate the analysis of MEG, EEG, and iEEG data with MNE-Python for data conforming to the BIDS (Brain Imaging Data Structure) format. More information about BIDS and MNE-Python can be found at <a href="https://bids.neuroimaging.io">bids.neuroimaging.io</a> and <a href="https://mne.tools">mne.tools</a>, respectively.'
authors:
    - given-names: Stefan
      family-names: Appelhoff
      affiliation: 'Center for Adaptive Rationality, Max Planck Institute for Human Development, Berlin, Germany'
      orcid: 'https://orcid.org/0000-0001-8002-0877'
    - given-names: Matthew
      family-names: Sanderson
      affiliation: 'Department of Cognitive Sciences, Macquarie University, Sydney, Australia'
      orcid: 'https://orcid.org/0000-0002-4645-8979'
    - given-names: Teon L.
      family-names: Brooks
      affiliation: 'Mozilla'
      orcid: 'https://orcid.org/0000-0001-7344-3230'
    - given-names: Marijn
      family-names: van Vliet
      affiliation: 'Department of Neuroscience and Biomedical Engineering, Aalto University, Espoo, Finland'
      orcid: 'https://orcid.org/0000-0002-6537-6899'
    - given-names: Romain
      family-names: Quentin
      affiliation: 'Human Cortical Physiology and Neurorehabilitation Section, NINDS, NIH, Bethesda, Maryland 20892'
      orcid: 'https://orcid.org/0000-0001-7659-3605'
    - given-names: Chris
      family-names: Holdgraf
      affiliation: 'UC Berkeley, Project Jupyter'
      orcid: 'https://orcid.org/0000-0002-2391-0678'
    - given-names: Maximilien
      family-names: Chaumon
      affiliation: 'Institut du cerveau et de la moelle épinière (ICM), Paris, France'
      orcid: 'https://orcid.org/0000-0001-9664-8861'
    - given-names: Ezequiel
      family-names: Mikulan
      affiliation: "Department of Biomedical and Clinical Sciences 'L. Sacco', University of Milan, Milan, Italy"
      orcid: 'https://orcid.org/0000-0001-7259-6120'
    - given-names: Kambiz
      family-names: Tavabi
      affiliation: 'Institute for Learning and Brain Sciences, University of Washington, Seattle, WA, USA'
      orcid: 'https://orcid.org/0000-0003-1881-892X'
    - given-names: Richard
      family-names: Höchenberger
      affiliation: 'Institute of Neuroscience and Medicine (INM-3), Research Center Jülich, Germany'
      orcid: 'https://orcid.org/0000-0002-0380-4798'
    - given-names: Dominik
      family-names: Welke
      affiliation: 'Max-Planck-Institute for Empirical Aesthetics, Frankfurt a.M., Germany'
      orcid: 'https://orcid.org/0000-0002-5529-1998'
    - given-names: Clemens
      family-names: Brunner
      affiliation: 'Institute of Psychology, University of Graz, Austria'
      orcid: 'https://orcid.org/0000-0002-6030-2233'
    - given-names: Alexander P.
      family-names: Rockhill
      affiliation: 'University of Oregon, Eugene OR, USA'
      orcid: 'https://orcid.org/0000-0003-3868-7453'
    - given-names: Eric
      family-names: Larson
      affiliation: 'Institute for Learning and Brain Sciences, University of Washington, Seattle, WA, USA'
      orcid: 'https://orcid.org/0000-0003-4782-5360'
    - given-names: Adam
      family-names: Li
      affiliation: 'Institute for Computational Medicine, Johns Hopkins University, Baltimore, MD, USA'
      orcid: 'https://orcid.org/0000-0001-8421-365X'
    - given-names: Ariel
      family-names: Rokem
      affiliation: 'Department of Psychology, University of Washington, Seattle WA, USA'
      orcid: 'https://orcid.org/0000-0003-0679-1985'
    - given-names: Daniel
      family-names: McCloy
      affiliation: 'Institute for Learning & Brain Sciences, University of Washington, Seattle WA, USA'
      orcid: 'https://orcid.org/0000-0002-7572-3241'
    - given-names: Austin J.
      family-names: Hurst
      affiliation: 'Dalhousie University, Halifax, Nova Scotia'
      orcid: 'https://orcid.org/0000-0002-0219-4131'
    - given-names: Diego
      family-names: Lozano-Soldevilla
      affiliation: "Institut d'Investigacions Biomèdiques August Pi i Sunyer (IDIBAPS), Barcelona, Spain"
      orcid: 'https://orcid.org/0000-0003-1794-8204'
    - given-names: Eduard
      family-names: Ort
      affiliation: 'Institute of Experimental Psychology, Heinrich Heine University Düsseldorf, Germany'
      orcid: 'https://orcid.org/0000-0001-5546-3561'
    - given-names: Ethan
      family-names: Knights
      affiliation: 'Medical Research Council Cognition & Brain Sciences Unit, University of Cambridge'
      orcid: 'https://orcid.org/0000-0001-6078-9160'
    - given-names: Evgenii
      family-names: Kalenkovich
      affiliation: 'HSE University, Centre for Cognition and Decision Making, Institute for Cognitive Neuroscience, National Research University Higher School of Economics, Russian Federation'
      orcid: 'https://orcid.org/0000-0002-4606-4179'
    - given-names: Franziska
      family-names: von Albedyll
    - given-names: Fu-Te
      family-names: Wong
    - given-names: Jean-Rémi
      family-names: King
      affiliation: 'Facebook AI Research, Paris, France'
      orcid: 'https://orcid.org/0000-0002-2121-170X'
    - given-names: Julia Guiomar
      family-names: Niso Galán
      affiliation: 'Psychological & Brain Sciences, Indiana University, Bloomington, IN, USA'
      orcid: 'https://orcid.org/0000-0001-5872-8924'
    - given-names: Richard M.
      family-names: Köhler
      orcid: 'https://orcid.org/0000-0002-5219-1289'
      affiliation: 'Movement Disorder and Neuromodulation Unit, Department of Neurology, Charité – Universitätsmedizin Berlin, Germany'
    - given-names: Robert
      family-names: Luke
      orcid: 'https://orcid.org/0000-0002-4930-8351'
    - given-names: Simon
      family-names: Kern
      affiliation: 'Central Institute of Mental Health, Mannheim, Germany'
      orcid: 'https://orcid.org/0000-0002-9050-9040'
    - given-names: Sin
      family-names: Kim
      affiliation: 'Korea Advanced Institute of Science and Technology'
      orcid: 'https://orcid.org/0000-0003-4652-3758'
    - given-names: Sophie
      family-names: Herbst
      affiliation: 'NeuroSpin, CEA, DRF/Joliot, INSERM, Cognitive Neuroimaging Unit, Université Paris-Saclay, 91191Gif/Yvette, France'
      orcid: 'https://orcid.org/0000-0001-8502-0366'
    - given-names: Swastika
      family-names: Gupta
    - given-names: Thomas
      family-names: Donoghue
      affiliation: 'Department of Biomedical Engineering, Columbia University'
      orcid: 'https://orcid.org/0000-0001-5911-0472'
    - given-names: Yorguin José
      family-names: Mantilla Ramos
      affiliation: 'Grupo Neuropsicología y Conducta, Universidad de Antioquia, Medellín, Colombia'
      orcid: 'https://orcid.org/0000-0003-4473-0876'
    - given-names: Scott
      family-names: Huberty
      affiliation: 'McGill University, Montréal, QC, Canada'
      orcid: 'https://orcid.org/0000-0003-2637-031X'
    - given-names: Mathieu
      family-names: Scheltienne
      affiliation: 'Human Neuroscience Platform, Fondation Campus Biotech Geneva, Geneva, Switzerland'
      orcid: 'https://orcid.org/0000-0001-8316-7436'
    - given-names: Anand
      family-names: Saini
    - given-names: Bruno
      family-names: Hebling Vieira
      affiliation: 'Methods of Plasticity Research, Department of Psychology, University of Zurich, Zurich, Switzerland'
      orcid: 'https://orcid.org/0000-0002-8770-7396'
    - given-names: Denis
      family-names: Engemann
      affiliation: 'Roche Pharma Research and Early Development (pRED), Basel, Switzerland'
      orcid: 'https://orcid.org/0000-0002-7223-1014'
    - given-names: Moritz
      family-names: Gerster
      affiliation: 'Max Planck Institute for Human Cognitive and Brain Sciences, Leipzig, Germany'
      orcid: 'https://orcid.org/0000-0001-9343-6986'
    - given-names: Fesselier
      family-names: Laetitia
      affiliation: 'McGill Centre for Integrative Neuroscience, McGill University, Montreal, Canada'
    - given-names: Jonathan
      family-names: Vanhoecke
      orcid: 'https://orcid.org/0000-0002-9857-1519'
      affiliation: 'Movement Disorder and Neuromodulation Unit, Department of Neurology, Charité – Universitätsmedizin Berlin, Germany'
<<<<<<< HEAD
    - given-names: Ford
      family-names: McDonald
      affiliation: 'Behavior and NeuroData Core, Brown University, Providence, RI, USA'
      orcid: 'https://orcid.org/0009-0004-5099-7109'
=======
    - given-names: Pierre
      family-names: Guetschel
      orcid: 'https://orcid.org/0000-0002-8933-7640'
      affiliation: 'Donders Institute for Brain, Cognition and Behaviour, Radboud University, Nijmegen, Netherlands'
>>>>>>> c3eb2cf7
    - given-names: Alexandre
      family-names: Gramfort
      affiliation: 'Université Paris-Saclay, Inria, CEA, Palaiseau, France'
      orcid: 'https://orcid.org/0000-0001-9791-4404'
    - given-names: Mainak
      family-names: Jas
      affiliation: 'Athinoula A. Martinos Center for Biomedical Imaging, Massachusetts General Hospital, Charlestown, MA, USA'
      orcid: 'https://orcid.org/0000-0002-3199-9027'
type: software
repository-code: 'https://github.com/mne-tools/mne-bids'
license: BSD-3-Clause
keywords:
  - BIDS
  - brain imaging data structure
  - neuroscience
  - neuroimaging
  - mne
  - python
  - magnetoencephalography
  - meg
  - electroencephalography
  - eeg
  - ieeg
message: >-
  Please cite this software using the metadata from
  'preferred-citation' in the CITATION.cff file.
preferred-citation:
  title: >-
    MNE-BIDS: Organizing electrophysiological data into the BIDS format and facilitating their analysis
  journal: Journal of Open Source Software
  type: article
  year: 2019
  volume: 4
  issue: 44
  start: 1896
  doi: 10.21105/joss.01896
  authors:
    - given-names: Stefan
      family-names: Appelhoff
      affiliation: 'Center for Adaptive Rationality, Max Planck Institute for Human Development, Berlin, Germany'
      orcid: 'https://orcid.org/0000-0001-8002-0877'
    - given-names: Matthew
      family-names: Sanderson
      affiliation: 'Department of Cognitive Sciences, Macquarie University, Sydney, Australia'
      orcid: 'https://orcid.org/0000-0002-4645-8979'
    - given-names: Teon L.
      family-names: Brooks
      affiliation: 'Mozilla'
      orcid: 'https://orcid.org/0000-0001-7344-3230'
    - given-names: Marijn
      family-names: van Vliet
      affiliation: 'Department of Neuroscience and Biomedical Engineering, Aalto University, Espoo, Finland'
      orcid: 'https://orcid.org/0000-0002-6537-6899'
    - given-names: Romain
      family-names: Quentin
      affiliation: 'Human Cortical Physiology and Neurorehabilitation Section, NINDS, NIH, Bethesda, Maryland 20892'
      orcid: 'https://orcid.org/0000-0001-7659-3605'
    - given-names: Chris
      family-names: Holdgraf
      affiliation: 'UC Berkeley, Project Jupyter'
      orcid: 'https://orcid.org/0000-0002-2391-0678'
    - given-names: Maximilien
      family-names: Chaumon
      affiliation: 'Institut du cerveau et de la moelle épinière (ICM), Paris, France'
      orcid: 'https://orcid.org/0000-0001-9664-8861'
    - given-names: Ezequiel
      family-names: Mikulan
      affiliation: "Department of Biomedical and Clinical Sciences 'L. Sacco', University of Milan, Milan, Italy"
      orcid: 'https://orcid.org/0000-0001-7259-6120'
    - given-names: Kambiz
      family-names: Tavabi
      affiliation: 'Institute for Learning and Brain Sciences, University of Washington, Seattle, WA, USA'
      orcid: 'https://orcid.org/0000-0003-1881-892X'
    - given-names: Richard
      family-names: Höchenberger
      affiliation: 'Institute of Neuroscience and Medicine (INM-3), Research Center Jülich, Germany'
      orcid: 'https://orcid.org/0000-0002-0380-4798'
    - given-names: Dominik
      family-names: Welke
      affiliation: 'Max-Planck-Institute for Empirical Aesthetics, Frankfurt a.M., Germany'
      orcid: 'https://orcid.org/0000-0002-5529-1998'
    - given-names: Clemens
      family-names: Brunner
      affiliation: 'Institute of Psychology, University of Graz, Austria'
      orcid: 'https://orcid.org/0000-0002-6030-2233'
    - given-names: Alexander P.
      family-names: Rockhill
      affiliation: 'University of Oregon, Eugene OR, USA'
      orcid: 'https://orcid.org/0000-0003-3868-7453'
    - given-names: Eric
      family-names: Larson
      affiliation: 'Institute for Learning and Brain Sciences, University of Washington, Seattle, WA, USA'
      orcid: 'https://orcid.org/0000-0003-4782-5360'
    - given-names: Alexandre
      family-names: Gramfort
      affiliation: 'Université Paris-Saclay, Inria, CEA, Palaiseau, France'
      orcid: 'https://orcid.org/0000-0001-9791-4404'
    - given-names: Mainak
      family-names: Jas
      affiliation: 'Athinoula A. Martinos Center for Biomedical Imaging, Massachusetts General Hospital, Charlestown, MA, USA'
      orcid: 'https://orcid.org/0000-0002-3199-9027'
identifiers:
  - description: "Code archive on Zenodo"
    type: doi
    value: 10.5281/zenodo.3580272
...<|MERGE_RESOLUTION|>--- conflicted
+++ resolved
@@ -163,17 +163,14 @@
       family-names: Vanhoecke
       orcid: 'https://orcid.org/0000-0002-9857-1519'
       affiliation: 'Movement Disorder and Neuromodulation Unit, Department of Neurology, Charité – Universitätsmedizin Berlin, Germany'
-<<<<<<< HEAD
     - given-names: Ford
       family-names: McDonald
       affiliation: 'Behavior and NeuroData Core, Brown University, Providence, RI, USA'
       orcid: 'https://orcid.org/0009-0004-5099-7109'
-=======
     - given-names: Pierre
       family-names: Guetschel
       orcid: 'https://orcid.org/0000-0002-8933-7640'
       affiliation: 'Donders Institute for Brain, Cognition and Behaviour, Radboud University, Nijmegen, Netherlands'
->>>>>>> c3eb2cf7
     - given-names: Alexandre
       family-names: Gramfort
       affiliation: 'Université Paris-Saclay, Inria, CEA, Palaiseau, France'
