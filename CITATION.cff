# YAML 1.2
---
# Metadata for citation of this software according to the CFF format (https://citation-file-format.github.io/)
cff-version: 1.2.0
title: 'MNE-BIDS: Organizing electrophysiological data into the BIDS format and facilitating their analysis'
abstract: 'MNE-BIDS is a Python library to facilitate the analysis of MEG, EEG, and iEEG data with MNE-Python for data conforming to the BIDS (Brain Imaging Data Structure) format. More information about BIDS and MNE-Python can be found at <a href="https://bids.neuroimaging.io">bids.neuroimaging.io</a> and <a href="https://mne.tools">mne.tools</a>, respectively.'
authors:
    - given-names: Stefan
      family-names: Appelhoff
      affiliation: 'Center for Adaptive Rationality, Max Planck Institute for Human Development, Berlin, Germany'
      orcid: 'https://orcid.org/0000-0001-8002-0877'
    - given-names: Matthew
      family-names: Sanderson
      affiliation: 'Department of Cognitive Sciences, Macquarie University, Sydney, Australia'
      orcid: 'https://orcid.org/0000-0002-4645-8979'
    - given-names: Teon L.
      family-names: Brooks
      affiliation: 'Mozilla'
      orcid: 'https://orcid.org/0000-0001-7344-3230'
    - given-names: Marijn
      family-names: van Vliet
      affiliation: 'Department of Neuroscience and Biomedical Engineering, Aalto University, Espoo, Finland'
      orcid: 'https://orcid.org/0000-0002-6537-6899'
    - given-names: Romain
      family-names: Quentin
      affiliation: 'Human Cortical Physiology and Neurorehabilitation Section, NINDS, NIH, Bethesda, Maryland 20892'
      orcid: 'https://orcid.org/0000-0001-7659-3605'
    - given-names: Chris
      family-names: Holdgraf
      affiliation: 'UC Berkeley, Project Jupyter'
      orcid: 'https://orcid.org/0000-0002-2391-0678'
    - given-names: Maximilien
      family-names: Chaumon
      affiliation: 'Institut du cerveau et de la moelle épinière (ICM), Paris, France'
      orcid: 'https://orcid.org/0000-0001-9664-8861'
    - given-names: Ezequiel
      family-names: Mikulan
      affiliation: "Department of Biomedical and Clinical Sciences 'L. Sacco', University of Milan, Milan, Italy"
      orcid: 'https://orcid.org/0000-0001-7259-6120'
    - given-names: Kambiz
      family-names: Tavabi
      affiliation: 'Institute for Learning and Brain Sciences, University of Washington, Seattle, WA, USA'
      orcid: 'https://orcid.org/0000-0003-1881-892X'
    - given-names: Richard
      family-names: Höchenberger
      affiliation: 'Institute of Neuroscience and Medicine (INM-3), Research Center Jülich, Germany'
      orcid: 'https://orcid.org/0000-0002-0380-4798'
    - given-names: Dominik
      family-names: Welke
      affiliation: 'Max-Planck-Institute for Empirical Aesthetics, Frankfurt a.M., Germany'
      orcid: 'https://orcid.org/0000-0002-5529-1998'
    - given-names: Clemens
      family-names: Brunner
      affiliation: 'Institute of Psychology, University of Graz, Austria'
      orcid: 'https://orcid.org/0000-0002-6030-2233'
    - given-names: Alexander P.
      family-names: Rockhill
      affiliation: 'University of Oregon, Eugene OR, USA'
      orcid: 'https://orcid.org/0000-0003-3868-7453'
    - given-names: Eric
      family-names: Larson
      affiliation: 'Institute for Learning and Brain Sciences, University of Washington, Seattle, WA, USA'
      orcid: 'https://orcid.org/0000-0003-4782-5360'
    - given-names: Adam
      family-names: Li
      affiliation: 'Institute for Computational Medicine, Johns Hopkins University, Baltimore, MD, USA'
      orcid: 'https://orcid.org/0000-0001-8421-365X'
    - given-names: Ariel
      family-names: Rokem
      affiliation: 'Department of Psychology, University of Washington, Seattle WA, USA'
      orcid: 'https://orcid.org/0000-0003-0679-1985'
    - given-names: Daniel
      family-names: McCloy
      affiliation: 'Institute for Learning & Brain Sciences, University of Washington, Seattle WA, USA'
      orcid: 'https://orcid.org/0000-0002-7572-3241'
    - given-names: Austin J.
      family-names: Hurst
      affiliation: 'Dalhousie University, Halifax, Nova Scotia'
      orcid: 'https://orcid.org/0000-0002-0219-4131'
    - given-names: Diego
      family-names: Lozano-Soldevilla
      affiliation: "Institut d'Investigacions Biomèdiques August Pi i Sunyer (IDIBAPS), Barcelona, Spain"
      orcid: 'https://orcid.org/0000-0003-1794-8204'
    - given-names: Eduard
      family-names: Ort
      affiliation: 'Institute of Experimental Psychology, Heinrich Heine University Düsseldorf, Germany'
      orcid: 'https://orcid.org/0000-0001-5546-3561'
    - given-names: Ethan
      family-names: Knights
      affiliation: 'Medical Research Council Cognition & Brain Sciences Unit, University of Cambridge'
      orcid: 'https://orcid.org/0000-0001-6078-9160'
    - given-names: Evgenii
      family-names: Kalenkovich
      affiliation: 'HSE University, Centre for Cognition and Decision Making, Institute for Cognitive Neuroscience, National Research University Higher School of Economics, Russian Federation'
      orcid: 'https://orcid.org/0000-0002-4606-4179'
    - given-names: Franziska
      family-names: von Albedyll
    - given-names: Fu-Te
      family-names: Wong
    - given-names: Jean-Rémi
      family-names: King
      affiliation: 'Facebook AI Research, Paris, France'
      orcid: 'https://orcid.org/0000-0002-2121-170X'
    - given-names: Julia Guiomar
      family-names: Niso Galán
      affiliation: 'Psychological & Brain Sciences, Indiana University, Bloomington, IN, USA'
      orcid: 'https://orcid.org/0000-0001-5872-8924'
    - given-names: Richard M.
      family-names: Köhler
      orcid: 'https://orcid.org/0000-0002-5219-1289'
      affiliation: 'Movement Disorder and Neuromodulation Unit, Department of Neurology, Charité – Universitätsmedizin Berlin, Germany'
    - given-names: Robert
      family-names: Luke
      orcid: 'https://orcid.org/0000-0002-4930-8351'
    - given-names: Simon
      family-names: Kern
      affiliation: 'Central Institute of Mental Health, Mannheim, Germany'
      orcid: 'https://orcid.org/0000-0002-9050-9040'
    - given-names: Sin
      family-names: Kim
      affiliation: 'Korea Advanced Institute of Science and Technology'
      orcid: 'https://orcid.org/0000-0003-4652-3758'
    - given-names: Sophie
      family-names: Herbst
      affiliation: 'NeuroSpin, CEA, DRF/Joliot, INSERM, Cognitive Neuroimaging Unit, Université Paris-Saclay, 91191Gif/Yvette, France'
      orcid: 'https://orcid.org/0000-0001-8502-0366'
    - given-names: Swastika
      family-names: Gupta
    - given-names: Thomas
      family-names: Donoghue
      affiliation: 'Department of Biomedical Engineering, Columbia University'
      orcid: 'https://orcid.org/0000-0001-5911-0472'
    - given-names: Yorguin José
      family-names: Mantilla Ramos
      affiliation: 'Grupo Neuropsicología y Conducta, Universidad de Antioquia, Medellín, Colombia'
      orcid: 'https://orcid.org/0000-0003-4473-0876'
    - given-names: Scott
      family-names: Huberty
      affiliation: 'McGill University, Montréal, QC, Canada'
      orcid: 'https://orcid.org/0000-0003-2637-031X'
    - given-names: Mathieu
      family-names: Scheltienne
      affiliation: 'Human Neuroscience Platform, Fondation Campus Biotech Geneva, Geneva, Switzerland'
      orcid: 'https://orcid.org/0000-0001-8316-7436'
    - given-names: Anand
      family-names: Saini
    - given-names: Bruno
      family-names: Hebling Vieira
      affiliation: 'Methods of Plasticity Research, Department of Psychology, University of Zurich, Zurich, Switzerland'
      orcid: 'https://orcid.org/0000-0002-8770-7396'
    - given-names: Denis
      family-names: Engemann
      affiliation: 'Roche Pharma Research and Early Development (pRED), Basel, Switzerland'
      orcid: 'https://orcid.org/0000-0002-7223-1014'
    - given-names: Moritz
      family-names: Gerster
      affiliation: 'Max Planck Institute for Human Cognitive and Brain Sciences, Leipzig, Germany'
      orcid: 'https://orcid.org/0000-0001-9343-6986'
    - given-names: Fesselier
      family-names: Laetitia
      affiliation: 'McGill Centre for Integrative Neuroscience, McGill University, Montreal, Canada'
    - given-names: Jonathan
      family-names: Vanhoecke
      orcid: 'https://orcid.org/0000-0002-9857-1519'
      affiliation: 'Movement Disorder and Neuromodulation Unit, Department of Neurology, Charité – Universitätsmedizin Berlin, Germany'
    - given-names: Ford
      family-names: McDonald
      affiliation: 'Behavior and NeuroData Core, Brown University, Providence, RI, USA'
      orcid: 'https://orcid.org/0009-0004-5099-7109'
    - given-names: Pierre
      family-names: Guetschel
      orcid: 'https://orcid.org/0000-0002-8933-7640'
      affiliation: 'Donders Institute for Brain, Cognition and Behaviour, Radboud University, Nijmegen, Netherlands'
    - given-names: Mara
      family-names: Wolter
      orcid: 'https://orcid.org/0000-0002-6785-9886'
      affiliation: 'Centre for Integrative Neuroscience, Tübingen, Germany'
    - given-names: Julius
      family-names: Welzel
      affiliation: 'Department of Neurology, Kiel University, Germany'
      orcid: 'https://orcid.org/0000-0003-4782-5360'
<<<<<<< HEAD
    - given-names: Kaare
      family-names: Mikkelsen
      affiliation: 'Department of Electrical and Computer Engineering, Aarhus University, Denmark'
      orcid: 'https://orcid.org/0000-0002-7360-8629'
=======
    - given-names: Amaia
      family-names: Benitez
      affiliation: 'Magnetoencephalography Core, National Institutes of Health, Bethesda, Maryland, USA'
      orcid: 'https://orcid.org/0000-0001-6364-7272'
>>>>>>> 3cbdbab8
    - given-names: Alexandre
      family-names: Gramfort
      affiliation: 'Université Paris-Saclay, Inria, CEA, Palaiseau, France'
      orcid: 'https://orcid.org/0000-0001-9791-4404'
    - given-names: Mainak
      family-names: Jas
      affiliation: 'Athinoula A. Martinos Center for Biomedical Imaging, Massachusetts General Hospital, Charlestown, MA, USA'
      orcid: 'https://orcid.org/0000-0002-3199-9027'
type: software
repository-code: 'https://github.com/mne-tools/mne-bids'
license: BSD-3-Clause
keywords:
  - BIDS
  - brain imaging data structure
  - neuroscience
  - neuroimaging
  - mne
  - python
  - magnetoencephalography
  - meg
  - electroencephalography
  - eeg
  - ieeg
message: >-
  Please cite this software using the metadata from
  'preferred-citation' in the CITATION.cff file.
preferred-citation:
  title: >-
    MNE-BIDS: Organizing electrophysiological data into the BIDS format and facilitating their analysis
  journal: Journal of Open Source Software
  type: article
  year: 2019
  volume: 4
  issue: 44
  start: 1896
  doi: 10.21105/joss.01896
  authors:
    - given-names: Stefan
      family-names: Appelhoff
      affiliation: 'Center for Adaptive Rationality, Max Planck Institute for Human Development, Berlin, Germany'
      orcid: 'https://orcid.org/0000-0001-8002-0877'
    - given-names: Matthew
      family-names: Sanderson
      affiliation: 'Department of Cognitive Sciences, Macquarie University, Sydney, Australia'
      orcid: 'https://orcid.org/0000-0002-4645-8979'
    - given-names: Teon L.
      family-names: Brooks
      affiliation: 'Mozilla'
      orcid: 'https://orcid.org/0000-0001-7344-3230'
    - given-names: Marijn
      family-names: van Vliet
      affiliation: 'Department of Neuroscience and Biomedical Engineering, Aalto University, Espoo, Finland'
      orcid: 'https://orcid.org/0000-0002-6537-6899'
    - given-names: Romain
      family-names: Quentin
      affiliation: 'Human Cortical Physiology and Neurorehabilitation Section, NINDS, NIH, Bethesda, Maryland 20892'
      orcid: 'https://orcid.org/0000-0001-7659-3605'
    - given-names: Chris
      family-names: Holdgraf
      affiliation: 'UC Berkeley, Project Jupyter'
      orcid: 'https://orcid.org/0000-0002-2391-0678'
    - given-names: Maximilien
      family-names: Chaumon
      affiliation: 'Institut du cerveau et de la moelle épinière (ICM), Paris, France'
      orcid: 'https://orcid.org/0000-0001-9664-8861'
    - given-names: Ezequiel
      family-names: Mikulan
      affiliation: "Department of Biomedical and Clinical Sciences 'L. Sacco', University of Milan, Milan, Italy"
      orcid: 'https://orcid.org/0000-0001-7259-6120'
    - given-names: Kambiz
      family-names: Tavabi
      affiliation: 'Institute for Learning and Brain Sciences, University of Washington, Seattle, WA, USA'
      orcid: 'https://orcid.org/0000-0003-1881-892X'
    - given-names: Richard
      family-names: Höchenberger
      affiliation: 'Institute of Neuroscience and Medicine (INM-3), Research Center Jülich, Germany'
      orcid: 'https://orcid.org/0000-0002-0380-4798'
    - given-names: Dominik
      family-names: Welke
      affiliation: 'Max-Planck-Institute for Empirical Aesthetics, Frankfurt a.M., Germany'
      orcid: 'https://orcid.org/0000-0002-5529-1998'
    - given-names: Clemens
      family-names: Brunner
      affiliation: 'Institute of Psychology, University of Graz, Austria'
      orcid: 'https://orcid.org/0000-0002-6030-2233'
    - given-names: Alexander P.
      family-names: Rockhill
      affiliation: 'University of Oregon, Eugene OR, USA'
      orcid: 'https://orcid.org/0000-0003-3868-7453'
    - given-names: Eric
      family-names: Larson
      affiliation: 'Institute for Learning and Brain Sciences, University of Washington, Seattle, WA, USA'
      orcid: 'https://orcid.org/0000-0003-4782-5360'
    - given-names: Alexandre
      family-names: Gramfort
      affiliation: 'Université Paris-Saclay, Inria, CEA, Palaiseau, France'
      orcid: 'https://orcid.org/0000-0001-9791-4404'
    - given-names: Mainak
      family-names: Jas
      affiliation: 'Athinoula A. Martinos Center for Biomedical Imaging, Massachusetts General Hospital, Charlestown, MA, USA'
      orcid: 'https://orcid.org/0000-0002-3199-9027'
identifiers:
  - description: "Code archive on Zenodo"
    type: doi
    value: 10.5281/zenodo.3580272
...<|MERGE_RESOLUTION|>--- conflicted
+++ resolved
@@ -179,17 +179,14 @@
       family-names: Welzel
       affiliation: 'Department of Neurology, Kiel University, Germany'
       orcid: 'https://orcid.org/0000-0003-4782-5360'
-<<<<<<< HEAD
     - given-names: Kaare
       family-names: Mikkelsen
       affiliation: 'Department of Electrical and Computer Engineering, Aarhus University, Denmark'
       orcid: 'https://orcid.org/0000-0002-7360-8629'
-=======
     - given-names: Amaia
       family-names: Benitez
       affiliation: 'Magnetoencephalography Core, National Institutes of Health, Bethesda, Maryland, USA'
       orcid: 'https://orcid.org/0000-0001-6364-7272'
->>>>>>> 3cbdbab8
     - given-names: Alexandre
       family-names: Gramfort
       affiliation: 'Université Paris-Saclay, Inria, CEA, Palaiseau, France'
