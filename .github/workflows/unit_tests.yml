name: build

on:
  push:
    branches: ['**']
  pull_request:
    branches: ['**']
  create:
    branches: [master]
    tags: ['**']
  schedule:
    - cron: "0 4 * * *"

jobs:
  build:
    runs-on: ${{ matrix.os }}
    strategy:
      fail-fast: false
      matrix:
        os: [ubuntu-latest, macos-latest, windows-latest]
        python-version: [3.8]
    steps:
    - uses: actions/checkout@v2
    - name: Set up Python ${{ matrix.python-version }}
      uses: actions/setup-python@v1
      with:
        python-version: ${{ matrix.python-version }}

    - name: Update pip and wheel
      run: python -m pip install --upgrade pip wheel
    - name: Build sdist
      run: python setup.py sdist
    - name: Install sdist
      run: |
        python -m pip install ./dist/mne-bids-*
        python -c 'import mne_bids; print(mne_bids.__version__)'
    - name: Remove sdist install
      run: |
        python -m pip uninstall -y mne-bids
        rm -rf build/ dist/

    - name: Build wheel
      run: python setup.py bdist_wheel
    - name: Install wheel
      run: |
        python -m pip install ./dist/mne-bids-*
        python -c 'import mne_bids; print(mne_bids.__version__)'
    - name: Remove wheel install
      run: |
        python -m pip uninstall -y mne-bids
        rm -rf build/ dist/
    
    - name: Test extras install
      run: |
        python -m pip install -y .[full]
        python -c 'import mne_bids; print(mne_bids.__version__)'
        python -c 'import pybv; print(pybv.__version__)'
        python -c 'import nibabel; print(nibabel.__version__)'
        python -c 'import matplotlib; print(matplotlib.__version__)'

  test:
    runs-on: ${{ matrix.os }}
    strategy:
      fail-fast: false
      matrix:
        os: [ubuntu-18.04, ubuntu-latest, macos-latest, windows-latest]
        python-version: [3.8]
        bids-validator: [master, stable]

    env:
      TZ: Europe/Berlin
      FORCE_COLOR: true
    steps:
    - uses: actions/checkout@v2
    - name: Set up Node.js
      uses: actions/setup-node@v1
      with:
        node-version: 12
    - name: Set up Python ${{ matrix.python-version }}
      uses: actions/setup-python@v1
      with:
        python-version: ${{ matrix.python-version }}
    - name: Install Python dependencies using pip
      run: |
<<<<<<< HEAD
        python -m pip install --upgrade pip
        pip install -r test_requirements.txt
=======
        python -m pip install --upgrade pip wheel
        pip install -r requirements.txt
>>>>>>> c42b053e

    - name: Install MNE (stable)
      if: "matrix.os != 'ubuntu-latest'"
      run: |
        git clone --depth 1 https://github.com/mne-tools/mne-python.git -b maint/0.21
        pip install --no-deps -e ./mne-python
    - name: Install MNE (master)
      if: "matrix.os == 'ubuntu-latest'"
      run: |
        git clone --depth 1 https://github.com/mne-tools/mne-python.git -b master
        pip install --no-deps -e ./mne-python

    - name: Install BIDS validator (stable)
      if: "matrix.bids-validator == 'stable'"
      run: |
        npm install -g bids-validator

    - name: Install BIDS validator (master)
      if: "matrix.bids-validator == 'master'"
      run: |
        pushd ..
        git clone --depth 1 https://github.com/bids-standard/bids-validator
        npm install -g bids-validator/bids-validator
        popd

    - name: Display versions and environment information
      run: |
        echo $TZ
        date
        echo "npm"; npm --version
        echo "node"; node --version
        echo "bids-validator"; bids-validator --version
        python --version
        which python
        mne sys_info
    - name: Install MNE-BIDS
      run: pip install --no-deps .
    - name: Install pandas
      if: "matrix.os == 'ubuntu-latest'"
      run: |
        pip install -U pandas
    - name: Run pytest
      run: |
        export BIDS_VALIDATOR_VERSION=`bids-validator --version`
        echo Using bids-validator $BIDS_VALIDATOR_VERSION
        python -m pytest . --cov=mne_bids mne_bids/tests/ mne_bids/commands/tests/ --cov-report=xml --cov-config=setup.cfg --verbose --ignore mne-python
      shell: bash
    - name: Run style & documentation tests
      if: "matrix.os == 'ubuntu-latest'"
      run: make pep
    - name: Upload coverage stats to codecov
      if: "matrix.os == 'ubuntu-latest'"
      uses: codecov/codecov-action@v1
      with:
        file: ./coverage.xml<|MERGE_RESOLUTION|>--- conflicted
+++ resolved
@@ -82,13 +82,8 @@
         python-version: ${{ matrix.python-version }}
     - name: Install Python dependencies using pip
       run: |
-<<<<<<< HEAD
-        python -m pip install --upgrade pip
-        pip install -r test_requirements.txt
-=======
         python -m pip install --upgrade pip wheel
         pip install -r requirements.txt
->>>>>>> c42b053e
 
     - name: Install MNE (stable)
       if: "matrix.os != 'ubuntu-latest'"
